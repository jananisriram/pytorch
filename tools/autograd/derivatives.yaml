# Defines derivative formulas and Python signatures of methods on Variable
#
# Note about possibly confusing nomenclature: An 'output gradient' is the
# gradient of an output of a forward function. Output gradients are used as
# the inputs to backward functions. `grads` is a vector of output gradients,
# and `grad == grads[0]`, in all the derivative formulas in this file.
# An 'input gradient' is the gradient of an input to a forward function.
# Input gradients are the outputs of backward functions, corresponding to the
# input names included in the derivative formulas defined in this file.
# Also, every time we talk computing "gradient" we actually mean computing
# the vector jacobian product using the given 'output gradient' as the vector.
#
# Each entry consists of:
#   - A 'name', which specifies the ATen name of the function you
#     are defining derivatives for, and an argument specification.
#   - One or more gradients entries, mapping differentiable input
#     names to a formula specifying how to compute its gradient.
#     Note that a single gradient entry can specify the gradient
#     formula for multiple input names, by specifying a key
#     "input1, input2" (see atan2 for an example).
#   - An argument can be flagged as 'non_differentiable'.
#   - Optional entry with key 'output_differentiability' and value a list of the
#     same length as the number of outputs from the forward function. The list
#     should contain only booleans, specifying whether each of the output Tensor
#     is differentiable.
#     If it is not specified for a function that returns multiple elements but
#     uses `grad` instead of `grads[idx]`, then all but the first output will
#     be marked as non-differentiable.
#     If None of the output is differentiable, you can also add the function
#     name to `gen_variable_type.py`'s `DONT_REQUIRE_DERIVATIVE` list.
#
# There are two cases for Tensor and TensorList arguments here:
#   - If that argument is differentiable, in the sense that a gradient with respect
#     to that argument could exist. You should either:
#       - Specify the formula for that gradient
#       - Specify not_implemented("function_name") as a formula to say that this is not
#         implement yet (but might be in the future and the user can request that on an issue)
#   - If that argument is not differentiable, because it is not a floating point dtype or the
#     function is not differentiable with respect to that argument  for
#     example. You should either:
#       - Do not specify any formula for this argument
#       - Specify explicitly that this argument is "non_differentiable". Note that in this case,
#         we trust you that this argument will never have requires_grad=True and it will be silently
#         ignored if it does.
#
# If a function has out-of-place and in-place variants, then the derivative
# definition for the in-place variant is optional. It will default to the
# definition for the out-of-place variant. Note that _out variants are never
# differentiable.
#
# Gradient expressions are standard C++ expressions operating on ATen
# variables.  In a gradient expression, the following variables are in
# scope:
#
#   - 'grad', the gradient of the output (often spelled grad_output
#     in Python) which we are going to left-multiply.
#
#     When a function returns multiple *differentiable* outputs,
#     you can refer to the gradients of each outputs using 'grads',
#     e.g., 'grads[0]', 'grads[1]'.
#
#     When a function returns multiple *differentiable* outputs that
#     are named, you can refer to the gradients of each outputs using
#     'grad_{name}', e.g., 'grad_x', 'grad_y'.
#
#     When a function returns *one* differentiable output (the
#     first output) and some more nondifferentiable outputs,
#     you MUST refer to the gradient of the differentiable output with
#     'grad' (this case is special-cased in our code generation).
#
#     Note that the number of differentibale outputs can be modified by the
#     'output_differentiability' entry (see above).
#
#     Across a differentiable function's derivatives set, it is not
#     permitted to mix the use of "grad", "grads", and
#     "grad_{name}". You must be consistent for that differentiable
#     function.
#
#   - Any of the input arguments, tensor or non-tensor, including
#     argument names that only appear in Declarations.yaml, e.g. 'output'.
#
#   - 'result', representing the result of evaluating the forward
#     expression for ATen native function declarations. If the forward
#     expression outputs a tuple, use 'resultX' instead to access the
#     X-th entry
#
#   - 'grad_input_mask', a std::array<bool, n>, specifies which input
#     gradients are actually needed.  For example, in the entry
#     `input0, input1: foo(grad_input_mask)`, `grad_input_mask` is a size
#     two array, where `grad_input_mask[0]` is true if `input0` requires
#     grad, and `grad_input_mask[1]` is true if `input1` requires grad.
#
#     (NB: if your function computes gradient for a list of tensors,
#     the `grad_input_mask` will only have a single entry for the list
#     specifying if either zero or at least one tensor from the list requires
#     grad.  If we want to support more fine-grained signalling,
#     we'll need some alternate variable which is not a std::array)
#
#   - 'retain_variables', a bool which is true if a user has specified
#     that saved variables should be retained in case the backwards is
#     run again later.  This allows an optimization where we can
#     destroy saved buffers if we know variables are not going to be retained,
#     e.g., it is used by _cudnn_rnn
#
# If you need a complex expression, e.g., with local variables,
# write a _backward function in torch/csrc/autograd/FunctionsManual.cpp
# and invoke it from here.  By the way, go read
# https://github.com/zdevito/ATen/issues/163; this describes an
# important hazard that occurs when porting backwards from Python to C++
#
# Double backwards gradient expressions can be somewhat confusing;
# the most important thing to remember is: (1) you need to define a
# derivative formula for every input, including inputs named things
# like 'grad_output', and (2) the gradient to multiply with is always
# called 'grad' (even though it really is a grad-grad).
#
# You can also add forward derivative definition by defining a formula for
# a returned value (in general "result" if the name is not specified). This
# formula works the same way as the backward one and advanced implementations
# should also be placed in the FunctionsManual file.
# This formula should compute a single Jacobian vector product using the (primal)
# value of the argument "foo_p", its forward grad "foo_t" and the result of the
# function as "result".
# Note that the forward derivative can be automatically generated in two cases:
#     - if your function is linear (NOT affine or multi-linear), then you can
#       specify so by just using the string "auto_linear" for the formula.
#     - if your function is applied element wise (and has a single input), you
#       can specify so by just using the string "auto_element_wise" for the formula.
#
# Note that to avoid unpacking overhead, functions taking TensorList as inputs
# will always have their forward grad formula called. This function is responsible
# to check if any computation is needed and should return an undefined Tensor when
# there is nothing to do. You can check "cat_forward" for a full example.
#
# NB: There are a number of gradient definitions in here which are bogus
# (implemented using zeros_like).  These gradients are (hopefully) not
# used by our frontend.  You MUST check the frontend code; search for
# OpName.apply to see if it's still using a legacy Python style API.
#
# Note: Returning views.
# The following cases exist:
#     - If a function returns no view, it can have arbitrary outputs.
#     - If a function return at least one Tensor that is a differentiable view
#       of one of its input:
#         - If there is only one differentiable output, this Tensor is marked as a
#           differentiable view. (alias or transpose for example)
#         - If there are more than one differentiable output, by default all the views are
#           marked as differentiable views and created with allow_rebase_history=false.
#           Meaning that any inplace operation on it will raise an error. (unbind for example)
#
#  Notes about undefined output gradients:
#     All backward functions must support all combinations of undefined output
#     gradient Tensors, where `grad[i].defined() == false`. Depending on the
#     number of input and output grads your derivative formula uses, code
#     generation may automatically add some level of undefined grad support,
#     according to these three cases:
#
#       * 1 input grad and 1 output grad:
#           Complete undefined grad support is automatically added, so you
#           shouldn't have to think about it, unless there is a bug in the code
#           generation.
#
#       * 1 input grad and multiple output grads:
#           Undefined grad support is automatically added ONLY in the case where
#           all output grads are undefined. You will have to add explicit support
#           for cases where a subset of output grads is undefined.
#
#       * multiple input grads:
#           No automatic support, so you will need to add it.
#
#     If your derivative formula uses more than one output grad, it is usually
#     preferable to add undefined grad support in the backward function itself
#     (if you're using one), rather than in the derivative formula in this file.
#
#     Undefined Tensors are created with the default constructor `at::Tensor()`.
#     It is an efficient way to represent a Tensor filled with zeros because
#     the Tensor holds no sizing information and no Storage data is allocated.
#     But consequentially, Tensor operations cannot be performed on them.
#     Therefore, your backward function should treat an undefined output grad as
#     a zero, and it needs to be a special case.
#
#     If all output grads are undefined, then it should be correct for the
#     backward function to return undefined input grads. Since we use the chain
#     rule, output grads equal to zero should result in input grads equal to zero,
#     unless there is some rare special case.
#
#     If a subset of output grads is undefined, then it may be acceptable for
#     the backward function to return undefined input grads--it depends on the
#     specific function, so you'll have to determine that yourself. If returning
#     an undefined Tensor is correct for a given input grad, it is also logically
#     correct to return a defined grad full of zeros, but that would not be
#     preferable since it would be less efficient.
#
# NB: The parameter names here MUST be consistent with the parameter names
# in Decalarations.yaml
- name: abs(Tensor self) -> Tensor
  self: grad * self.sgn()
  result: handle_r_to_c(result.scalar_type(), self_t.conj() * self_p.sgn())

- name: acos(Tensor self) -> Tensor
  self: grad * -((-self * self + 1).rsqrt()).conj()
  result: auto_element_wise

- name: add.Tensor(Tensor self, Tensor other, *, Scalar alpha=1) -> Tensor
  self: handle_r_to_c(self.scalar_type(), grad)
  other: handle_r_to_c(other.scalar_type(), maybe_multiply(grad, alpha.conj()))
  result: self_t + maybe_multiply(other_t, alpha)

- name: add.Scalar(Tensor self, Scalar other, Scalar alpha=1) -> Tensor
  self: handle_r_to_c(self.scalar_type(), grad)
  result: self_t.clone()

- name: addbmm(Tensor self, Tensor batch1, Tensor batch2, *, Scalar beta=1, Scalar alpha=1) -> Tensor
  self: maybe_multiply(grad, beta.conj())
  batch1: maybe_multiply(grad.unsqueeze(0).expand({ batch1.size(0), batch1.size(1), batch2.size(2) }).bmm(batch2.transpose(1, 2).conj()), alpha.conj())
  batch2: maybe_multiply(batch1.transpose(1, 2).conj().bmm(grad.unsqueeze(0).expand({ batch1.size(0), batch1.size(1), batch2.size(2) })), alpha.conj())
  result: maybe_multiply(self_t, beta) + maybe_multiply(batch1_t.bmm(batch2_p).sum(0), alpha) + maybe_multiply(batch1_p.bmm(batch2_t).sum(0), alpha)

- name: addcdiv(Tensor self, Tensor tensor1, Tensor tensor2, *, Scalar value=1) -> Tensor
  self: handle_r_to_c(self.scalar_type(), grad)
  tensor1: handle_r_to_c(tensor1.scalar_type(), grad * (value / tensor2).conj())
  tensor2: handle_r_to_c(tensor2.scalar_type(), -grad * (value * tensor1 / (tensor2 * tensor2)).conj())
  result: self_t + maybe_multiply(tensor1_t / tensor2_p, value) - maybe_multiply(tensor2_t * (tensor1_p / tensor2_p) / tensor2_p, value)

- name: addcmul(Tensor self, Tensor tensor1, Tensor tensor2, *, Scalar value=1) -> Tensor
  self: handle_r_to_c(self.scalar_type(), grad)
  tensor1: handle_r_to_c(tensor1.scalar_type(), grad * (tensor2 * value).conj())
  tensor2: handle_r_to_c(tensor2.scalar_type(), grad * (tensor1 * value).conj())
  result: self_t + maybe_multiply(tensor1_t * tensor2_p, value) + maybe_multiply(tensor2_t * tensor1_p, value)

- name: addmm(Tensor self, Tensor mat1, Tensor mat2, *, Scalar beta=1, Scalar alpha=1) -> Tensor
  self: maybe_multiply(grad, beta.conj())
  mat1: mm_mat1_backward(grad, mat2, mat1.sizes(), mat1.strides(), mat1.layout(), alpha)
  mat2: mm_mat2_backward(grad, mat1, mat2.sizes(), mat2.strides(), mat2.layout(), alpha)
  result: maybe_multiply(self_t, beta) + maybe_multiply(mat1_t.mm(mat2_p), alpha) + maybe_multiply(mat1_p.mm(mat2_t), alpha)

- name: _sparse_addmm(Tensor self, Tensor mat1, Tensor mat2, *, Scalar beta=1, Scalar alpha=1) -> Tensor
  self: maybe_multiply(grad, beta)
  mat1: mm_mat1_sparse_backward(grad, mat1, mat2, alpha)
  mat2: mm_mat2_backward(grad, mat1, mat2.sizes(), mat2.strides(), mat2.layout(), alpha)

- name: addmv(Tensor self, Tensor mat, Tensor vec, *, Scalar beta=1, Scalar alpha=1) -> Tensor
  self: maybe_multiply(grad, beta.conj())
  mat: maybe_multiply(grad.ger(vec.conj()), alpha.conj())
  vec: maybe_multiply(mat.t().conj().mv(grad), alpha.conj())
  result: maybe_multiply(self_t, beta) + maybe_multiply(mat_t.mv(vec_p), alpha) + maybe_multiply(mat_p.mv(vec_t), alpha)

- name: addr(Tensor self, Tensor vec1, Tensor vec2, *, Scalar beta=1, Scalar alpha=1) -> Tensor
  self: maybe_multiply(grad, beta.conj())
  vec1: maybe_multiply(grad.mv(vec2.conj()), alpha.conj())
  vec2: maybe_multiply(grad.t().mv(vec1.conj()), alpha.conj())
  result: maybe_multiply(self_t, beta) + maybe_multiply(vec1_t.outer(vec2_p), alpha) + maybe_multiply(vec1_p.outer(vec2_t), alpha)

- name: affine_grid_generator(Tensor theta, int[] size, bool align_corners) -> Tensor
  theta: affine_grid_generator_backward(grad, size, align_corners)

- name: alias(Tensor(a) self) -> Tensor(a)
  self: grad
  result: self_t

- name: angle(Tensor self) -> Tensor
  self: angle_backward(grad, self)
  result: handle_r_to_c(result.scalar_type(), angle_backward(self_t.conj(), self_p).conj())

# The four items below are necessary because TensorIterator doesn't work on
# Variables (codegen does not unwrap the input Tensor for all() and any() ).
- name: any(Tensor self) -> Tensor
  output_differentiability: [False]

- name: any.dim(Tensor self, int dim, bool keepdim=False) -> Tensor
  output_differentiability: [False]

- name: all(Tensor self) -> Tensor
  output_differentiability: [False]

- name: all.dim(Tensor self, int dim, bool keepdim=False) -> Tensor
  output_differentiability: [False]

- name: acosh(Tensor self) -> Tensor
# Save one rsqrt in the real case by using that for x real and positive sqrt(x*y) = sqrt(x)*sqrt(y) (not true in the complex case)
  self: "self.is_complex() ? grad * ((self + 1).rsqrt() * (self - 1).rsqrt()).conj() : grad * (self * self - 1).rsqrt()"
  result: auto_element_wise

- name: acosh_(Tensor(a!) self) -> Tensor(a!)
  self: not_implemented("inplace version of acosh")

- name: asinh(Tensor self) -> Tensor
  self: grad * (self.pow(2) + 1).rsqrt().conj()
  result: auto_element_wise

- name: asinh_(Tensor(a!) self) -> Tensor(a!)
  self: not_implemented("inplace version of asinh")

- name: atanh(Tensor self) -> Tensor
  self: grad * 1 / (1 - self.pow(2)).conj()
  result: auto_element_wise

- name: atanh_(Tensor(a!) self) -> Tensor(a!)
  self: not_implemented("inplace version of atanh")

- name: as_strided(Tensor(a) self, int[] size, int[] stride, int? storage_offset=None) -> Tensor(a)
  self: as_strided_backward(grad, TensorGeometry(self), size, stride, storage_offset)
  result: auto_linear

- name: as_strided_(Tensor(a!) self, int[] size, int[] stride, int? storage_offset=None) -> Tensor(a!)
  self: as_strided_backward(grad, TensorGeometry(self), size, stride, storage_offset)
  result: auto_linear

- name: asin(Tensor self) -> Tensor
  self: grad * (-self * self + 1).rsqrt().conj()
  result: auto_element_wise

- name: atan(Tensor self) -> Tensor
  self: grad / (self * self + 1).conj()
  result: auto_element_wise

- name: atan2(Tensor self, Tensor other) -> Tensor
  self, other: atan2_backward(grad, self, other, grad_input_mask)
  result: (-self_p * other_t + other_p * self_t) / (self_p.pow(2) + other_p.pow(2))

- name: baddbmm(Tensor self, Tensor batch1, Tensor batch2, *, Scalar beta=1, Scalar alpha=1) -> Tensor
  self: maybe_multiply(grad, beta.conj())
  batch1: maybe_multiply(grad.bmm(batch2.transpose(1, 2).conj()), alpha.conj())
  batch2: maybe_multiply(batch1.transpose(1, 2).conj().bmm(grad), alpha.conj())
  result: maybe_multiply(self_t, beta) + maybe_multiply(batch1_t.bmm(batch2_p), alpha) + maybe_multiply(batch1_p.bmm(batch2_t), alpha)

- name: bernoulli(Tensor self, *, Generator? generator=None) -> Tensor
  self: zeros_like(grad)
  result: auto_element_wise

- name: bernoulli_.Tensor(Tensor(a!) self, Tensor p, *, Generator? generator=None) -> Tensor(a!)
  self: zeros_like(grad)
  p: zeros_like(p)
  result: self_t.zero_()

- name: bernoulli_.float(Tensor(a!) self, float p=0.5, *, Generator? generator=None) -> Tensor(a!)
  self: zeros_like(grad)
  result: self_t.zero_()

- name: bmm(Tensor self, Tensor mat2) -> Tensor
  self: grad.bmm(mat2.transpose(1, 2).conj())
  mat2: self.transpose(1, 2).conj().bmm(grad)
  result: self_t.bmm(mat2_p) + self_p.bmm(mat2_t)

- name: cat(Tensor[] tensors, int dim=0) -> Tensor
  tensors: cat_tensors_backward(grad, to_args_sizes(tensors), to_args_scalartypes(tensors), dim)
  result: cat_jvp(tensors, dim)

- name: cauchy_(Tensor(a!) self, float median=0, float sigma=1, *, Generator? generator=None) -> Tensor(a!)
  self: zeros_like(grad)
  result: self_t.zero_()

- name: ceil(Tensor self) -> Tensor
  self: zeros_like(grad)
  result: auto_element_wise

- name: cholesky(Tensor self, bool upper=False) -> Tensor
  self: cholesky_backward(grad, upper, result)

- name: linalg_cholesky_ex(Tensor self, *, bool upper=False, bool check_errors=False) -> (Tensor L, Tensor info)
  self: cholesky_backward(grad, upper, L)
  L: cholesky_jvp(self_t, L, upper)

- name: cholesky_solve(Tensor self, Tensor input2, bool upper=False) -> Tensor
  self, input2: cholesky_solve_backward(grad, self, input2, result, upper)
  result: cholesky_solve_jvp(result, input2_p, input2_t, self_t, upper)

- name: cholesky_inverse(Tensor self, bool upper=False) -> Tensor
  self: cholesky_inverse_backward(grad, self, upper, result)
  result: cholesky_inverse_jvp(self_p, self_t, result, upper)

# For clamp, gradient is not defined at the boundaries. But empirically it's helpful
# to be able to get gradient on min and max, so we return the subgradient 1 for these cases.
- name: clamp.Tensor(Tensor self, Tensor? min=None, Tensor? max=None) -> Tensor
  self: clamp_backward(grad, self, min, max)
  min, max: clamp_backward_min_max(grad, self, min, max, grad_input_mask)
  result: clamp_jvp(self_p, self_t, min_p, min_t, max_p, max_t)

- name: clamp(Tensor self, Scalar? min=None, Scalar? max=None) -> Tensor
  self: clamp_backward(grad, self, min, max)
  result: auto_element_wise

- name: clamp_min(Tensor self, Scalar min) -> Tensor
  self: where(self >= min, grad, at::scalar_tensor(0., grad.options()))
  result: auto_element_wise

- name: clamp_min.Tensor(Tensor self, Tensor min) -> Tensor
  self: where(self >= min, grad, at::scalar_tensor(0., grad.options()))
  min: where(self < min, grad, at::scalar_tensor(0., grad.options()))
  result: where(self_p >= min_p, self_t, min_t)

- name: clamp_max(Tensor self, Scalar max) -> Tensor
  self: where(self <= max, grad, at::scalar_tensor(0., grad.options()))
  result: auto_element_wise

- name: clamp_max.Tensor(Tensor self, Tensor max) -> Tensor
  self: where(self <= max, grad, at::scalar_tensor(0., grad.options()))
  max: where(self > max, grad, at::scalar_tensor(0., grad.options()))
  result: where(self_p <= max_p, self_t, max_t)

- name: clone(Tensor self, *, MemoryFormat? memory_format=None) -> Tensor
  self: grad
  result: auto_linear

- name: _to_copy(Tensor self, *, ScalarType? dtype=None, Layout? layout=None, Device? device=None, bool? pin_memory=None, bool non_blocking=False, MemoryFormat? memory_format=None) -> Tensor
  self: _to_copy_backward(grad, self.options())
  result: _to_copy(self_t, dtype, layout, device, pin_memory, non_blocking, memory_format)
  # The condition is: if dtype is not nullopt, then isDifferentiableType(*dtype)
  # (If dtype IS nullopt, we rely on the regular check that any input requires grad).
  output_differentiability: ["!dtype || isDifferentiableType(*dtype)"]

- name: _coalesce(Tensor self) -> Tensor
  self: grad

- name: complex(Tensor real, Tensor imag) -> Tensor
  real: at::real(grad)
  imag: at::imag(grad)
  result: at::complex(real_t, imag_t)

- name: polar(Tensor abs, Tensor angle) -> Tensor
  abs, angle: polar_backward(grad, result)
  result: at::complex(abs_t*angle_p.cos() - angle_t*abs_p*angle_p.sin(), abs_t*angle_p.sin() + angle_t*abs_p*angle_p.cos())

- name: _conj(Tensor(a) self) -> Tensor(a)
  self: grad.conj()
  result: self_t.conj()

- name: _neg_view(Tensor(a) self) -> Tensor(a)
  self: grad.neg()
  result: self_t._neg_view()

- name: _conj_physical(Tensor self) -> Tensor
  self: grad.conj_physical()
  result: self_t.conj_physical()

- name: conj_physical_(Tensor(a!) self) -> Tensor(a!)
  self: grad.conj_physical()
  result: self_t.conj_physical_()

- name: copysign.Tensor(Tensor self, Tensor other) -> Tensor
  self: copysign_tensor_self_backward(grad, self, result)
  other: zeros_like(other)
  result: copysign_tensor_self_backward(self_t, self_p, result)

- name: copysign.Scalar(Tensor self, Scalar other) -> Tensor
  self: copysign_tensor_self_backward(grad, self, result)
  result: auto_element_wise

- name: cos(Tensor self) -> Tensor
  self: grad * -self.sin().conj()
  result: auto_element_wise

- name: cosh(Tensor self) -> Tensor
  self: grad * self.sinh().conj()
  result: auto_element_wise

- name: count_nonzero.dim_IntList(Tensor self, int[] dim) -> Tensor
  output_differentiability: [False]

- name: count_nonzero(Tensor self, int? dim=None) -> Tensor
  output_differentiability: [False]

- name: linalg_cross(Tensor self, Tensor other, *, int dim=-1) -> Tensor
  self: at::linalg_cross(other.conj(), grad, dim)
  other: at::linalg_cross(grad, self.conj(), dim)
  result: "at::linalg_cross(self_t, other_p, dim) + at::linalg_cross(self_p, other_t, dim)"

- name: logcumsumexp(Tensor self, int dim) -> Tensor
  self: logcumsumexp_backward(grad, self, result, dim)

- name: cumprod(Tensor self, int dim, *, ScalarType? dtype=None) -> Tensor
  self: cumprod_backward(grad.to(self.scalar_type()), self, dim, result)
  result: "cumprod_jvp(self_t, self_p, result, dim).to(dtype.has_value() ? *dtype : self_p.scalar_type())"

- name: cumsum(Tensor self, int dim, *, ScalarType? dtype=None) -> Tensor
  self: cumsum_backward(grad.to(self.scalar_type()), dim)
  result: auto_linear

- name: cummax(Tensor self, int dim) -> (Tensor values, Tensor indices)
  self: cummaxmin_backward(grad, self, indices, dim)
  values: self_t.gather(dim, indices)

- name: cummin(Tensor self, int dim) -> (Tensor values, Tensor indices)
  self: cummaxmin_backward(grad, self, indices, dim)
  values: self_t.gather(dim, indices)

- name: conv_tbc(Tensor self, Tensor weight, Tensor bias, int pad=0) -> Tensor
  self, weight, bias: "grad.defined() ? conv_tbc_backward(grad, self, weight, bias, pad) : std::tuple<Tensor, Tensor, Tensor>()"

- name: _ctc_loss(Tensor log_probs, Tensor targets, int[] input_lengths, int[] target_lengths, int blank=0, bool zero_infinity=False) -> (Tensor, Tensor)
  log_probs: _ctc_loss_backward(grad, log_probs, targets, input_lengths, target_lengths, result0, result1, blank, zero_infinity)

- name: deg2rad(Tensor self) -> Tensor
  self: deg2rad_backward(grad)
  result: auto_element_wise

- name: _linalg_det(Tensor A) -> (Tensor result, Tensor LU, Tensor pivots)
  A: linalg_det_backward(grad, result, A, LU, pivots)
  result: at::linalg_lu_solve(LU, pivots, A_t, /*left*/true, /*adjoint*/!A_p.is_complex() && A_p.is_contiguous()).diagonal(0, -2, -1).sum(-1) * result
  output_differentiability: [True, False, False]

- name: _linalg_slogdet(Tensor A) -> (Tensor sign, Tensor logabsdet, Tensor LU, Tensor pivots)
  A: slogdet_backward(grad_sign, grad_logabsdet, A, sign, LU, pivots)
  sign, logabsdet: slogdet_jvp(LU, pivots, A_t, sign, A_p.is_contiguous() && !A_p.is_complex())
  output_differentiability: [True, True, False, False]

- name: block_diag(Tensor[] tensors) -> Tensor
  tensors: block_diag_backward(grad, to_args_sizes(tensors), to_args_scalartypes(tensors))
  result: block_diag_jvp(tensors)

- name: diag_embed(Tensor self, int offset=0, int dim1=-2, int dim2=-1) -> Tensor
  self: grad.diagonal(offset, dim1, dim2)
  result: auto_linear

- name: diag(Tensor self, int diagonal=0) -> Tensor
  self: diag_backward(grad, self.sizes(), diagonal)
  result: auto_linear

- name: diagonal(Tensor(a) self, int offset=0, int dim1=0, int dim2=1) -> Tensor(a)
  self: diagonal_backward(grad, self.sizes(), offset, dim1, dim2)
  result: auto_linear

- name: diagonal_backward(Tensor grad_output, int[] input_sizes, int offset, int dim1, int dim2) -> Tensor
  grad_output: grad.diagonal(offset, dim1, dim2)
  result: auto_linear

- name: dist(Tensor self, Tensor other, Scalar p=2) -> Tensor
  self: norm_backward(grad, self - other, p, result)
  other: -norm_backward(grad, self - other, p, result)
  result: norm_jvp(self_p - other_p, self_t - other_t, p, result, {}, false)

# The backward formula is done in this order to improve numerical stability
# of the higher order derivatives, see https://github.com/pytorch/pytorch/issues/43414
# Note that we don't use "result" because saving it would be BC-breaking when it is used in an inplace operation later
- name: div.Tensor(Tensor self, Tensor other) -> Tensor
  self: div_tensor_self_backward(grad, other, self.scalar_type())
  other: div_tensor_other_backward(grad, self, other)
  result: (self_t - other_t * result) / other_p

- name: div.Scalar(Tensor self, Scalar other) -> Tensor
  self: div_tensor_self_backward(grad, at::lift_fresh(at::scalar_to_tensor(other)), self.scalar_type())
  result: self_t / other

- name: div.Tensor_mode(Tensor self, Tensor other, *, str? rounding_mode) -> Tensor
  self: div_tensor_self_backward(grad, other, self.scalar_type(), rounding_mode)
  other: div_tensor_other_backward(grad, self, other, rounding_mode)
  result: "rounding_mode.has_value() ? result.new_zeros(result.sizes()) : self_t / other_p - other_t * (self_p / other_p) / other_p"

- name: div.Scalar_mode(Tensor self, Scalar other, *, str? rounding_mode) -> Tensor
  self: div_tensor_self_backward(grad, at::lift_fresh(at::scalar_to_tensor(other)), self.scalar_type(), rounding_mode)
  result: "rounding_mode.has_value() ? result.new_zeros(result.sizes()) : self_t / other"

- name: dot(Tensor self, Tensor tensor) -> Tensor
  self: grad * tensor.conj()
  tensor: grad * self.conj()
  result: at::dot(self_t, tensor_p) + at::dot(self_p, tensor_t)

- name: vdot(Tensor self, Tensor other) -> Tensor
  self: grad.conj() * other
  other: grad * self
  result: at::vdot(self_t, other_p) + at::vdot(self_p, other_t)

- name: _fused_dropout(Tensor self, float p, Generator? generator=None) -> (Tensor, Tensor)
  self: _fused_dropout_backward(grad, result1, p)

- name: native_dropout(Tensor input, float p, bool? train) -> (Tensor, Tensor)
  input: "GradMode::is_enabled() ? infinitely_differentiable_native_dropout_backward(grad, result1, (!train.has_value() || !train.value() ? 1 : (p == 1 ? 0.0 : 1.0 / (1.0 - p)))) : native_dropout_backward(grad, result1, (!train.has_value() || !train.value() ? 1 : (p == 1 ? 0.0 : 1.0 / (1.0 - p))))"
  result0: "(!train.has_value() || train.value()) ? (p == 1 ? 0.0 : 1.0 / (1.0 - p)) * input_t * result1 : input_t"

- name: native_dropout_backward(Tensor grad_output, Tensor mask, float scale) -> Tensor
  grad_output: "native_dropout_double_backward(grad, grad_output, mask, scale)"
  mask: 'not_implemented("native_dropout_backward: mask")'

- name: eig(Tensor self, bool eigenvectors=False) -> (Tensor eigenvalues, Tensor eigenvectors)
  self: eig_backward(grads, self, eigenvectors, eigenvalues, eigenvectors_return)

- name: eq_.Scalar(Tensor(a!) self, Scalar other) -> Tensor(a!)
  self: zeros_like(self)
  result: self_t.zero_()

- name: eq_.Tensor(Tensor(a!) self, Tensor other) -> Tensor(a!)
  self: zeros_like(self)
  other: zeros_like(other)
  result: self_t.zero_()

- name: erf(Tensor self) -> Tensor
  self: 2.0 / sqrt(M_PI) * exp(-(self.pow(2))) * grad
  result: auto_element_wise

- name: erfc(Tensor self) -> Tensor
  self: -2.0 / sqrt(M_PI) * exp(-(self.pow(2))) * grad
  result: auto_element_wise

- name: special_erfcx(Tensor self) -> Tensor
  self: (2.0 * self * result - 2.0 / sqrt(M_PI)) * grad
  result: auto_element_wise

- name: erfinv(Tensor self) -> Tensor
  self: 0.5 * sqrt(M_PI) * exp(self.erfinv().pow(2)) * grad
  result: auto_element_wise

- name: exp(Tensor self) -> Tensor
  self: grad * result.conj()
  result: auto_element_wise

- name: exp2(Tensor self) -> Tensor
  self: grad * result * M_LN2
  result: auto_element_wise

- name: expm1(Tensor self) -> Tensor
  self: grad * (result + 1)
  result: auto_element_wise

- name: expand(Tensor(a) self, int[] size, *, bool implicit=False) -> Tensor(a)
  self: at::sum_to(grad, self.sizes())
  result: auto_linear

- name: expand.SymInt(Tensor(a) self, SymInt[] size, *, bool implicit=False) -> Tensor(a)
  self: at::sum_to(grad, c10::asIntArrayRefSlow(self.sym_sizes()))
  result: auto_linear

- name: exponential_(Tensor(a!) self, float lambd=1, *, Generator? generator=None) -> Tensor(a!)
  self: zeros_like(grad)
  result: self_t.zero_()

- name: fake_quantize_per_tensor_affine_cachemask(Tensor self, float scale, int zero_point, int quant_min, int quant_max) -> (Tensor output, Tensor mask)
  self: fake_quantize_per_tensor_affine_cachemask_backward(grad, mask)

- name: _fake_quantize_per_tensor_affine_cachemask_tensor_qparams(Tensor self, Tensor scale, Tensor zero_point, Tensor fake_quant_enabled, int quant_min, int quant_max) -> (Tensor output, Tensor mask)
  self: fake_quantize_per_tensor_affine_cachemask_backward(grad, mask)

- name: _fake_quantize_learnable_per_tensor_affine(Tensor self, Tensor scale, Tensor zero_point, int quant_min, int quant_max, float grad_factor=1.0) -> Tensor
  self, scale, zero_point: "grad.defined() ? _fake_quantize_learnable_per_tensor_affine_backward(grad, self, scale, zero_point, quant_min, quant_max, grad_factor) : std::tuple<Tensor, Tensor, Tensor>()"

- name: fake_quantize_per_channel_affine_cachemask(Tensor self, Tensor scale, Tensor zero_point, int axis, int quant_min, int quant_max) -> (Tensor output, Tensor mask)
  self: fake_quantize_per_channel_affine_cachemask_backward(grad, mask)

- name: _fake_quantize_learnable_per_channel_affine(Tensor self, Tensor scale, Tensor zero_point, int axis, int quant_min, int quant_max, float grad_factor=1.0) -> Tensor
  self, scale, zero_point: "grad.defined() ? _fake_quantize_learnable_per_channel_affine_backward(grad, self, scale, zero_point, axis, quant_min, quant_max, grad_factor) : std::tuple<Tensor, Tensor, Tensor>()"

- name: _fused_moving_avg_obs_fq_helper(Tensor self, Tensor observer_on, Tensor fake_quant_on, Tensor(a!) running_min, Tensor(b!) running_max, Tensor(c!) scale, Tensor(d!) zero_point, float averaging_const, int quant_min, int quant_max, int ch_axis, bool per_row_fake_quant=False, bool symmetric_quant=False) -> (Tensor output, Tensor mask)
  self: fake_quantize_per_tensor_affine_cachemask_backward(grad, mask)

- name: fill.Scalar(Tensor self, Scalar value) -> Tensor
  self: zeros_like(grad)
  result: at::fill(self_t, 0)

- name: fill.Tensor(Tensor self, Tensor value) -> Tensor
  self: zeros_like(grad)
  value: grad.sum()
  result: at::fill(self_t, value_t)

- name: fill_.Scalar(Tensor(a!) self, Scalar value) -> Tensor(a!)
  self: zeros_like(grad)
  result: self_t.fill_(0)

- name: fill_.Tensor(Tensor(a!) self, Tensor value) -> Tensor(a!)
  self: zeros_like(grad)
  value: grad.sum()
  result: self_t.fill_(value_t)

- name: floor(Tensor self) -> Tensor
  self: zeros_like(grad)
  result: auto_element_wise

- name: fmod.Scalar(Tensor self, Scalar other) -> Tensor
  self: grad
  result: auto_element_wise

- name: fmod.Tensor(Tensor self, Tensor other) -> Tensor
  self: grad
  other: -grad * self.div(other, /*rounding_mode=*/"trunc")
  result: self_t - other_t * self_p.div(other_p, /*rounding_mode=*/"trunc")

- name: frac(Tensor self) -> Tensor
  self: grad
  result: self_t

- name: frexp.Tensor(Tensor self) -> (Tensor mantissa, Tensor exponent)
  self: grad / exponent.exp2()
  mantissa: self_t / exponent.exp2()

- name: gather(Tensor self, int dim, Tensor index, *, bool sparse_grad=False) -> Tensor
  self: gather_backward(grad, self, dim, index, sparse_grad)
  index: non_differentiable
  result: auto_linear

- name: ge_.Scalar(Tensor(a!) self, Scalar other) -> Tensor(a!)
  self: zeros_like(self)
  result: self_t.zero_()

- name: ge_.Tensor(Tensor(a!) self, Tensor other) -> Tensor(a!)
  self: zeros_like(self)
  other: zeros_like(other)
  result: self_t.zero_()

- name: geometric_(Tensor(a!) self, float p, *, Generator? generator=None) -> Tensor(a!)
  self: zeros_like(grad)
  result: self_t.zero_()

- name: geqrf(Tensor self) -> (Tensor a, Tensor tau)
  self: not_implemented("geqrf")

- name: indices(Tensor(a) self) -> Tensor(a)
  output_differentiability: [False]

- name: _indices(Tensor(a) self) -> Tensor(a)
  output_differentiability: [False]

- name: grid_sampler_2d(Tensor input, Tensor grid, int interpolation_mode, int padding_mode, bool align_corners) -> Tensor
  input, grid: "grad.defined() ? grid_sampler_2d_backward(grad, input, grid, interpolation_mode, padding_mode, align_corners, grad_input_mask) : std::tuple<Tensor, Tensor>()"

- name: grid_sampler_3d(Tensor input, Tensor grid, int interpolation_mode, int padding_mode, bool align_corners) -> Tensor
  input, grid: "grad.defined() ? grid_sampler_3d_backward(grad, input, grid, interpolation_mode, padding_mode, align_corners, grad_input_mask) : std::tuple<Tensor, Tensor>()"

# See NOTE [ grid_sample CPU fallback ]
- name: _grid_sampler_2d_cpu_fallback(Tensor input, Tensor grid, int interpolation_mode, int padding_mode, bool align_corners) -> Tensor
  input, grid: "grad.defined() ? _grid_sampler_2d_cpu_fallback_backward(grad, input, grid, interpolation_mode, padding_mode, align_corners) : std::tuple<Tensor, Tensor>()"

- name: gt_.Scalar(Tensor(a!) self, Scalar other) -> Tensor(a!)
  self: zeros_like(self)
  result: self_t.zero_()

- name: gt_.Tensor(Tensor(a!) self, Tensor other) -> Tensor(a!)
  self: zeros_like(self)
  other: zeros_like(other)
  result: self_t.zero_()

- name: hardsigmoid(Tensor self) -> Tensor
  self: hardsigmoid_backward(grad, self)
  result: auto_element_wise

- name: histc(Tensor self, int bins=100, Scalar min=0, Scalar max=0) -> Tensor
  output_differentiability: [False]

- name: hardswish(Tensor self) -> Tensor
  self: hardswish_backward(grad, self)
  result: auto_element_wise

- name: hardswish_backward(Tensor grad_output, Tensor self) -> Tensor
  grad_output: hardswish_backward(grad, self)
  self: at::where(at::logical_and(-3.0 < self, self < 3.0), grad * grad_output / 3.0, at::zeros({}, self.options()))
  result: "hardswish_backward(grad_output_t, self_p)
         + at::where(at::logical_and(-3.0 < self_p, self_p < 3.0), self_t * grad_output_p / 3.0, at::zeros({}, self_p.options()))"

- name: hypot(Tensor self, Tensor other) -> Tensor
  self: grad * self / result
  other: grad * other / result
  result: self_t * self_p / result + other_t * other_p / result

- name: i0(Tensor self) -> Tensor
  self: grad * at::special_i1(self)
  result: auto_element_wise

- name: special_i0e(Tensor self) -> Tensor
  self: grad * (at::special_i1e(self) - self.sgn() * result)
  result: auto_element_wise

- name: special_i1(Tensor self) -> Tensor
  self: i1_backward(grad, self, result)
  result: auto_element_wise

- name: special_i1e(Tensor self) -> Tensor
  self: i1e_backward(grad, self, result)
  result: auto_element_wise

- name: igamma(Tensor self, Tensor other) -> Tensor
  self: 'not_implemented("igamma: input")'
  other: grad * exp((self - 1) * log(other) - other - lgamma(self))

- name: igammac(Tensor self, Tensor other) -> Tensor
  self: 'not_implemented("igammac: input")'
  other: -grad * exp((self - 1) * log(other) - other - lgamma(self))

- name: index.Tensor(Tensor self, Tensor?[] indices) -> Tensor
  self: index_backward(grad.new_zeros(self.sizes(), self.options()), indices, grad)
  result: auto_linear

- name: index_add(Tensor self, int dim, Tensor index, Tensor source, *, Scalar alpha=1) -> Tensor
  self: grad
  # The case source.dim() == 0  is necessary to support scalar tensors of the form
  # source.dim() == 0 and index.dim() == 1 and index.size() == (1,),
  # This is because source is not broadcastable to index, as source.dim() < index.dim()
  source: "maybe_multiply(source.dim() > 0 ? grad.index_select(dim, index).expand_as(source) : grad.index_select(dim, index.squeeze(0)), alpha)"
  index: non_differentiable
  result: at::index_add(self_t, dim, index, maybe_multiply(source_t, alpha))

- name: index_reduce(Tensor self, int dim, Tensor index, Tensor source, str reduce, *, bool include_self=True) -> Tensor
  self, source: index_reduce_backward(grad, self, dim, index, source, reduce, include_self, result)
  index: non_differentiable

- name: index_copy(Tensor self, int dim, Tensor index, Tensor source) -> Tensor
  self: grad.index_fill(dim, index, 0)
  # The case source.dim() == 0 is necessary to support scalar tensors of the form
  # source.dim() == 0 and index.dim() == 1 and index.size() == (1,),
  # This is because source is not broadcastable to index, as source.dim() < index.dim()
  source: "source.dim() > 0 ? grad.index_select(dim, index).expand_as(source) : grad.index_select(dim, index.squeeze(0))"
  index: non_differentiable
  result: self_t.index_copy(dim, index, source_t)

- name: index_fill.int_Scalar(Tensor self, int dim, Tensor index, Scalar value) -> Tensor
  self: grad.index_fill(dim, index, 0)
  index: non_differentiable
  result: self_t.index_fill(dim, index, 0)

- name: index_fill.int_Tensor(Tensor self, int dim, Tensor index, Tensor value) -> Tensor
  self: grad.index_fill(dim, index, 0)
  value: grad.index_select(dim, std::get<0>(at::_unique(index, /*sorted=*/false))).sum()
  index: non_differentiable
  result: self_t.index_fill(dim, index, value_t)

- name: index_put(Tensor self, Tensor?[] indices, Tensor values, bool accumulate=False) -> Tensor
  self: "accumulate ? grad : grad.index_put(indices, zeros_like(values), false)"
  values: grad.index(indices)
  result: self_t.index_put(indices, values_t, accumulate)

- name: _index_put_impl_(Tensor(a!) self, Tensor?[] indices, Tensor values, bool accumulate=False, bool unsafe=False) -> Tensor(a!)
  self: "accumulate ? grad : grad.index_put(indices, zeros_like(values), false)"
  values: grad.index(indices)
  result: at::_index_put_impl_(self_t, indices, values_t, accumulate, unsafe)

- name: index_select(Tensor self, int dim, Tensor index) -> Tensor
  self: index_select_backward(grad, self.sizes(), dim, index)
  index: non_differentiable
  result: auto_linear

- name: inverse(Tensor self) -> Tensor
  self: -at::matmul(result.mH(), at::matmul(grad, result.mH()))
  result: -at::matmul(at::matmul(result, self_t), result)

- name: linalg_inv_ex(Tensor self, *, bool check_errors=False) -> (Tensor inverse, Tensor info)
  self: -at::matmul(inverse.mH(), at::matmul(grad, inverse.mH()))
  inverse: -at::matmul(at::matmul(inverse, self_t), inverse)

- name: linalg_pinv.atol_rtol_tensor(Tensor self, *, Tensor? atol=None, Tensor? rtol=None, bool hermitian=False) -> Tensor
  self: pinv_backward(grad, result, self)
  result: pinv_jvp(self_p, result, self_t)

- name: isnan(Tensor self) -> Tensor
  self: non_differentiable

- name: kthvalue(Tensor self, int k, int dim=-1, bool keepdim=False) -> (Tensor values, Tensor indices)
  self: value_selecting_reduction_backward(grad, dim, indices, self.sizes(), keepdim)
  values: gather_with_keepdimed_indices(self_t, dim, indices, keepdim)

- name: le_.Scalar(Tensor(a!) self, Scalar other) -> Tensor(a!)
  self: zeros_like(self)
  result: self_t.zero_()

- name: le_.Tensor(Tensor(a!) self, Tensor other) -> Tensor(a!)
  self: zeros_like(self)
  other: zeros_like(other)
  result: self_t.zero_()

- name: lerp.Scalar(Tensor self, Tensor end, Scalar weight) -> Tensor
  self: "weight.isComplex() ? grad * (1 - weight.conj().toComplexDouble()) : grad * (1 - weight.toDouble())"
  end: grad * weight.conj()
  result: at::lerp(self_t, end_t, weight)

- name: lerp.Tensor(Tensor self, Tensor end, Tensor weight) -> Tensor
  self: grad * (1 - weight).conj()
  end: grad * weight.conj()
  weight: grad * (end - self).conj()
  result: at::lerp(self_t, end_t, weight_p) + weight_t * (end_p - self_p)

- name: lgamma(Tensor self) -> Tensor
  self: grad * digamma(self)
  result: auto_element_wise

- name: digamma(Tensor self) -> Tensor
  self: grad * polygamma(1, self)
  result: auto_element_wise

- name: polygamma(int n, Tensor self) -> Tensor
  self: grad * polygamma(n + 1, self)
  result: auto_element_wise

- name: polygamma_(Tensor(a!) self, int n) -> Tensor(a!)
  self: grad * polygamma(n + 1, self)
  result: self_t.mul_(polygamma(n + 1, original_self_p))

- name: log(Tensor self) -> Tensor
  self: grad.div(self.conj())
  result: auto_element_wise

- name: log10(Tensor self) -> Tensor
  self: grad / (self.conj() * 2.3025850929940456)
  result: auto_element_wise

- name: log1p(Tensor self) -> Tensor
  self: log1p_backward(grad, self)
  result: auto_element_wise

- name: log2(Tensor self) -> Tensor
  self: grad / (self.conj() * 0.6931471805599453)
  result: auto_element_wise

- name: logaddexp(Tensor self, Tensor other) -> Tensor
  self: grad / (1 + exp(other - self))
  other: grad / (1 + exp(self - other))
  result: self_t / (1 + exp(other_p - self_p)) + other_t / (1 + exp(self_p - other_p))

- name: logaddexp2(Tensor self, Tensor other) -> Tensor
  self: grad / (1 + pow(2, other - self))
  other: grad / (1 + pow(2, self - other))
  result: self_t / (1 + pow(2, other_p - self_p)) + other_t / (1 + pow(2, self_p - other_p))

- name: xlogy.Tensor(Tensor self, Tensor other) -> Tensor
  self: grad * at::xlogy((self != 0), other)
  other: grad * at::where(other.isnan() | (self != 0), self / other, zeros_like(other))
  result: self_t * at::xlogy((self_p != 0), other_p) + other_t * self_p / other_p

- name: xlogy.Scalar_Self(Scalar self, Tensor other) -> Tensor
  other: grad * at::where(other.isnan() | (!self.equal(0)), self / other, zeros_like(other))
  result: auto_element_wise

- name: xlogy.Scalar_Other(Tensor self, Scalar other) -> Tensor
  self: grad * at::xlogy((self != 0), other)
  result: auto_element_wise

- name: special_xlog1py(Tensor self, Tensor other) -> Tensor
  self: grad * other.log1p()
  other: grad * self / (other + 1)
  result: self_t * other_p.log1p() + other_t * self_p / (other_p + 1)

- name: special_xlog1py.self_scalar(Scalar self, Tensor other) -> Tensor
  other: grad * self / (other + 1)
  result: auto_element_wise

- name: special_xlog1py.other_scalar(Tensor self, Scalar other) -> Tensor
  self: grad * log1p(other.toDouble())
  result: auto_element_wise

- name: special_zeta(Tensor self, Tensor other) -> Tensor
  self: not_implemented("zeta")
  other:  grad * -self * special_zeta(self + 1., other)

- name: special_zeta.self_scalar(Scalar self, Tensor other) -> Tensor
  other:  grad * -self * special_zeta(self.toDouble() + 1., other)

- name: special_zeta.other_scalar(Tensor self, Scalar other) -> Tensor
  self: not_implemented("zeta")

- name: log_normal_(Tensor(a!) self, float mean=1, float std=2, *, Generator? generator=None) -> Tensor(a!)
  self: zeros_like(grad)
  result: self_t.zero_()

- name: logsumexp(Tensor self, int[1] dim, bool keepdim=False) -> Tensor
  self: logsumexp_backward(grad, self, result, dim, keepdim)
  result: logsumexp_jvp(self_p, self_t, dim, keepdim)

- name: lstsq(Tensor self, Tensor A) -> (Tensor solution, Tensor QR)
  self: not_implemented("lstsq")
  A: not_implemented("lstsq")

- name: linalg_lstsq(Tensor self, Tensor b, float? rcond=None, *, str? driver=None) -> (Tensor solution, Tensor residuals, Tensor rank, Tensor singular_values)
  self, b: linalg_lstsq_backward(grad, self, b, rcond, driver, grad_input_mask)
  solution: linalg_lstsq_jvp(self_p, b_p, self_t, b_t)
  output_differentiability: [True, False, False, False]

- name: lt_.Scalar(Tensor(a!) self, Scalar other) -> Tensor(a!)
  self: zeros_like(self)
  result: self_t.zero_()

- name: lt_.Tensor(Tensor(a!) self, Tensor other) -> Tensor(a!)
  self: zeros_like(self)
  other: zeros_like(other)
  result: self_t.zero_()

- name: linalg_lu_factor_ex(Tensor A, *, bool pivot=True, bool check_errors=False) -> (Tensor LU, Tensor pivots, Tensor info)
  A: lu_factor_ex_backward(grad, LU, pivots, pivot)
  LU: lu_factor_ex_jvp(A_t, LU, pivots, pivot)
  output_differentiability: [True, False, False]

- name: linalg_lu(Tensor A, *, bool pivot=True) -> (Tensor P, Tensor L, Tensor U)
  A: linalg_lu_backward(grad_L, grad_U, P, L, U, pivot)
  L: std::get<0>(linalg_lu_jvp(A_t, P, L, U, pivot))
  U: std::get<1>(linalg_lu_jvp(A_t, P, L, U, pivot))
  output_differentiability: [False, True, True]

- name: linalg_lu_solve(Tensor LU, Tensor pivots, Tensor B, *, bool left=True, bool adjoint=False) -> Tensor
  LU: linalg_lu_solve_LU(grad, LU, pivots, result, left, adjoint)
  B: "at::linalg_lu_solve(LU, pivots, grad, left, !adjoint)"
  result: linalg_lu_solve_jvp(result, LU_p, pivots, LU_t, B_t, left, adjoint)

- name: lu_unpack(Tensor LU_data, Tensor LU_pivots, bool unpack_data=True, bool unpack_pivots=True) -> (Tensor P, Tensor L, Tensor U)
  LU_data: lu_unpack_backward(grad_L, grad_U, LU_data.size(-2), LU_data.size(-1))
  LU_pivots: non_differentiable
  L: "LU_data_t.size(-2) >= LU_data_t.size(-1) ? LU_data_t.tril(-1) : LU_data_t.narrow(-1, 0, LU_data_t.size(-2)).tril(-1)"
  U: "LU_data_t.size(-1) >= LU_data_t.size(-2) ? LU_data_t.triu() : LU_data_t.narrow(-2, 0, LU_data_t.size(-1)).triu()"
  output_differentiability: [False, True, True]

- name: masked_fill.Scalar(Tensor self, Tensor mask, Scalar value) -> Tensor
  self: grad.masked_fill(mask, 0)
  mask: non_differentiable
  result: self_t.masked_fill(mask, 0)

- name: masked_fill.Tensor(Tensor self, Tensor mask, Tensor value) -> Tensor
  self: grad.masked_fill(mask, 0)
  value: at::where(mask, grad, zeros_like(grad)).sum()
  mask: non_differentiable
  result: self_t.masked_fill(mask, value_t)

- name: masked_scatter(Tensor self, Tensor mask, Tensor source) -> Tensor
  self: grad.masked_fill(mask, 0)
  source: masked_scatter_backward(grad, mask, source.sizes())
  mask: non_differentiable
  result: self_t.masked_scatter(mask, source_t)

- name: masked_select(Tensor self, Tensor mask) -> Tensor
  self: masked_select_backward(grad, self, mask)
  mask: non_differentiable
  result: auto_linear

- name: linalg_matrix_exp(Tensor self) -> Tensor
  self: linalg_matrix_exp_differential(self, grad, /*adjoint*/ true)
  result: linalg_matrix_exp_differential(self_p, self_t, /*adjoint*/ false)

- name: max.dim(Tensor self, int dim, bool keepdim=False) -> (Tensor values, Tensor indices)
  self: value_selecting_reduction_backward(grad, dim, indices, self.sizes(), keepdim)
  values: gather_with_keepdimed_indices(self_t, dim, indices, keepdim)

- name: max(Tensor self) -> Tensor
  self: evenly_distribute_backward(grad, self, result)
  result: evenly_read_jvp(self_t, self_p, result)

- name: maximum(Tensor self, Tensor other) -> Tensor
  self: at::where(self == other, grad / 2, grad).masked_fill_(self < other, 0)
  other: at::where(self == other, grad / 2, grad).masked_fill_(self > other, 0)
  result: other_t + at::where(self_p == other_p, at::scalar_tensor(0.5, result.options()), (self_p > other_p).to(result.scalar_type())) * (self_t - other_t)

- name: fmax(Tensor self, Tensor other) -> Tensor
  self: grad.masked_fill((self >= other).logical_or_(other.isnan()).logical_not_(), 0)
  other: grad.masked_fill((self >= other).logical_or_(other.isnan()), 0)
  result: other_t + (self_p > other_p).logical_or_(other_p.isnan()) * (self_t - other_t)

- name: mean(Tensor self, *, ScalarType? dtype=None) -> Tensor
  self: grad.expand(self.sizes()) / self.numel()
  result: auto_linear

- name: mean.dim(Tensor self, int[1]? dim, bool keepdim=False, *, ScalarType? dtype=None) -> Tensor
  self: mean_backward(grad, self.sizes(), dim, self.numel(), keepdim)
  result: auto_linear

- name: median(Tensor self) -> Tensor
  self: evenly_distribute_backward(grad, self, result)
  result: evenly_read_jvp(self_t, self_p, result)

- name: nanmedian(Tensor self) -> Tensor
  self: evenly_distribute_backward(grad, self, result)
  result: evenly_read_jvp(self_t, self_p, result)

# This is in theory incorrect in the following case:
#   sorted list: [..., a, b, b, ..., b, b, c, ...] with median = b and the value
#                            |                     at middle position of the
#                            |                     list between two `b`s. E.g.,
#                            |
#                            ^the middle position
# The gradient exists and is essentially 0 in this case.
#
# In case where the middle position is at the boundary of `b` range, e.g.,
#   sorted list: [..., a, b, b, ..., b, b, c, ...]
#                                       |
#                                       ^the middle position
# The backward implementation is correct in the sense that it returns the
# subgradient on one side.
- name: median.dim(Tensor self, int dim, bool keepdim=False) -> (Tensor values, Tensor indices)
  self: value_selecting_reduction_backward(grad, dim, indices, self.sizes(), keepdim)
  values: gather_with_keepdimed_indices(self_t, dim, indices, keepdim)

- name: nanmedian.dim(Tensor self, int dim, bool keepdim=False) -> (Tensor values, Tensor indices)
  self: value_selecting_reduction_backward(grad, dim, indices, self.sizes(), keepdim)
  values: gather_with_keepdimed_indices(self_t, dim, indices, keepdim)

- name: min.dim(Tensor self, int dim, bool keepdim=False) -> (Tensor values, Tensor indices)
  self: value_selecting_reduction_backward(grad, dim, indices, self.sizes(), keepdim)
  values: gather_with_keepdimed_indices(self_t, dim, indices, keepdim)

- name: min(Tensor self) -> Tensor
  self: evenly_distribute_backward(grad, self, result)
  result: evenly_read_jvp(self_t, self_p, result)

- name: minimum(Tensor self, Tensor other) -> Tensor
  self: at::where(self == other, grad / 2, grad).masked_fill_(self > other, 0)
  other: at::where(self == other, grad / 2, grad).masked_fill_(self < other, 0)
  result: other_t + at::where(self_p == other_p, at::scalar_tensor(0.5, result.options()), (self_p < other_p).to(result.scalar_type())) * (self_t - other_t)

- name: fmin(Tensor self, Tensor other) -> Tensor
  self: grad.masked_fill((self <= other).logical_or_(other.isnan()).logical_not_(), 0)
  other: grad.masked_fill((self <= other).logical_or_(other.isnan()), 0)
  result: other_t + (self_p <= other_p).logical_or_(other_p.isnan()) * (self_t - other_t)

- name: amax(Tensor self, int[1] dim=[], bool keepdim=False) -> Tensor
  self: scale_grad_by_count(restore_reduced_dims(grad, dim, keepdim), restore_reduced_dims(result, dim, keepdim) == self, dim)
  result: amaxamin_jvp(self_p, self_t, result, dim, keepdim)

- name: amin(Tensor self, int[1] dim=[], bool keepdim=False) -> Tensor
  self: scale_grad_by_count(restore_reduced_dims(grad, dim, keepdim), restore_reduced_dims(result, dim, keepdim) == self, dim)
  result: amaxamin_jvp(self_p, self_t, result, dim, keepdim)

- name: mm(Tensor self, Tensor mat2) -> Tensor
  self: mm_mat1_backward(grad, mat2, self.sizes(), self.strides(), self.layout(), 1)
  mat2: mm_mat2_backward(grad, self, mat2.sizes(), mat2.strides(), mat2.layout(), 1)
  result: at::mm(self_t, mat2_p) + at::mm(self_p, mat2_t)

- name: mode(Tensor self, int dim=-1, bool keepdim=False) -> (Tensor values, Tensor indices)
  self: value_selecting_reduction_backward(grad, dim, indices, self.sizes(), keepdim)
  values: gather_with_keepdimed_indices(self_t, dim, indices, keepdim)

- name: mul.Tensor(Tensor self, Tensor other) -> Tensor
  self: mul_tensor_backward(grad, other, self.scalar_type())
  other: mul_tensor_backward(grad, self, other.scalar_type())
  result: other_t * self_p + self_t * other_p

- name: mul.Scalar(Tensor self, Scalar other) -> Tensor
  self: mul_tensor_backward(grad, at::lift_fresh(at::scalar_to_tensor(other)), self.scalar_type())
  result: self_t * other

- name: mv(Tensor self, Tensor vec) -> Tensor
  self: grad.ger(vec.conj())
  vec: self.conj().t().mv(grad)
  result: mv(self_t, vec_p) + mv(self_p, vec_t)

- name: mvlgamma(Tensor self, int p) -> Tensor
  self: mvlgamma_backward(grad, self, p)
  result: auto_element_wise

- name: nan_to_num(Tensor self, float? nan=None, float? posinf=None, float? neginf=None) -> Tensor
  self: grad * at::isfinite(self)
  result: auto_element_wise

- name: native_batch_norm(Tensor input, Tensor? weight, Tensor? bias, Tensor? running_mean, Tensor? running_var, bool training, float momentum, float eps) -> (Tensor, Tensor, Tensor)
  input, weight, bias: "grad.defined() ? native_batch_norm_backward(grad, input, weight, running_mean, running_var, result1, result2, training, eps, grad_input_mask) : std::tuple<Tensor, Tensor, Tensor>()"
  result0: batch_norm_jvp(input_p, input_t, weight_p, weight_t, bias_p, bias_t, running_mean, running_var, result1, result2, training, eps)

- name: native_batch_norm_backward(Tensor grad_out, Tensor input, Tensor? weight, Tensor? running_mean, Tensor? running_var, Tensor? save_mean, Tensor? save_invstd, bool train, float eps, bool[3] output_mask) -> (Tensor, Tensor, Tensor)
  input, weight, grad_out: batchnorm_double_backward(input, weight, grads[0], grads[1], grads[2], grad_out, running_mean, running_var, train, eps, save_mean, save_invstd, grad_input_mask)
  save_mean: not_implemented("native_batch_norm_backward save_mean")
  save_invstd: not_implemented("native_batch_norm_backward save_invstd")

- name: native_layer_norm(Tensor input, int[] normalized_shape, Tensor? weight, Tensor? bias, float eps) -> (Tensor, Tensor, Tensor)
  input, weight, bias: "grad.defined() ? native_layer_norm_backward(grad, input, normalized_shape, result1, result2, weight, bias, grad_input_mask) : std::tuple<Tensor, Tensor, Tensor>()"
  result0: layer_norm_jvp(input_p, input_t, weight_p, weight_t, bias_p, bias_t, result1, result2, normalized_shape)

- name: native_layer_norm_backward(Tensor grad_out, Tensor input, int[] normalized_shape, Tensor mean, Tensor rstd, Tensor? weight, Tensor? bias, bool[3] output_mask) -> (Tensor, Tensor, Tensor)
  input, weight, grad_out: layer_norm_double_backward(input, weight, grads[0], grads[1], grads[2], grad_out, mean, rstd, normalized_shape, grad_input_mask)
  bias: Tensor()
  mean: not_implemented("native_layer_norm_backward mean")
  rstd: not_implemented("native_layer_norm_backward rstd")

- name: native_group_norm(Tensor input, Tensor? weight, Tensor? bias, int N, int C, int HxW, int group, float eps) -> (Tensor, Tensor, Tensor)
  input, weight, bias: "GradMode::is_enabled() || grads[1].defined() || grads[2].defined() ? infinitely_differentiable_native_group_norm_backward(grads[0], grads[1], grads[2], input, result1, result2, weight, N, C, HxW, group, eps, grad_input_mask) : (grads[0].defined() ? native_group_norm_backward(grads[0].is_contiguous() ? grads[0] : grads[0].contiguous(), input.is_contiguous() ? input : input.contiguous(), result1, result2, weight, N, C, HxW, group, grad_input_mask) : std::tuple<Tensor, Tensor, Tensor>())"
  result0: group_norm_jvp(input_p, input_t, weight_p, weight_t, bias_p, bias_t, result1, result2, group)
  result1: group_norm_mean_jvp(input_t, result1, group)
  result2: group_norm_invstd_jvp(input_p, input_t, result1, result2, group)

- name: ne_.Scalar(Tensor(a!) self, Scalar other) -> Tensor(a!)
  self: zeros_like(self)
  result: self_t.zero_()

- name: ne_.Tensor(Tensor(a!) self, Tensor other) -> Tensor(a!)
  self: zeros_like(self)
  other: zeros_like(other)
  result: self_t.zero_()

- name: neg(Tensor self) -> Tensor
  self: grad.neg()
  result: auto_element_wise

- name: nextafter(Tensor self, Tensor other) -> Tensor
  self: not_implemented("nextafter")
  other: not_implemented("nextafter")

- name: norm.Scalar(Tensor self, Scalar p=2) -> Tensor
  self: norm_backward(grad, self, p, result)
  result: norm_jvp(self_p, self_t, p, result)

- name: norm.ScalarOpt_dim(Tensor self, Scalar? p, int[1] dim, bool keepdim=False) -> Tensor
  self: norm_backward(grad, self, p, result, dim, keepdim)
  result: norm_jvp(self_p, self_t, p, result, dim, keepdim)

- name: norm.ScalarOpt_dtype(Tensor self, Scalar? p, *, ScalarType dtype) -> Tensor
  self: norm_backward(grad, self.to(grad.scalar_type()), p, result)
  result: norm_jvp(self_p, self_t, p, result)

- name: norm.ScalarOpt_dim_dtype(Tensor self, Scalar? p, int[1] dim, bool keepdim, *, ScalarType dtype) -> Tensor
  self: norm_backward(grad, self.to(grad.scalar_type()), p, result, dim, keepdim)
  result: norm_jvp(self_p, self_t, p, result, dim, keepdim)

- name: linalg_vector_norm(Tensor self, Scalar ord=2, int[1]? dim=None, bool keepdim=False, *, ScalarType? dtype=None) -> Tensor
  self: linalg_vector_norm_backward(grad, self, ord, result, dim, keepdim)
  result: linalg_vector_norm_jvp(self_p, self_t, ord, result, dim, keepdim)

- name: _pdist_forward(Tensor self, float p=2) -> Tensor
  self: _pdist_backward(grad, self, p, result)

- name: _pdist_backward(Tensor grad, Tensor self, float p, Tensor pdist) -> Tensor
  grad: not_implemented("_pdist_backward")
  self: not_implemented("_pdist_backward")
  pdist: not_implemented("_pdist_backward")

- name: _euclidean_dist(Tensor x1, Tensor x2) -> Tensor
  x1, x2: _euclidean_dist_backward(grad, x1, x2, result)

- name: _cdist_forward(Tensor x1, Tensor x2, float p, int? compute_mode) -> Tensor
  x1: _cdist_backward(grad.contiguous(), x1, x2, p, result)
  x2: _cdist_backward(grad.mT().contiguous(), x2, x1, p, result.mT().contiguous())

- name: _cdist_backward(Tensor grad, Tensor x1, Tensor x2, float p, Tensor cdist) -> Tensor
  grad: not_implemented("_cdist_backward")
  x1: not_implemented("_cdist_backward")
  x2: not_implemented("_cdist_backward")
  cdist: not_implemented("_cdist_backward")

- name: normal_(Tensor(a!) self, float mean=0, float std=1, *, Generator? generator=None) -> Tensor(a!)
  self: zeros_like(grad)
  result: self_t.zero_()

- name: normal.Tensor_float(Tensor mean, float std=1, *, Generator? generator=None) -> Tensor
  mean: at::zeros(mean.sizes(), grad.options())
  result: auto_element_wise

- name: normal.float_Tensor(float mean, Tensor std, *, Generator? generator=None) -> Tensor
  std: at::zeros(std.sizes(), grad.options())
  result: auto_element_wise

- name: normal.Tensor_Tensor(Tensor mean, Tensor std, *, Generator? generator=None) -> Tensor
  mean: at::zeros(mean.sizes(), grad.options())
  std: at::zeros(std.sizes(), grad.options())
  result: zeros_like(mean_t)

- name: linalg_householder_product(Tensor input, Tensor tau) -> Tensor
  input, tau: householder_product_backward(grad, result, input, tau)
  result: householder_product_jvp(input_t, tau_t, result, input_p, tau_p)

- name: ormqr(Tensor self, Tensor input2, Tensor input3, bool left=True, bool transpose=False) -> Tensor
  self: not_implemented("ormqr")
  input2: not_implemented("ormqr")
  input3: not_implemented("ormqr")

- name: permute(Tensor(a) self, int[] dims) -> Tensor(a)
  self: permute_backwards(grad, dims)
  result: auto_linear

- name: poisson(Tensor self, Generator? generator=None) -> Tensor
  self: zeros_like(self)
  result: auto_element_wise

- name: pow.Tensor_Scalar(Tensor self, Scalar exponent) -> Tensor
  self: pow_backward(grad, self, exponent)
  result: auto_element_wise

- name: pow.Tensor_Tensor(Tensor self, Tensor exponent) -> Tensor
  self: pow_backward_self(grad, self, exponent)
  exponent: pow_backward_exponent(grad, self, exponent, result)
  result: (pow_backward_self(self_t.conj(), self_p, exponent_p) + pow_backward_exponent(exponent_t.conj(), self_p, exponent_p, result)).conj()

- name: pow.Scalar(Scalar self, Tensor exponent) -> Tensor
  exponent: pow_backward_exponent(grad, self, exponent, result)
  result: auto_element_wise

- name: prod(Tensor self, *, ScalarType? dtype=None) -> Tensor
  self: prod_backward(grad, self.to(grad.scalar_type()), result)
  result: (prod_backward(at::ones({}, result.options()).expand_as(result), self_p.to(result.scalar_type()), result) * self_t.conj()).sum().conj()

- name: prod.dim_int(Tensor self, int dim, bool keepdim=False, *, ScalarType? dtype=None) -> Tensor
  self: prod_backward(grad, self.to(grad.scalar_type()), result, dim, keepdim)
  result: (prod_backward(at::ones({}, result.options()).expand_as(result), self_p.to(result.scalar_type()), result, dim, keepdim) * self_t.conj()).sum(dim, keepdim).conj()

- name: put(Tensor self, Tensor index, Tensor source, bool accumulate=False) -> Tensor
  self: "accumulate ? grad : grad.put(index, zeros_like(source), false)"
  index: non_differentiable
  source: grad.take(index).reshape_as(source)
  result: self_t.put(index, source_t, accumulate)

- name: linalg_qr(Tensor A, str mode='reduced') -> (Tensor Q, Tensor R)
  A: linalg_qr_backward(grad_Q, grad_R, Q, R, mode)
  Q, R: linalg_qr_jvp(A_t, Q, R, mode)

- name: rad2deg(Tensor self) -> Tensor
  self: rad2deg_backward(grad)
  result: auto_element_wise

- name: random_.from(Tensor(a!) self, int from, int? to, *, Generator? generator=None) -> Tensor(a!)
  self: zeros_like(grad)
  result: self_t.zero_()

- name: random_.to(Tensor(a!) self, int to, *, Generator? generator=None) -> Tensor(a!)
  self: zeros_like(grad)
  result: self_t.zero_()

- name: random_(Tensor(a!) self, *, Generator? generator=None) -> Tensor(a!)
  self: zeros_like(grad)
  result: self_t.zero_()

- name: reciprocal(Tensor self) -> Tensor
  self: -grad * (result * result).conj()
  result: auto_element_wise

- name: remainder.Scalar(Tensor self, Scalar other) -> Tensor
  self: grad
  result: auto_element_wise

- name: remainder.Tensor(Tensor self, Tensor other) -> Tensor
  self: grad
  other: -grad * self.div(other, /*rounding_mode=*/"floor")
  result: self_t - other_t * self_p.div(other_p, /*rounding_mode=*/"floor")

- name: renorm(Tensor self, Scalar p, int dim, Scalar maxnorm) -> Tensor
  self: renorm_backward(grad, self, p, dim, maxnorm)

- name: repeat(Tensor self, int[] repeats) -> Tensor
  self: repeat_backward(grad, repeats, self.sizes())
  result: auto_linear

- name: special_entr(Tensor self) -> Tensor
  self: grad * (-(1 + self.log()))
  result: auto_element_wise

- name: special_ndtri(Tensor self) -> Tensor
  self: grad * std::sqrt(2 * M_PI) * (result.square() / 2).exp()
  result: auto_element_wise

- name: special_log_ndtr(Tensor self) -> Tensor
  self: grad / std::sqrt(2 * M_PI) * (result + self.pow(2) / 2).neg().exp()
  result: auto_element_wise

# [Note: Sometimes view derivatives]
# The following situation applies to other operations as well.
# TODO: This note is only referenced once by to_dense. Make this
# more generic if it's been referenced more than once.
#
# DO NOT define a backward for reshape!
# reshape is special in that it sometimes returns a view, and sometimes not.
# Defining a backward will make codegen spit out the forward call as
#     as_variable(baseType->reshape(self)),
# making it impossible (hard) to detect when it is actually a view.
# - name: reshape(Tensor self, IntArrayRef shape)

- name: _reshape_alias(Tensor(a) self, int[] size, int[] stride) -> Tensor(a)
  self: grad.reshape(self.sizes())
  result: auto_linear

- name: round(Tensor self) -> Tensor
  self: zeros_like(grad)
  result: auto_element_wise

- name: round.decimals(Tensor self, *, int decimals) -> Tensor
  self: zeros_like(grad)
  result: auto_element_wise

- name: rsqrt(Tensor self) -> Tensor
  self: -0.5 * grad * result.pow(3).conj()
  result: auto_element_wise

- name: scatter.src(Tensor self, int dim, Tensor index, Tensor src) -> Tensor
  self: grad.scatter(dim, index, 0)
  index: non_differentiable
  src: grad.gather(dim, index)
  result: self_t.scatter(dim, index, src_t)

- name: scatter.value(Tensor self, int dim, Tensor index, Scalar value) -> Tensor
  self: grad.scatter(dim, index, 0)
  index: non_differentiable
  result: self_t.scatter(dim, index, 0)

- name: scatter_add(Tensor self, int dim, Tensor index, Tensor src) -> Tensor
  self: grad
  index: non_differentiable
  src: grad.gather(dim, index)
  result: scatter_add(self_t, dim, index, src_t)

- name: select.int(Tensor(a) self, int dim, int index) -> Tensor(a)
  self: select_backward(grad, self.sizes(), dim, index)
  result: auto_linear

- name: select_backward(Tensor grad_output, int[] input_sizes, int dim, int index) -> Tensor
  grad_output: grad.select(dim, index)
  result: auto_linear

- name: sigmoid(Tensor self) -> Tensor
  self: sigmoid_backward(grad, result)
  result: auto_element_wise

- name: logit(Tensor self, float? eps=None) -> Tensor
  self: "GradMode::is_enabled() ? infinitely_differentiable_logit_backward(grad, self, eps) : logit_backward(grad, self, eps)"
  result: auto_element_wise

- name: sign(Tensor self) -> Tensor
  self: zeros_like(grad)
  result: auto_element_wise

- name: sgn(Tensor self) -> Tensor
  self: sgn_backward(self, grad, result)
  # Cannot use auto_element_wise here because the Jacobian is *not* Hermitian (in fact, it is symmetric)
  # The function is not holomorphic, so there's no reason for its Jacobian to be Hermitian
  # auto_element_wise has a name that's a bit deceiving in the complex case
  result: sgn_backward(self_p, self_t, result)

- name: sin(Tensor self) -> Tensor
  self: grad * self.cos().conj()
  result: auto_element_wise

- name: sinc(Tensor self) -> Tensor
  self: sinc_backward(grad, self)
  result: auto_element_wise

- name: sinh(Tensor self) -> Tensor
  self: grad * self.cosh().conj()
  result: auto_element_wise

- name: slice.Tensor(Tensor(a) self, int dim=0, int? start=None, int? end=None, int step=1) -> Tensor(a)
  self: slice_backward_wrapper(grad, self.sizes(), dim, start, end, step)
  result: auto_linear

- name: slice_backward(Tensor grad_output, int[] input_sizes, int dim, int start, int end, int step) -> Tensor
  grad_output: grad.slice(dim, start, end, step)
  result: auto_linear

- name: slice_scatter(Tensor self, Tensor src, int dim=0, int? start=None, int? end=None, int step=1) -> Tensor
  self: slice_scatter(grad, zeros_like(src), dim, start, end, step)
  src: grad.slice(dim, start, end, step)
  result: auto_linear

- name: select_scatter(Tensor self, Tensor src, int dim, int index) -> Tensor
  self: select_scatter(grad, zeros_like(src), dim, index)
  src: grad.select(dim, index)
  result: auto_linear

- name: diagonal_scatter(Tensor self, Tensor src, int offset=0, int dim1=0, int dim2=1) -> Tensor
  self: diagonal_scatter(grad, zeros_like(src), offset, dim1, dim2)
  src: grad.diagonal(offset, dim1, dim2)
  result: auto_linear

- name: as_strided_scatter(Tensor self, Tensor src, int[] size, int[] stride, int? storage_offset=None) -> Tensor
  self: as_strided_scatter_backward(grad, TensorGeometry(self), TensorGeometry(src), size, stride, storage_offset)
  # See Note [as_strided_scatter backward support]
  src: grad.contiguous().as_strided(size, stride, storage_offset)
  result: auto_linear

- name: _linalg_solve_ex(Tensor A, Tensor B, *, bool left=True, bool check_errors=False) -> (Tensor result, Tensor LU, Tensor pivots, Tensor info)
  A, B: linalg_solve_backward(grad, result, A, LU, pivots, left, grad_input_mask[1])
  result: "linalg_solve_jvp(A_t, B_t, result, LU, pivots, left, A_p.is_contiguous() && !A_p.is_complex())"
  output_differentiability: [True, False, False, False]  # LU is an auxiliary tensor not exposed to the user

- name: sort(Tensor self, int dim=-1, bool descending=False) -> (Tensor values, Tensor indices)
  self: value_selecting_reduction_backward(grad, dim, indices, self.sizes(), true)
  output_differentiability: [True, False]
  values: gather_with_keepdimed_indices(self_t, dim, indices, true)

- name: sort.stable(Tensor self, *, bool? stable, int dim=-1, bool descending=False) -> (Tensor values, Tensor indices)
  self: value_selecting_reduction_backward(grad, dim, indices, self.sizes(), true)
  output_differentiability: [True, False]
  values: gather_with_keepdimed_indices(self_t, dim, indices, true)

- name: split.Tensor(Tensor(a -> *) self, int split_size, int dim=0) -> Tensor(a)[]
  self: split_backward(grads, split_size, dim, self.sizes(), self.options())
  result: auto_linear

- name: unsafe_split.Tensor(Tensor self, int split_size, int dim=0) -> Tensor[]
  self: split_backward(grads, split_size, dim, self.sizes(), self.options())
  result: auto_linear

- name: split_with_sizes(Tensor(a -> *) self, int[] split_sizes, int dim=0) -> Tensor(a)[]
  self: split_with_sizes_backward(grads, split_sizes, dim, self.sizes(), self.options())
  result: auto_linear

- name: unsafe_split_with_sizes(Tensor self, int[] split_sizes, int dim=0) -> Tensor[]
  self: split_with_sizes_backward(grads, split_sizes, dim, self.sizes(), self.options())
  result: auto_linear

- name: sqrt(Tensor self) -> Tensor
  self: grad / (2 * result.conj())
  result: auto_element_wise

- name: squeeze(Tensor(a) self) -> Tensor(a)
  self: unsqueeze_to(grad, self.sizes())
  result: auto_linear

- name: squeeze.dim(Tensor(a) self, int dim) -> Tensor(a)
  self: unsqueeze_to(grad, dim, self.sizes())
  result: auto_linear

- name: squeeze_(Tensor(a!) self) -> Tensor(a!)
  self: unsqueeze_to(grad, self.sizes())
  result: auto_linear

- name: squeeze_.dim(Tensor(a!) self, int dim) -> Tensor(a!)
  self: unsqueeze_to(grad, dim, self.sizes())
  result: auto_linear

- name: std.correction(Tensor self, int[1]? dim=None, *, int? correction=None, bool keepdim=False) -> Tensor
  self: std_backward(result, grad, self, dim, correction, keepdim)
  # pointwise (variance) + sum + sqrt
  result: (at::real(var_backward(self_t.conj(), self_p, dim, correction, true).sum(dim.value_or(IntArrayRef({})), keepdim)) / (2. * result)).masked_fill_(result == 0, 0)

<<<<<<< HEAD
- name: std_mean.correction(Tensor self, int[1]? dim=None, *, int? correction=None, bool keepdim=False) -> (Tensor, Tensor)
  self: var_std_mean_backward(grads, self, result0, result1, dim, correction, keepdim, true)
=======
- name: std_mean.correction(Tensor self, int[1]? dim, *, int? correction, bool keepdim=False) -> (Tensor, Tensor)
  self: std_mean_backward(grads[0], grads[1], self, result0, dim, correction, keepdim)
  result0: (at::real(var_backward(self_t.conj(), self_p, dim, correction, true).sum(dim.value_or(IntArrayRef({})), keepdim)) / (2. * result0)).masked_fill_(result0 == 0, 0)
  # linear
  result1: mean(self_t, dim.value_or(IntArrayRef({})), keepdim)
>>>>>>> d936c5de

- name: sub.Tensor(Tensor self, Tensor other, *, Scalar alpha=1) -> Tensor
  self: handle_r_to_c(self.scalar_type(), grad)
  other: handle_r_to_c(other.scalar_type(), maybe_multiply(-grad, alpha.conj()))
  result: self_t - maybe_multiply(other_t, alpha)

- name: sub.Scalar(Tensor self, Scalar other, Scalar alpha=1) -> Tensor
  self: handle_r_to_c(self.scalar_type(), grad)
  result: auto_element_wise

- name: rsub.Tensor(Tensor self, Tensor other, *, Scalar alpha=1) -> Tensor
  self: handle_r_to_c(self.scalar_type(), maybe_multiply(-grad, alpha.conj()))
  other: handle_r_to_c(other.scalar_type(), grad)
  result: -maybe_multiply(self_t, alpha) + other_t

- name: rsub.Scalar(Tensor self, Scalar other, Scalar alpha=1) -> Tensor
  self: handle_r_to_c(self.scalar_type(), maybe_multiply(-grad, alpha.conj()))
  result: auto_element_wise

- name: sum(Tensor self, *, ScalarType? dtype=None) -> Tensor
  self: grad.expand(self.sizes())
  result: auto_linear

- name: sum.SymInt(Tensor self, SymInt[1] dim, bool keepdim=False, *, ScalarType? dtype=None) -> Tensor
  self: sum_backward(grad, self.sym_sizes(), dim, keepdim)
  result: auto_linear

- name: sum.dim_IntList(Tensor self, int[1]? dim, bool keepdim=False, *, ScalarType? dtype=None) -> Tensor
  self: sum_backward(grad, self.sizes(), dim, keepdim)
  result: auto_linear

- name: nansum(Tensor self, int[1] dim=[], bool keepdim=False, *, ScalarType? dtype=None) -> Tensor
  self: nansum_backward(grad.to(self.scalar_type()), self, dim, keepdim)
  result: at::where(self_p.isnan(), 0, self_t).sum(dim, keepdim, dtype)

# We never call _linalg_svd with compute_uv=False in an autograd context, so we don't even consider it here
- name: _linalg_svd(Tensor A, bool full_matrices=False, bool compute_uv=True, *, str? driver=None) -> (Tensor U, Tensor S, Tensor Vh)
  A: "svd_backward(full_matrices && grad_U.defined() ? grad_U.narrow(-1, 0, S.size(-1)) : grad_U,
                   grad_S,
                   full_matrices && grad_Vh.defined() ? grad_Vh.narrow(-2, 0, S.size(-1)) : grad_Vh,
                   full_matrices ? U.narrow(-1, 0, S.size(-1)) : U,
                   S,
                   full_matrices ? Vh.narrow(-2, 0, S.size(-1)) : Vh)"
  U, S, Vh: linalg_svd_jvp(A_t, U, S, Vh, full_matrices)

- name: symeig(Tensor self, bool eigenvectors=False, bool upper=True) -> (Tensor eigenvalues, Tensor eigenvectors)
  self: linalg_eig_backward(grads[0], grads[1], eigenvalues, eigenvectors_return, /*is_hermitian=*/true, /*symeig_eigenvector=*/eigenvectors)

- name: _linalg_eigh(Tensor A, str UPLO="L", bool compute_v=True) -> (Tensor eigenvalues, Tensor eigenvectors)
  A: linalg_eig_backward(grads[0], grads[1], eigenvalues, eigenvectors, /*is_hermitian=*/true)
  eigenvalues, eigenvectors: linalg_eig_jvp(A_t, eigenvalues, eigenvectors, /*is_hermitian=*/true)

- name: linalg_eig(Tensor self) -> (Tensor eigenvalues, Tensor eigenvectors)
  self: handle_r_to_c(self.scalar_type(), linalg_eig_backward(grads[0], grads[1], eigenvalues, eigenvectors, /*is_hermitian=*/false))
  eigenvalues, eigenvectors: linalg_eig_jvp(self_t, eigenvalues, eigenvectors, /*is_hermitian=*/false)

- name: t(Tensor(a) self) -> Tensor(a)
  self: grad.t()
  result: auto_linear

- name: t_(Tensor(a!) self) -> Tensor(a!)
  self: grad.t()
  result: auto_linear

- name: one_hot(Tensor self, int num_classes=-1) -> Tensor
  self: non_differentiable

- name: flip(Tensor self, int[] dims) -> Tensor
  self: grad.flip(dims)
  result: auto_linear

- name: roll(Tensor self, int[1] shifts, int[1] dims=[]) -> Tensor
  self: grad.roll(fmap(reverse_list(shifts), [](int64_t i){return -i;}), reverse_list(dims))
  result: auto_linear

- name: rot90(Tensor self, int k=1, int[] dims=[0,1]) -> Tensor
  self: grad.rot90(-k, dims)
  result: auto_linear

- name: take(Tensor self, Tensor index) -> Tensor
  self: take_backward(grad, self, index)
  index: non_differentiable
  result: auto_linear

- name: tan(Tensor self) -> Tensor
  self: grad * (1 + result.pow(2)).conj()
  result: auto_element_wise

- name: tanh(Tensor self) -> Tensor
  self: tanh_backward(grad, result)
  result: auto_element_wise

- name: topk(Tensor self, int k, int dim=-1, bool largest=True, bool sorted=True) -> (Tensor values, Tensor indices)
  self: value_selecting_reduction_backward(grad, dim, indices, self.sizes(), true)
  output_differentiability: [True, False]
  values: gather(self_t, dim, indices)

- name: trace(Tensor self) -> Tensor
  self: trace_backward(grad, self.sizes())
  result: auto_linear

- name: transpose.int(Tensor(a) self, int dim0, int dim1) -> Tensor(a)
  self: grad.transpose(dim0, dim1)
  result: auto_linear

- name: transpose_(Tensor(a!) self, int dim0, int dim1) -> Tensor(a!)
  self: grad.transpose(dim0, dim1)
  result: auto_linear

- name: triangular_solve(Tensor self, Tensor A, bool upper=True, bool transpose=False, bool unitriangular=False) -> (Tensor solution, Tensor cloned_coefficient)
  self, A: triangular_solve_backward(grad_solution, grad_cloned_coefficient, self, A, solution, upper, transpose, unitriangular, grad_input_mask)
  solution: triangular_solve_jvp(solution, A_p, A_t, self_t, upper, transpose, unitriangular)
  cloned_coefficient: A_t

- name: linalg_solve_triangular(Tensor self, Tensor B, *, bool upper, bool left=True, bool unitriangular=False) -> Tensor
  self, B: linalg_solve_triangular_backward(grad, self, result, upper, left, unitriangular, grad_input_mask)
  result: linalg_solve_triangular_forward_AD(self_t, B_t, self_p, result, upper, left, unitriangular)

- name: tril(Tensor self, int diagonal=0) -> Tensor
  self: grad.tril(diagonal)
  result: auto_linear

- name: triu(Tensor self, int diagonal=0) -> Tensor
  self: grad.triu(diagonal)
  result: auto_linear

- name: trunc(Tensor self) -> Tensor
  self: zeros_like(grad)
  result: auto_element_wise

# DO NOT define a backward for to_dense
# See [Note: Sometimes view derivatives]
# - name: to_dense(Tensor self, ScalarType? dtype=None) -> Tensor
#
- name: _to_dense(Tensor self, ScalarType? dtype=None) -> Tensor
  self: to_dense_backward(grad, self)

- name: to_sparse(Tensor self) -> Tensor
  self: grad.to_dense()

- name: to_sparse.sparse_dim(Tensor self, int sparse_dim) -> Tensor
  self: grad.to_dense()

- name: to_mkldnn(Tensor self, ScalarType? dtype=None) -> Tensor
  self: to_mkldnn_backward(grad, self)

- name: unfold(Tensor(a) self, int dimension, int size, int step) -> Tensor(a)
  self: unfold_backward(grad, self.sizes(), dimension, size, step)
  result: auto_linear

- name: unfold_backward(Tensor grad_in, int[] input_sizes, int dim, int size, int step) -> Tensor
  grad_in: grad.unfold(dim, size, step)
  result: auto_linear

- name: uniform_(Tensor(a!) self, float from=0, float to=1, *, Generator? generator=None) -> Tensor(a!)
  self: zeros_like(grad)
  result: self_t.zero_()

- name: _unique(Tensor self, bool sorted=True, bool return_inverse=False) -> (Tensor, Tensor)
  output_differentiability: [True, False]
  self: not_implemented("_unique")

- name: unique_dim(Tensor self, int dim, bool sorted=True, bool return_inverse=False, bool return_counts=False) -> (Tensor, Tensor, Tensor)
  output_differentiability: [True, False, False]
  self: not_implemented("unique_dim")

- name: unique_consecutive(Tensor self, bool return_inverse=False, bool return_counts=False, int? dim=None) -> (Tensor, Tensor, Tensor)
  output_differentiability: [True, False, False]
  self: not_implemented("unique_consecutive")

- name: unique_dim_consecutive(Tensor self, int dim, bool return_inverse=False, bool return_counts=False) -> (Tensor, Tensor, Tensor)
  output_differentiability: [True, False, False]
  self: not_implemented("unique_dim_consecutive")

- name: _unique2(Tensor self, bool sorted=True, bool return_inverse=False, bool return_counts=False) -> (Tensor, Tensor, Tensor)
  output_differentiability: [True, False, False]
  self: not_implemented("_unique2")

- name: _unsafe_view(Tensor self, int[] size) -> Tensor
  self: grad.reshape(self.sizes())
  result: auto_linear

- name: lift(Tensor self) -> Tensor
  self: grad
  result: auto_linear

- name: lift_fresh(Tensor(a) self) -> Tensor(a)
  self: grad
  result: auto_linear

- name: unsqueeze(Tensor(a) self, int dim) -> Tensor(a)
  self: grad.squeeze(dim)
  result: auto_linear

- name: unsqueeze_(Tensor(a!) self, int dim) -> Tensor(a!)
  self: grad.squeeze(dim)
  result: auto_linear

- name: var.correction(Tensor self, int[1]? dim=None, *, int? correction=None, bool keepdim=False) -> Tensor
  self: var_backward(grad, self, dim, correction, keepdim)
  # pointwise + sum
  result: at::real(var_backward(self_t.conj(), self_p, dim, correction, true).sum(dim.value_or(IntArrayRef({})), keepdim))

<<<<<<< HEAD
- name: var_mean.correction(Tensor self, int[1]? dim=None, *, int? correction=None, bool keepdim=False) -> (Tensor, Tensor)
  self: var_std_mean_backward(grads, self, result0, result1, dim, correction, keepdim, false)
=======
- name: var_mean.correction(Tensor self, int[1]? dim, *, int? correction, bool keepdim=False) -> (Tensor, Tensor)
  self: var_mean_backward(grads[0], grads[1], self, dim, correction, keepdim)
  result0: at::real(var_backward(self_t.conj(), self_p, dim, correction, true).sum(dim.value_or(IntArrayRef({})), keepdim))
  # linear
  result1: mean(self_t, dim.value_or(IntArrayRef({})), keepdim)
>>>>>>> d936c5de

- name: view(Tensor(a) self, int[] size) -> Tensor(a)
  self: grad.reshape(self.sizes())
  result: auto_linear

- name: view.SymInt(Tensor(a) self, SymInt[] size) -> Tensor(a)
  # TODO: add proper double backward for view.SymInt
  # by SymIntizing `reshape`
  self: grad.reshape(c10::asIntArrayRefSlow(self.sym_sizes()))
  result: auto_linear

- name: view.dtype(Tensor(a) self, ScalarType dtype) -> Tensor(a)
  output_differentiability: [False]

- name: view_as_real(Tensor(a) self) -> Tensor(a)
  self: at::view_as_complex(grad.contiguous()) # gx0 + 1j * gx1
  result: at::view_as_real(self_t)

- name: view_as_complex(Tensor(a) self) -> Tensor(a)
  self: at::view_as_real(grad.contiguous().resolve_conj()) # [gx, gy]
  result: at::view_as_complex(self_t)

- name: where.self(Tensor condition, Tensor self, Tensor other) -> Tensor
  condition: non_differentiable
  self: where(condition, grad, zeros_like(grad))
  other: where(condition, zeros_like(grad), grad)
  result: where(condition, self_t, other_t)

# weight_norm_cuda_interface_backward does not have an explicitly defined derivative, so if we do happen
# to be running backward with create_graph=True, fall back to a backward function that uses
# differentiable ops.
- name: _weight_norm_interface(Tensor v, Tensor g, int dim=0) -> (Tensor, Tensor)
  v, g: "grad.defined() ? (GradMode::is_enabled() ? _weight_norm_differentiable_backward(grad.contiguous(), v, g, result1, dim) : _weight_norm_interface_backward(grad.contiguous(), v, g, result1, dim)) : std::tuple<Tensor, Tensor>()"

- name: zero_(Tensor(a!) self) -> Tensor(a!)
  self: zeros_like(grad)
  result: auto_linear

- name: sparse_mask(Tensor self, Tensor mask) -> Tensor
  self: grad.to_dense().sparse_mask(mask).to_dense()
  mask: non_differentiable

- name: _sparse_coo_tensor_with_dims_and_tensors(int sparse_dim, int dense_dim, int[] size, Tensor indices, Tensor values, *, ScalarType? dtype=None, Layout? layout=None, Device? device=None, bool? pin_memory=False) -> Tensor
  values: sparse_constructor_values_backward(grad, indices)

- name: _sparse_sum.dim(Tensor self, int[1] dim) -> Tensor
  self: at::_sparse_sum_backward(grad, self, dim)

- name: _standard_gamma(Tensor self, Generator? generator=None) -> Tensor
  self: grad * _standard_gamma_grad(self, result)

- name: _standard_gamma_grad(Tensor self, Tensor output) -> Tensor
  self: not_implemented("_standard_gamma_grad")

- name: values(Tensor(a) self) -> Tensor(a)
  self: at::_sparse_coo_tensor_unsafe(self.indices(), grad, self.sizes())._coalesced_(true)

# Why is _values() not differentiable?
# See NOTE [ Sparse: autograd and API ]
- name: _values(Tensor(a) self) -> Tensor(a)
  output_differentiability: [False]

# NN
- name: _trilinear(Tensor i1, Tensor i2, Tensor i3, int[] expand1, int[] expand2, int[] expand3, int[] sumdim, int unroll_dim=1) -> Tensor
  i1, i2, i3: _trilinear_backward(grad, i1, i2, i3, expand1, expand2, expand3, sumdim, grad_input_mask)
  result: "_trilinear(i1_t, i2_p, i3_p, expand1, expand2, expand3, sumdim, unroll_dim) +
           _trilinear(i1_p, i2_t, i3_p, expand1, expand2, expand3, sumdim, unroll_dim) +
           _trilinear(i1_p, i2_p, i3_t, expand1, expand2, expand3, sumdim, unroll_dim)"

- name: constant_pad_nd(Tensor self, int[] pad, Scalar value=0) -> Tensor
  self: constant_pad_nd_backward(grad, pad)
  result: constant_pad_nd(self_t, pad, 0)

- name: binary_cross_entropy(Tensor self, Tensor target, Tensor? weight=None, int reduction=Mean) -> Tensor
  self: binary_cross_entropy_backward(grad, self, target, weight, reduction)
  target: binary_cross_entropy_target_backward(grad, self, target, weight, reduction)
  result: "apply_loss_reduction(
               binary_cross_entropy_backward(self_t, self_p, target_p, weight, at::Reduction::None)
             + binary_cross_entropy_target_backward(target_t, self_p, target_p, weight, at::Reduction::None),
           reduction)"

- name: binary_cross_entropy_backward(Tensor grad_output, Tensor self, Tensor target, Tensor? weight=None, int reduction=Mean) -> Tensor
  self: binary_cross_entropy_double_backward(grad_output, grad, self, target, weight, reduction)
  target: binary_cross_entropy_double_backward_target(grad, grad_output, self, target, weight, reduction)
  grad_output: binary_cross_entropy_double_backward_grad_output(grad, self, target, weight, reduction)
  result: " binary_cross_entropy_double_backward(grad_output_p, self_t, self_p, target_p, weight, reduction)
          + binary_cross_entropy_double_backward_target(target_t, grad_output_p, self_p, target_p, weight, reduction)
          + binary_cross_entropy_double_backward_grad_output(grad_output_t, self_p, target_p, weight, reduction)"

- name: binary_cross_entropy_with_logits(Tensor self, Tensor target, Tensor? weight=None, Tensor? pos_weight=None, int reduction=Mean) -> Tensor
  self: binary_cross_entropy_with_logits_backward(grad, self, target, weight, pos_weight, reduction)
  target: binary_cross_entropy_with_logits_target_backward(grad, self, target, weight, pos_weight, reduction)
  result: "apply_loss_reduction(
               binary_cross_entropy_with_logits_backward(self_t, self_p, target_p, weight, pos_weight, at::Reduction::None)
             + binary_cross_entropy_with_logits_target_backward(target_t, self_p, target_p, weight, pos_weight, at::Reduction::None),
           reduction)"

- name: embedding(Tensor weight, Tensor indices, int padding_idx=-1, bool scale_grad_by_freq=False, bool sparse=False) -> Tensor
  indices: non_differentiable
  weight: embedding_backward(grad, indices, weight.size(0), padding_idx, scale_grad_by_freq, sparse)
  result: auto_linear

- name: embedding_dense_backward(Tensor grad_output, Tensor indices, int num_weights, int padding_idx, bool scale_grad_by_freq) -> Tensor
  grad_output: embedding_dense_double_backward(grad, indices, padding_idx)
  indices: non_differentiable
  result: auto_linear

- name: _embedding_bag(Tensor weight, Tensor indices, Tensor offsets, bool scale_grad_by_freq=False, int mode=0, bool sparse=False, Tensor? per_sample_weights=None, bool include_last_offset=False, int padding_idx=-1) -> (Tensor, Tensor, Tensor, Tensor)
  indices: non_differentiable
  offsets: non_differentiable
  weight: _embedding_bag_backward(grad, indices, offsets, result1, result2, result3, weight.size(0), scale_grad_by_freq, mode, sparse, per_sample_weights, padding_idx)
  per_sample_weights: _embedding_bag_per_sample_weights_backward(grad, weight, indices, offsets, result1, mode, padding_idx)

- name: _embedding_bag_dense_backward(Tensor grad, Tensor indices, Tensor offset2bag, Tensor bag_size, Tensor maximum_indices, int num_weights, bool scale_grad_by_freq, int mode, Tensor? per_sample_weights, int padding_idx=-1) -> Tensor
  indices: non_differentiable
  offset2bag: non_differentiable
  bag_size: non_differentiable
  maximum_indices: non_differentiable

- name: embedding_renorm_(Tensor(a!) self, Tensor indices, float max_norm, float norm_type) -> Tensor(a!)
  indices: non_differentiable
  self: not_implemented("embedding_renorm")

- name: mse_loss(Tensor self, Tensor target, int reduction=Mean) -> Tensor
  self: mse_loss_backward(grad, self, target, reduction)
  target: mse_loss_backward(grad, target, self, reduction)
  result: apply_loss_reduction(mse_loss_backward(self_t.conj(), self_p, target_p, at::Reduction::None).conj() + mse_loss_backward(target_t.conj(), target_p, self_p, at::Reduction::None).conj(), reduction)

- name: multi_margin_loss(Tensor self, Tensor target, Scalar p=1, Scalar margin=1, Tensor? weight=None, int reduction=Mean) -> Tensor
  self: multi_margin_loss_backward(grad, self, target, p, margin, weight, reduction)
  target: non_differentiable

- name: multilabel_margin_loss_forward(Tensor self, Tensor target, int reduction) -> (Tensor output, Tensor is_target)
  self: multilabel_margin_loss_backward(grad, self, target, reduction, is_target)
  target: non_differentiable

- name: nll_loss_forward(Tensor self, Tensor target, Tensor? weight, int reduction, int ignore_index) -> (Tensor output, Tensor total_weight)
  self: nll_loss_backward(grad, self, target, weight, reduction, ignore_index, total_weight)
  target: non_differentiable
  output: std::get<0>(nll_loss_forward(self_t, target, weight, reduction, ignore_index))

- name: nll_loss2d_forward(Tensor self, Tensor target, Tensor? weight, int reduction, int ignore_index) -> (Tensor output, Tensor total_weight)
  self: nll_loss2d_backward(grad, self, target, weight, reduction, ignore_index, total_weight)
  target: non_differentiable
  output: std::get<0>(nll_loss2d_forward(self_t, target, weight, reduction, ignore_index))

- name: smooth_l1_loss(Tensor self, Tensor target, int reduction=Mean, float beta=1.0) -> Tensor
  self: smooth_l1_loss_backward(grad, self, target, reduction, beta)
  target: smooth_l1_loss_backward(grad, target, self, reduction, beta)
  result: apply_loss_reduction(smooth_l1_loss_backward(self_t.conj(), self_p, target_p, at::Reduction::None, beta).conj() + smooth_l1_loss_backward(target_t.conj(), target_p, self_p, at::Reduction::None, beta).conj(), reduction)

- name: huber_loss(Tensor self, Tensor target, int reduction=Mean, float delta=1.0) -> Tensor
  self: huber_loss_backward(grad, self, target, reduction, delta)
  target: huber_loss_backward(grad, target, self, reduction, delta)
  result: apply_loss_reduction(huber_loss_backward(self_t.conj(), self_p, target_p, at::Reduction::None, delta).conj() + huber_loss_backward(target_t.conj(), target_p, self_p, at::Reduction::None, delta).conj(), reduction)

- name: soft_margin_loss(Tensor self, Tensor target, int reduction=Mean) -> Tensor
  self: soft_margin_loss_backward(grad, self, target, reduction)
  result: apply_loss_reduction(soft_margin_loss_backward(self_t.conj(), self_p, target, at::Reduction::None).conj(), reduction)

- name: relu(Tensor self) -> Tensor
  self: threshold_backward(grad, result, 0)
  result: auto_element_wise

- name: silu(Tensor self) -> Tensor
  self: "GradMode::is_enabled() ? infinitely_differentiable_silu_backward(grad, self) : silu_backward(grad, self)"
  result: auto_element_wise

- name: mish(Tensor self) -> Tensor
  self: "GradMode::is_enabled() ? infinitely_differentiable_mish_backward(grad, self) : mish_backward(grad, self)"
  result: auto_element_wise

- name: elu(Tensor self, Scalar alpha=1, Scalar scale=1, Scalar input_scale=1) -> Tensor
  self: elu_backward(grad, alpha, scale, input_scale, /* is_result */ false, self)
  result: auto_element_wise

- name: elu_(Tensor(a!) self, Scalar alpha=1, Scalar scale=1, Scalar input_scale=1) -> Tensor(a!)
  self: elu_backward(grad, alpha, scale, input_scale, /* is_result */ true, result)

- name: celu(Tensor self, Scalar alpha=1.0) -> Tensor
  self: elu_backward(grad, alpha, 1, 1.0/alpha.toFloat(), /* is_result */ false, self)
  result: auto_element_wise

- name: celu_(Tensor(a!) self, Scalar alpha=1.0) -> Tensor(a!)
  self: elu_backward(grad, alpha, 1, 1.0/alpha.toFloat(), /* is_result */ true, result)

- name: gelu(Tensor self, *, str approximate='none') -> Tensor
  self: gelu_backward(grad, self, approximate)
  result: auto_element_wise

- name: gelu_backward(Tensor grad_output, Tensor self, *, str approximate='none') -> Tensor
  grad_output: gelu_backward(grad, self, approximate)
  self: gelu_double_backward(grad, grad_output, self, approximate)
  result: gelu_backward(grad_output_t, self_p, approximate) + gelu_double_backward(self_t, grad_output_p, self_p, approximate)

- name: glu(Tensor self, int dim=-1) -> Tensor
  # TODO: glu_backward can benefit from forward result,
  # and forward ad/forward over reverse ad for that matter
  self: glu_backward(grad, self, dim)
  result: glu_jvp(result, self_p, self_t, dim)

- name: hardshrink(Tensor self, Scalar lambd=0.5) -> Tensor
  self: hardshrink_backward(grad, self, lambd)
  result: auto_element_wise

- name: hardshrink_backward(Tensor grad_out, Tensor self, Scalar lambd) -> Tensor
  grad_out: hardshrink_backward(grad, self, lambd)
  self: zeros_like(grad)
  result: at::where((self_p > lambd).logical_or(self_p < -lambd), grad_out_t, at::zeros({}, result.options()).expand_as(result))

- name: hardtanh(Tensor self, Scalar min_val=-1, Scalar max_val=1) -> Tensor
  self: hardtanh_backward(grad, self, min_val, max_val)
  result: auto_element_wise

- name: leaky_relu(Tensor self, Scalar negative_slope=0.01) -> Tensor
  self: leaky_relu_backward(grad, self, negative_slope, false)
  result: auto_element_wise

- name: leaky_relu_(Tensor(a!) self, Scalar negative_slope=0.01) -> Tensor(a!)
  self: leaky_relu_backward(grad, result, negative_slope, true)
  result: auto_element_wise

- name: log_sigmoid_forward(Tensor self) -> (Tensor output, Tensor buffer)
  self: log_sigmoid_backward(grad, self, buffer)
  output: auto_element_wise

- name: _log_softmax(Tensor self, int dim, bool half_to_float) -> Tensor
  self: _log_softmax_backward_data(grad, result, dim, self.scalar_type())
  result: self_t - logsumexp_jvp(self_p, self_t, {dim}, true)

- name: _sparse_log_softmax(Tensor self, int dim, bool half_to_float) -> Tensor
  self: _sparse_log_softmax_backward_data(grad, result, dim, self)

- name: _masked_softmax(Tensor self, Tensor mask, int? dim=None) -> Tensor
  self: _masked_softmax_backward(grad, result, mask, dim)
  mask: non_differentiable

- name: prelu(Tensor self, Tensor weight) -> Tensor
  self, weight: "grad.defined() ? prelu_backward(grad, self, weight) : std::tuple<Tensor, Tensor>()"
  result: prelu_jvp(self_p, self_t, weight_p, weight_t)

- name: prelu_backward(Tensor grad_output, Tensor self, Tensor weight) -> (Tensor, Tensor)
  grad_output, self, weight: prelu_double_backward(grads[0], grads[1], grad_output, self, weight)
  result0: prelu_backward_self_jvp(self_p, weight_p, weight_t, grad_output_p, grad_output_t)
  result1: prelu_backward_weight_jvp(weight_p, self_p, self_t, grad_output_p, grad_output_t)

- name: rrelu_with_noise(Tensor self, Tensor noise, Scalar lower=0.125, Scalar upper=0.3333333333333333, bool training=False, Generator? generator=None) -> Tensor
  self: rrelu_with_noise_backward(grad, self, noise, lower, upper, training, false)
  result: auto_element_wise


- name: rrelu_with_noise_(Tensor(a!) self, Tensor noise, Scalar lower=0.125, Scalar upper=0.3333333333333333, bool training=False, Generator? generator=None) -> Tensor(a!)
  self: rrelu_with_noise_backward(grad, result, noise, lower, upper, training, true)

- name: _softmax(Tensor self, int dim, bool half_to_float) -> Tensor
  self: _softmax_backward_data(grad, result, dim, self.scalar_type())
  result: result * (self_t - logsumexp_jvp(self_p, self_t, {dim}, true))

- name: _sparse_softmax(Tensor self, int dim, bool half_to_float) -> Tensor
  self: _sparse_softmax_backward_data(grad, result, dim, self)

- name: _sparse_sparse_matmul(Tensor self, Tensor other) -> Tensor
  self: sparse_sparse_matmul_backward(grad, self, other, 0)
  other: sparse_sparse_matmul_backward(grad, self, other, 1)

- name: softplus(Tensor self, Scalar beta=1, Scalar threshold=20) -> Tensor
  self: softplus_backward(grad, self, beta, threshold)
  result: auto_element_wise

- name: softshrink(Tensor self, Scalar lambd=0.5) -> Tensor
  self: softshrink_backward(grad, self, lambd)
  result: auto_element_wise

- name: threshold(Tensor self, Scalar threshold, Scalar value) -> Tensor
  self: threshold_backward(grad, self, threshold)
  result: auto_element_wise

- name: threshold_(Tensor(a!) self, Scalar threshold, Scalar value) -> Tensor(a!)
  self: threshold_backward(grad, result, threshold)
  result: auto_element_wise

- name: reflection_pad1d(Tensor self, int[2] padding) -> Tensor
  self: reflection_pad1d_backward(grad, self, padding)
  result: auto_linear

- name: reflection_pad2d(Tensor self, int[4] padding) -> Tensor
  self: reflection_pad2d_backward(grad, self, padding)
  result: auto_linear

- name: reflection_pad3d(Tensor self, int[6] padding) -> Tensor
  self: reflection_pad3d_backward(grad, self, padding)
  result: auto_linear

- name: replication_pad1d(Tensor self, int[2] padding) -> Tensor
  self: replication_pad1d_backward(grad, self, padding)
  result: auto_linear

- name: replication_pad2d(Tensor self, int[4] padding) -> Tensor
  self: replication_pad2d_backward(grad, self, padding)
  result: auto_linear

- name: replication_pad3d(Tensor self, int[6] padding) -> Tensor
  self: replication_pad3d_backward(grad, self, padding)
  result: auto_linear

- name: upsample_linear1d(Tensor self, int[1] output_size, bool align_corners, float? scales=None) -> Tensor
  self: upsample_linear1d_backward(grad, output_size, self.sizes(), align_corners, scales)
  result: auto_linear

- name: upsample_bilinear2d(Tensor self, int[2] output_size, bool align_corners, float? scales_h=None, float? scales_w=None) -> Tensor
  self: upsample_bilinear2d_backward(grad, output_size, self.sizes(), align_corners, scales_h, scales_w)
  result: auto_linear

- name: _upsample_bilinear2d_aa(Tensor self, int[2] output_size, bool align_corners, float? scales_h=None, float? scales_w=None) -> Tensor
  self: _upsample_bilinear2d_aa_backward(grad, output_size, self.sizes(), align_corners, scales_h, scales_w)
  result: auto_linear

- name: upsample_bicubic2d(Tensor self, int[2] output_size, bool align_corners, float? scales_h=None, float? scales_w=None) -> Tensor
  self: upsample_bicubic2d_backward(grad, output_size, self.sizes(), align_corners, scales_h, scales_w)
  result: auto_linear

- name: _upsample_bicubic2d_aa(Tensor self, int[2] output_size, bool align_corners, float? scales_h=None, float? scales_w=None) -> Tensor
  self: _upsample_bicubic2d_aa_backward(grad, output_size, self.sizes(), align_corners, scales_h, scales_w)

- name: upsample_trilinear3d(Tensor self, int[3] output_size, bool align_corners, float? scales_d=None, float? scales_h=None, float? scales_w=None) -> Tensor
  self: upsample_trilinear3d_backward(grad, output_size, self.sizes(), align_corners, scales_d, scales_h, scales_w)
  result: auto_linear

- name: upsample_nearest1d(Tensor self, int[1] output_size, float? scales=None) -> Tensor
  self: upsample_nearest1d_backward(grad, output_size, self.sizes(), scales)
  result: auto_linear

- name: _upsample_nearest_exact1d(Tensor self, int[1] output_size, float? scales=None) -> Tensor
  self: _upsample_nearest_exact1d_backward(grad, output_size, self.sizes(), scales)
  result: auto_linear

- name: upsample_nearest2d(Tensor self, int[2] output_size, float? scales_h=None, float? scales_w=None) -> Tensor
  self: upsample_nearest2d_backward(grad, output_size, self.sizes(), scales_h, scales_w)
  result: auto_linear

- name: _upsample_nearest_exact2d(Tensor self, int[2] output_size, float? scales_h=None, float? scales_w=None) -> Tensor
  self: _upsample_nearest_exact2d_backward(grad, output_size, self.sizes(), scales_h, scales_w)
  result: auto_linear

- name: upsample_nearest3d(Tensor self, int[3] output_size, float? scales_d=None, float? scales_h=None, float? scales_w=None) -> Tensor
  self: upsample_nearest3d_backward(grad, output_size, self.sizes(), scales_d, scales_h, scales_w)
  result: auto_linear

- name: _upsample_nearest_exact3d(Tensor self, int[3] output_size, float? scales_d=None, float? scales_h=None, float? scales_w=None) -> Tensor
  self: _upsample_nearest_exact3d_backward(grad, output_size, self.sizes(), scales_d, scales_h, scales_w)
  result: auto_linear

- name: upsample_linear1d.vec(Tensor input, int[]? output_size, bool align_corners, float[]? scale_factors) -> Tensor
  input: upsample_linear1d_backward(grad, output_size, input.sizes(), align_corners, scale_factors)
  result: auto_linear

- name: upsample_bilinear2d.vec(Tensor input, int[]? output_size, bool align_corners, float[]? scale_factors) -> Tensor
  input: upsample_bilinear2d_backward(grad, output_size, input.sizes(), align_corners, scale_factors)
  result: auto_linear

- name: _upsample_bilinear2d_aa.vec(Tensor input, int[]? output_size, bool align_corners, float[]? scale_factors) -> Tensor
  input: _upsample_bilinear2d_aa_backward(grad, output_size, input.sizes(), align_corners, scale_factors)
  result: auto_linear

- name: upsample_trilinear3d.vec(Tensor input, int[]? output_size, bool align_corners, float[]? scale_factors) -> Tensor
  input: upsample_trilinear3d_backward(grad, output_size, input.sizes(), align_corners, scale_factors)
  result: auto_linear

- name: upsample_bicubic2d.vec(Tensor input, int[]? output_size, bool align_corners, float[]? scale_factors) -> Tensor
  input: upsample_bicubic2d_backward(grad, output_size, input.sizes(), align_corners, scale_factors)
  result: auto_linear

- name: _upsample_bicubic2d_aa.vec(Tensor input, int[]? output_size, bool align_corners, float[]? scale_factors) -> Tensor
  input: _upsample_bicubic2d_aa_backward(grad, output_size, input.sizes(), align_corners, scale_factors)

- name: upsample_nearest1d.vec(Tensor input, int[]? output_size, float[]? scale_factors) -> Tensor
  input: upsample_nearest1d_backward(grad, output_size, input.sizes(), scale_factors)
  result: auto_linear

- name: _upsample_nearest_exact1d.vec(Tensor input, int[]? output_size, float[]? scale_factors) -> Tensor
  input: _upsample_nearest_exact1d_backward(grad, output_size, input.sizes(), scale_factors)
  result: auto_linear

- name: upsample_nearest2d.vec(Tensor input, int[]? output_size, float[]? scale_factors) -> Tensor
  input: upsample_nearest2d_backward(grad, output_size, input.sizes(), scale_factors)
  result: auto_linear

- name: _upsample_nearest_exact2d.vec(Tensor input, int[]? output_size, float[]? scale_factors) -> Tensor
  input: _upsample_nearest_exact2d_backward(grad, output_size, input.sizes(), scale_factors)
  result: auto_linear

- name: upsample_nearest3d.vec(Tensor input, int[]? output_size, float[]? scale_factors) -> Tensor
  input: upsample_nearest3d_backward(grad, output_size, input.sizes(), scale_factors)
  result: auto_linear

- name: _upsample_nearest_exact3d.vec(Tensor input, int[]? output_size, float[]? scale_factors) -> Tensor
  input: _upsample_nearest_exact3d_backward(grad, output_size, input.sizes(), scale_factors)
  result: auto_linear

- name: pixel_shuffle(Tensor self, int upscale_factor) -> Tensor
  self: pixel_unshuffle(grad, upscale_factor)
  result: auto_linear

- name: pixel_unshuffle(Tensor self, int downscale_factor) -> Tensor
  self: pixel_shuffle(grad, downscale_factor)
  result: auto_linear

- name: _adaptive_avg_pool2d(Tensor self, int[2] output_size) -> Tensor
  self: _adaptive_avg_pool2d_backward(grad, self)
  result: auto_linear

- name: _adaptive_avg_pool3d(Tensor self, int[3] output_size) -> Tensor
  self: _adaptive_avg_pool3d_backward(grad, self)
  result: auto_linear

- name: adaptive_max_pool2d(Tensor self, int[2] output_size) -> (Tensor, Tensor)
  self: adaptive_max_pool2d_backward(grad, self, result1)
  result0: gather(self_t.flatten(-2), -1, result1.flatten(-2)).view_as(result1)
  output_differentiability: [True, False]

- name: adaptive_max_pool3d(Tensor self, int[3] output_size) -> (Tensor, Tensor)
  self: adaptive_max_pool3d_backward(grad, self, result1)
  result0: gather(self_t.flatten(-3), -1, result1.flatten(-3)).view_as(result1)
  output_differentiability: [True, False]

- name: avg_pool2d(Tensor self, int[2] kernel_size, int[2] stride=[], int[2] padding=0, bool ceil_mode=False, bool count_include_pad=True, int? divisor_override=None) -> Tensor
  self: avg_pool2d_backward(grad, self, kernel_size, stride, padding, ceil_mode, count_include_pad, divisor_override)
  result: auto_linear

- name: avg_pool3d(Tensor self, int[3] kernel_size, int[3] stride=[], int[3] padding=0, bool ceil_mode=False, bool count_include_pad=True, int? divisor_override=None) -> Tensor
  self: avg_pool3d_backward(grad, self, kernel_size, stride, padding, ceil_mode, count_include_pad, divisor_override)
  result: auto_linear

- name: fractional_max_pool2d(Tensor self, int[2] kernel_size, int[2] output_size, Tensor random_samples) -> (Tensor, Tensor)
  self: fractional_max_pool2d_backward(grad, self, kernel_size, output_size, result1)
  result0: gather(self_t.flatten(-2), -1, result1.flatten(-2)).view_as(result1)
  output_differentiability: [True, False]

- name: fractional_max_pool3d(Tensor self, int[3] kernel_size, int[3] output_size, Tensor random_samples) -> (Tensor, Tensor)
  self: fractional_max_pool3d_backward(grad, self, kernel_size, output_size, result1)
  result0: gather(self_t.flatten(-3), -1, result1.flatten(-3)).view_as(result1)
  output_differentiability: [True, False]

- name: linear(Tensor input, Tensor weight, Tensor? bias=None) -> Tensor
  input, weight, bias: linear_backward(input, grad, weight, grad_input_mask)

#mps
- name: _mps_max_pool2d(Tensor self, int[2] kernel_size, int[2] stride=[], int[2] padding=0, int[2] dilation=1, bool ceil_mode=False) -> Tensor
  self: mps_max_pool2d_backward(grad, self, kernel_size, stride, padding, dilation, ceil_mode)

- name: _mps_convolution(Tensor self, Tensor weight, Tensor? bias, int[] padding, int[] stride, int[] dilation, int groups) -> Tensor
  self, weight, bias: "grad.defined() ? mps_convolution_backward(self, grad, weight, padding, stride, dilation, groups, grad_input_mask) : std::tuple<Tensor, Tensor, Tensor>()"

- name: mps_convolution_backward(Tensor self, Tensor grad_output, Tensor weight, int[] padding, int[] stride, int[] dilation, int groups, bool[3] output_mask) -> (Tensor, Tensor, Tensor)
  grad_output, self, weight: _convolution_double_backward(grads[0], grads[1], grads[2], grad_output, weight, self, stride, padding, dilation, false, std::vector<int64_t>(padding.size(), 0), groups, grad_input_mask)

- name: _mps_linear(Tensor self, Tensor weight, Tensor? bias=None) -> Tensor
  self, weight, bias: mps_linear_backward(self, grad, weight, grad_input_mask)

- name: max_pool2d_with_indices(Tensor self, int[2] kernel_size, int[2] stride=[], int[2] padding=0, int[2] dilation=1, bool ceil_mode=False) -> (Tensor, Tensor)
  self: max_pool2d_with_indices_backward(grad, self, kernel_size, stride, padding, dilation, ceil_mode, result1)
  result0: gather(self_t.flatten(-2), -1, result1.flatten(-2)).view_as(result1)
  output_differentiability: [True, False]

- name: max_pool3d_with_indices(Tensor self, int[3] kernel_size, int[3] stride=[], int[3] padding=0, int[3] dilation=1, bool ceil_mode=False) -> (Tensor, Tensor)
  self: max_pool3d_with_indices_backward(grad, self, kernel_size, stride, padding, dilation, ceil_mode, result1)
  result0: gather(self_t.flatten(-3), -1, result1.flatten(-3)).view_as(result1)
  output_differentiability: [True, False]

- name: max_unpool2d(Tensor self, Tensor indices, int[2] output_size) -> Tensor
  self: max_pool_double_backward(grad, indices, 2)
  indices: non_differentiable
  result: auto_linear

- name: max_unpool3d(Tensor self, Tensor indices, int[3] output_size, int[3] stride, int[3] padding) -> Tensor
  self: max_pool_double_backward(grad, indices, 3)
  indices: non_differentiable
  result: auto_linear

- name: convolution(Tensor input, Tensor weight, Tensor? bias, int[] stride, int[] padding, int[] dilation, bool transposed, int[] output_padding, int groups) -> Tensor
  input, weight, bias: "grad.defined() ? convolution_backward(grad, input, weight, bias->sizes(), stride, padding, dilation, transposed, output_padding, groups, grad_input_mask) : std::tuple<Tensor, Tensor, Tensor>()"
  result: convolution_jvp(input_p, input_t, weight_p, weight_t, bias_p, bias_t, stride, padding, dilation, transposed, output_padding, groups)

# TorchScript serializes calls to _convolution so this entry is present until that is changed to use convolution.
# Note that the benchmark, deterministic, cudnn_enabled, and allow_tf32 flags are queried from the global context
# by convolution_backward instead of being passed along from the forward pass.
- name: _convolution(Tensor input, Tensor weight, Tensor? bias, int[] stride, int[] padding, int[] dilation, bool transposed, int[] output_padding, int groups, bool benchmark, bool deterministic, bool cudnn_enabled, bool allow_tf32) -> Tensor
  input, weight, bias: "grad.defined() ? convolution_backward(grad, input, weight, bias->sizes(), stride, padding, dilation, transposed, output_padding, groups, grad_input_mask) : std::tuple<Tensor, Tensor, Tensor>()"
  result: _convolution_jvp(input_p, input_t, weight_p, weight_t, bias_p, bias_t, stride, padding, dilation, transposed, output_padding, groups, benchmark, deterministic, cudnn_enabled, allow_tf32)

- name: convolution_backward(Tensor grad_output, Tensor input, Tensor weight, int[]? bias_sizes, int[] stride, int[] padding, int[] dilation, bool transposed, int[] output_padding, int groups, bool[3] output_mask) -> (Tensor, Tensor, Tensor)
  grad_output, input, weight: _convolution_double_backward(grads[0], grads[1], grads[2], grad_output, weight, input, stride, padding, dilation, transposed, output_padding, groups, grad_input_mask)
  result0: std::get<0>(convolution_backward(grad_output_p, input_p, weight_t, bias_sizes, stride, padding, dilation, transposed, output_padding, groups, {true, false, false})) + std::get<0>(convolution_backward(grad_output_t, input_p, weight_p, bias_sizes, stride, padding, dilation, transposed, output_padding, groups, {true, false, false}))
  result1: std::get<1>(convolution_backward(grad_output_p, input_t, weight_p, bias_sizes, stride, padding, dilation, transposed, output_padding, groups, {false, true, false})) + std::get<1>(convolution_backward(grad_output_t, input_p, weight_p, bias_sizes, stride, padding, dilation, transposed, output_padding, groups, {false, true, false}))
  result2: convolution_backward_jvp_grad_bias(grad_output_t, result2)

- name: convolution_overrideable(Tensor input, Tensor weight, Tensor? bias, int[] stride, int[] padding, int[] dilation, bool transposed, int[] output_padding, int groups) -> Tensor
  input, weight, bias: "grad.defined() ? convolution_backward_overrideable(grad, input, weight, stride, padding, dilation, transposed, output_padding, groups, grad_input_mask) : std::tuple<Tensor, Tensor, Tensor>()"

- name: convolution_backward_overrideable(Tensor grad_output, Tensor input, Tensor weight, int[] stride, int[] padding, int[] dilation, bool transposed, int[] output_padding, int groups, bool[3] output_mask) -> (Tensor grad_input, Tensor grad_weight, Tensor grad_bias)
  grad_output, input, weight: _convolution_double_backward(grads[0], grads[1], grads[2], grad_output, weight, input, stride, padding, dilation, transposed, output_padding, groups, grad_input_mask)

- name: slow_conv_transpose2d(Tensor self, Tensor weight, int[2] kernel_size, Tensor? bias=None, int[2] stride=1, int[2] padding=0, int[2] output_padding=0, int[2] dilation=1) -> Tensor
  self, weight, bias: "grad.defined() ? convolution_backward(grad, self, weight, bias->sizes(), stride, padding, dilation, true, output_padding, 1, grad_input_mask) : std::tuple<Tensor, Tensor, Tensor>()"

- name: slow_conv_transpose3d(Tensor self, Tensor weight, int[3] kernel_size, Tensor? bias=None, int[3] stride=1, int[3] padding=0, int[3] output_padding=0, int[3] dilation=1) -> Tensor
  self, weight, bias: "grad.defined() ? convolution_backward(grad, self, weight, bias->sizes(), stride, padding, dilation, true, output_padding, 1, grad_input_mask) : std::tuple<Tensor, Tensor, Tensor>()"

- name: _slow_conv2d_forward(Tensor self, Tensor weight, int[2] kernel_size, Tensor? bias, int[2] stride, int[2] padding) -> Tensor
  self, weight, bias: "grad.defined() ? _slow_conv2d_backward(grad, self, weight, kernel_size, stride, padding, grad_input_mask) : std::tuple<Tensor, Tensor, Tensor>()"

- name: _slow_conv2d_backward.output_mask(Tensor grad_output, Tensor self, Tensor weight, int[2] kernel_size, int[2] stride, int[2] padding, bool[3] output_mask) -> (Tensor grad_input, Tensor grad_weight, Tensor grad_bias)
  grad_output, self, weight: _convolution_double_backward(grads[0], grads[1], grads[2], grad_output, weight, self, stride, padding, {{1, 1}}, false, {{0, 0}}, 1, grad_input_mask)

- name: _conv_depthwise2d(Tensor self, Tensor weight, int[2] kernel_size, Tensor? bias, int[2] stride, int[2] padding, int[2] dilation) -> Tensor
  self, weight, bias: "grad.defined() ? convolution_backward(grad.contiguous(), self, weight, bias->sizes(), stride, padding, dilation, /*transposed=*/ false, /*output_padding=*/ {{0, 0}}, /*groups=*/ 1, grad_input_mask) : std::tuple<Tensor, Tensor, Tensor>()"

- name: conv_depthwise3d(Tensor self, Tensor weight, int[3] kernel_size, Tensor? bias, int[3] stride, int[3] padding, int[3] dilation) -> Tensor
  self, weight, bias: "grad.defined() ? convolution_backward(grad.contiguous(), self, weight, bias->sizes(), stride, padding, dilation, /*transposed=*/ false, /*output_padding=*/ {{0, 0, 0}}, /*groups=*/ 1, grad_input_mask) : std::tuple<Tensor, Tensor, Tensor>()"

- name: slow_conv3d_forward(Tensor self, Tensor weight, int[3] kernel_size, Tensor? bias, int[3] stride, int[3] padding) -> Tensor
  self, weight, bias: "grad.defined() ? convolution_backward(grad, self, weight, bias->sizes(), stride, padding, /*dilation=*/ {{1, 1, 1}}, false, /*output_padding=*/ {{0, 0, 0}}, 1, grad_input_mask) : std::tuple<Tensor, Tensor, Tensor>()"

- name: slow_conv_dilated2d(Tensor self, Tensor weight, int[2] kernel_size, Tensor? bias=None, int[2] stride=1, int[2] padding=0, int[2] dilation=1) -> Tensor
  self, weight, bias: "grad.defined() ? convolution_backward(grad, self, weight, bias->sizes(), stride, padding, dilation, false, std::vector<int64_t>(padding.size(), 0), 1, grad_input_mask) : std::tuple<Tensor, Tensor, Tensor>()"

- name: slow_conv_dilated3d(Tensor self, Tensor weight, int[3] kernel_size, Tensor? bias=None, int[3] stride=1, int[3] padding=0, int[3] dilation=1) -> Tensor
  self, weight, bias: "grad.defined() ? convolution_backward(grad, self, weight, bias->sizes(), stride, padding, dilation, false, std::vector<int64_t>(padding.size(), 0), 1, grad_input_mask) : std::tuple<Tensor, Tensor, Tensor>()"

- name: col2im(Tensor self, int[2] output_size, int[2] kernel_size, int[2] dilation, int[2] padding, int[2] stride) -> Tensor
  self: col2im_backward(grad, kernel_size, dilation, padding, stride)
  result: auto_linear

- name: im2col(Tensor self, int[2] kernel_size, int[2] dilation, int[2] padding, int[2] stride) -> Tensor
  self: im2col_backward(grad, {self.size(2), self.size(3)}, kernel_size, dilation, padding, stride)
  result: auto_linear

# NN double backwards support
- name: im2col_backward(Tensor grad_output, int[2] input_size, int[2] kernel_size, int[2] dilation, int[2] padding, int[2] stride) -> Tensor
  grad_output: im2col(grad, kernel_size, dilation, padding, stride)
  result: auto_linear

- name: col2im_backward(Tensor grad_output, int[2] kernel_size, int[2] dilation, int[2] padding, int[2] stride) -> Tensor
  grad_output: col2im(grad, {grad_output.size(2), grad_output.size(3)}, kernel_size, dilation, padding, stride)
  result: auto_linear

- name: _adaptive_avg_pool2d_backward(Tensor grad_output, Tensor self) -> Tensor
  grad_output: _adaptive_avg_pool2d(grad, { grad_output.size(-2), grad_output.size(-1) })
  self: zeros_like(self)
  result: _adaptive_avg_pool2d_backward(grad_output_t, self_p)

- name: _adaptive_avg_pool3d_backward(Tensor grad_output, Tensor self) -> Tensor
  grad_output: _adaptive_avg_pool3d(grad, { grad_output.size(-3), grad_output.size(-2), grad_output.size(-1) })
  self: zeros_like(self)
  result: _adaptive_avg_pool3d_backward(grad_output_t, self_p)

- name: adaptive_max_pool2d_backward(Tensor grad_output, Tensor self, Tensor indices) -> Tensor
  grad_output: max_pool_double_backward(grad, indices, 2)
  self: zeros_like(self)
  result: auto_linear

- name: adaptive_max_pool3d_backward(Tensor grad_output, Tensor self, Tensor indices) -> Tensor
  grad_output: max_pool_double_backward(grad, indices, 3)
  self: zeros_like(self)
  result: auto_linear

- name: avg_pool2d_backward(Tensor grad_output, Tensor self, int[2] kernel_size, int[2] stride, int[2] padding, bool ceil_mode, bool count_include_pad, int? divisor_override) -> Tensor
  grad_output: avg_pool2d(grad, kernel_size, stride, padding, ceil_mode, count_include_pad, divisor_override)
  self: zeros_like(self)
  result: avg_pool2d_backward(grad_output_t, self_p, kernel_size, stride, padding, ceil_mode, count_include_pad, divisor_override)

- name: avg_pool3d_backward(Tensor grad_output, Tensor self, int[3] kernel_size, int[3] stride, int[3] padding, bool ceil_mode, bool count_include_pad, int? divisor_override) -> Tensor
  grad_output: avg_pool3d(grad, kernel_size, stride, padding, ceil_mode, count_include_pad, divisor_override)
  self: zeros_like(self)
  result: avg_pool3d_backward(grad_output_t, self_p, kernel_size, stride, padding, ceil_mode, count_include_pad, divisor_override)

- name: elu_backward(Tensor grad_output, Scalar alpha, Scalar scale, Scalar input_scale, bool is_result, Tensor self_or_result) -> Tensor
  grad_output: elu_backward(grad, alpha, scale, input_scale, is_result, self_or_result)
  self_or_result: elu_double_backward(grad, grad_output, alpha, scale, input_scale, is_result, self_or_result)
  result: elu_backward(grad_output_t, alpha, scale, input_scale, is_result, self_or_result_p) + elu_double_backward(self_or_result_t, grad_output_p, alpha, scale, input_scale, is_result, self_or_result_p)

- name: fractional_max_pool2d_backward(Tensor grad_output, Tensor self, int[2] kernel_size, int[2] output_size, Tensor indices) -> Tensor
  grad_output: max_pool_double_backward(grad, indices, 2)
  self: zeros_like(self)
  result: auto_linear

- name: fractional_max_pool3d_backward(Tensor grad_output, Tensor self, int[3] kernel_size, int[3] output_size, Tensor indices) -> Tensor
  grad_output: max_pool_double_backward(grad, indices, 3)
  self: zeros_like(self)
  result: auto_linear

- name: glu_backward(Tensor grad_output, Tensor self, int dim) -> Tensor
  grad_output: glu_double_backward_grad_output(grad, self, dim)
  self: glu_double_backward(grad, grad_output, self, dim)
  result: glu_backward_jvp(result, grad_output_p, self_p, grad_output_t, self_t, dim)

- name: hardtanh_backward(Tensor grad_output, Tensor self, Scalar min_val, Scalar max_val) -> Tensor
  grad_output: hardtanh_backward(grad, self, min_val, max_val)
  self: zeros_like(grad)
  result: at::where((self_p > min_val).logical_and(self_p < max_val), grad_output_t, at::zeros({}, result.options()).expand_as(result))

- name: log_sigmoid_backward(Tensor grad_output, Tensor self, Tensor buffer) -> Tensor
  grad_output: log_sigmoid_backward(grad, self, buffer)
  self: log_sigmoid_double_backward(grad * grad_output, self)

- name: _log_softmax_backward_data(Tensor grad_output, Tensor output, int dim, ScalarType input_dtype) -> Tensor
  grad_output: grad.to(output.dtype()) - (grad.to(output.dtype()) * output.exp()).sum(dim, true)
  output: (-grad_output.sum(dim, true) * output.exp() * grad.to(output.dtype())).to(output.dtype())

- name: leaky_relu_backward(Tensor grad_output, Tensor self, Scalar negative_slope, bool self_is_result) -> Tensor
  # self_is_result is always false here since double backward call is an out-of-place call, self is input itself
  grad_output: leaky_relu_backward(grad, self, negative_slope, false)
  self: zeros_like(grad)
  # leaky_relu_backward(grad_output, self, negative_slope, false)
  # computes grad_output * at::where(self_p > 0, 1, negative_slope)
  # so the jvp formula is the following:
  # grad_output_t * at::where(self_p > 0, self_p.new_ones([]), negative_slope);
  #
  # leaky_relu_backward(grad_output, result, negative_slope, true)
  # computes grad_output * at::where(result > 0, 1, negative_slope)
  # under the assumption that `negative_slope` is positive (otherwise,
  # it is not possible to compute the gradient).
  #
  # so the jvp formula is the following:
  # grad_output_t * at::where(result_p > 0, result_p.new_ones([]), negative_slope);
  # with the assumption that negative_slope is positive.
  #
  # Combined together that results in the following optimized kernel which
  # also checks the assumption that negative_slope is positive when self_is_result
  # is True:
  result: leaky_relu_backward(grad_output_t, self_p, negative_slope, self_is_result)

- name: max_pool2d_with_indices_backward(Tensor grad_output, Tensor self, int[2] kernel_size, int[2] stride, int[2] padding, int[2] dilation, bool ceil_mode, Tensor indices) -> Tensor
  grad_output: max_pool_double_backward(grad, indices, 2)
  self: zeros_like(self)
  indices: non_differentiable
  result: auto_linear

- name: max_pool3d_with_indices_backward(Tensor grad_output, Tensor self, int[3] kernel_size, int[3] stride, int[3] padding, int[3] dilation, bool ceil_mode, Tensor indices) -> Tensor
  grad_output: max_pool_double_backward(grad, indices, 3)
  self: zeros_like(self)
  indices: non_differentiable
  result: auto_linear

- name: mse_loss_backward(Tensor grad_output, Tensor self, Tensor target, int reduction) -> Tensor
  grad_output: mse_loss_backward(grad, self, target, reduction)
  self: mse_loss_double_backward(grad * grad_output, self, reduction)
  target: -mse_loss_double_backward(grad * grad_output, target, reduction)
  result: "  mse_loss_double_backward(self_t * grad_output_p, self_p, reduction)
           - mse_loss_double_backward(target_t * grad_output_p, target_p, reduction)
           + mse_loss_backward(grad_output_t, self_p, target_p, reduction)
          "

- name: nll_loss_backward(Tensor grad_output, Tensor self, Tensor target, Tensor? weight, int reduction, int ignore_index, Tensor total_weight) -> Tensor
  grad_output: nll_loss(grad, target, weight, reduction, ignore_index)
  self: zeros_like(grad)
  target: non_differentiable

- name: nll_loss2d_backward(Tensor grad_output, Tensor self, Tensor target, Tensor? weight, int reduction, int ignore_index, Tensor total_weight) -> Tensor
  grad_output: nll_loss2d(grad, target, weight, reduction, ignore_index)
  self: zeros_like(grad)
  target: non_differentiable

- name: rrelu_with_noise_backward(Tensor grad_output, Tensor self, Tensor noise, Scalar lower, Scalar upper, bool training, bool self_is_result) -> Tensor
  # self_is_result is always false here since double backward call is an out-of-place call, self is input itself
  grad_output: rrelu_with_noise_backward(grad, self, noise, lower, upper, training, false)
  self: zeros_like(grad)
  result: rrelu_with_noise_backward(grad_output_t, self_p, noise, lower, upper, training, false)

- name: reflection_pad1d_backward(Tensor grad_output, Tensor self, int[2] padding) -> Tensor
  grad_output: reflection_pad1d(grad, padding)
  self: zeros_like(self)
  result: reflection_pad1d_backward(grad_output_t, self_p, padding)

- name: reflection_pad2d_backward(Tensor grad_output, Tensor self, int[4] padding) -> Tensor
  grad_output: reflection_pad2d(grad, padding)
  self: zeros_like(self)
  result: reflection_pad2d_backward(grad_output_t, self_p, padding)

- name: reflection_pad3d_backward(Tensor grad_output, Tensor self, int[6] padding) -> Tensor
  grad_output: reflection_pad3d(grad, padding)
  self: zeros_like(self)
  result: reflection_pad3d_backward(grad_output_t, self_p, padding)

- name: replication_pad1d_backward(Tensor grad_output, Tensor self, int[2] padding) -> Tensor
  grad_output: replication_pad1d(grad, padding)
  self: zeros_like(self)
  result: replication_pad1d_backward(grad_output_t, self_p, padding)

- name: replication_pad2d_backward(Tensor grad_output, Tensor self, int[4] padding) -> Tensor
  grad_output: replication_pad2d(grad, padding)
  self: zeros_like(self)
  result: replication_pad2d_backward(grad_output_t, self_p, padding)

- name: replication_pad3d_backward(Tensor grad_output, Tensor self, int[6] padding) -> Tensor
  grad_output: replication_pad3d(grad, padding)
  self: zeros_like(self)
  result: replication_pad3d_backward(grad_output_t, self_p, padding)

- name: sparse_sampled_addmm(Tensor self, Tensor mat1, Tensor mat2, *, Scalar beta=1, Scalar alpha=1) -> Tensor
  self: maybe_multiply(grad, beta.conj())
  mat1: maybe_multiply(grad.sparse_mask(self).mm(mat2.mH()), alpha.conj())
  mat2: maybe_multiply(mat1.mH().mm(grad.sparse_mask(self)), alpha.conj())

- name: smooth_l1_loss_backward(Tensor grad_output, Tensor self, Tensor target, int reduction, float beta) -> Tensor
  grad_output: smooth_l1_loss_backward(grad, self, target, reduction, beta)
  self: smooth_l1_loss_double_backward(grad * grad_output, self, target, reduction, beta)
  target: -smooth_l1_loss_double_backward(grad * grad_output, self, target, reduction, beta)
  result: "  smooth_l1_loss_double_backward(self_t * grad_output_p, self_p, target_p, reduction, beta)
           - smooth_l1_loss_double_backward(target_t * grad_output_p, self_p, target_p, reduction, beta)
           + smooth_l1_loss_backward(grad_output_t, self_p, target_p, reduction, beta)
          "

- name: huber_loss_backward(Tensor grad_output, Tensor self, Tensor target, int reduction, float delta) -> Tensor
  grad_output: huber_loss_double_backward_grad_output(grad, grad_output, self, target, reduction, delta)
  self: huber_loss_double_backward(grad * grad_output, self, target, reduction, delta)
  target: -huber_loss_double_backward(grad * grad_output, self, target, reduction, delta)

- name: softplus_backward(Tensor grad_output, Tensor self, Scalar beta, Scalar threshold) -> Tensor
  grad_output: softplus_backward(grad, self, beta, threshold)
  self: softplus_double_backward(grad * grad_output, self, beta, threshold)
  result: "softplus_backward(grad_output_t, self_p, beta, threshold)
         + softplus_double_backward(self_t * grad_output_p, self_p, beta, threshold)"

- name: _softmax_backward_data(Tensor grad_output, Tensor output, int dim, ScalarType input_dtype) -> Tensor
  grad_output: _softmax_backward_data(grad.to(output.dtype()), output, dim, input_dtype)
  output: softmax_double_backward(grad.to(output.dtype()), grad_output, dim, output).to(output.dtype())

- name: soft_margin_loss_backward(Tensor grad_output, Tensor self, Tensor target, int reduction) -> Tensor
  grad_output: soft_margin_loss_double_backward_grad_output(grad, grad_output, self, target, reduction)
  self: soft_margin_loss_double_backward(grad * grad_output, self, target, reduction)

- name: softshrink_backward(Tensor grad_output, Tensor self, Scalar lambd) -> Tensor
  grad_output: softshrink_backward(grad, self, lambd)
  self: zeros_like(grad)
  result: at::where((self_p > lambd).logical_or(self_p < -lambd), grad_output_t, at::zeros({}, result.options()).expand_as(result))

- name: threshold_backward(Tensor grad_output, Tensor self, Scalar threshold) -> Tensor
  grad_output: threshold_backward(grad, self, threshold)
  self: zeros_like(grad)
  result: zeros_like(self_t) + threshold_backward(grad_output_t, self_p, threshold)

- name: upsample_linear1d_backward(Tensor grad_output, int[1] output_size, int[3] input_size, bool align_corners, float? scales=None) -> Tensor
  grad_output: upsample_linear1d(grad, output_size, align_corners, scales)
  result: auto_linear

- name: upsample_bilinear2d_backward(Tensor grad_output, int[2] output_size, int[4] input_size, bool align_corners, float? scales_h=None, float? scales_w=None) -> Tensor
  grad_output: upsample_bilinear2d(grad, output_size, align_corners, scales_h, scales_w)
  result: auto_linear

- name: _upsample_bilinear2d_aa_backward(Tensor grad_output, int[2] output_size, int[4] input_size, bool align_corners, float? scales_h=None, float? scales_w=None) -> Tensor
  grad_output: _upsample_bilinear2d_aa(grad, output_size, align_corners, scales_h, scales_w)
  result: auto_linear

- name: upsample_bicubic2d_backward(Tensor grad_output, int[2] output_size, int[4] input_size, bool align_corners, float? scales_h=None, float? scales_w=None) -> Tensor
  grad_output: upsample_bicubic2d(grad, output_size, align_corners, scales_h, scales_w)
  result: auto_linear

- name: _upsample_bicubic2d_aa_backward(Tensor grad_output, int[2] output_size, int[4] input_size, bool align_corners, float? scales_h=None, float? scales_w=None) -> Tensor
  grad_output: _upsample_bicubic2d_aa(grad, output_size, align_corners, scales_h, scales_w)

- name: upsample_trilinear3d_backward(Tensor grad_output, int[3] output_size, int[5] input_size, bool align_corners, float? scales_d=None, float? scales_h=None, float? scales_w=None) -> Tensor
  grad_output: upsample_trilinear3d(grad, output_size, align_corners, scales_d, scales_h, scales_w)
  result: auto_linear

- name: upsample_nearest1d_backward(Tensor grad_output, int[1] output_size, int[3] input_size, float? scales=None) -> Tensor
  grad_output: upsample_nearest1d(grad, output_size, scales)
  result: auto_linear

- name: _upsample_nearest_exact1d_backward(Tensor grad_output, int[1] output_size, int[3] input_size, float? scales=None) -> Tensor
  grad_output: _upsample_nearest_exact1d(grad, output_size, scales)
  result: auto_linear

- name: upsample_nearest2d_backward(Tensor grad_output, int[2] output_size, int[4] input_size, float? scales_h=None, float? scales_w=None) -> Tensor
  grad_output: upsample_nearest2d(grad, output_size, scales_h, scales_w)
  result: auto_linear

- name: _upsample_nearest_exact2d_backward(Tensor grad_output, int[2] output_size, int[4] input_size, float? scales_h=None, float? scales_w=None) -> Tensor
  grad_output: _upsample_nearest_exact2d(grad, output_size, scales_h, scales_w)
  result: auto_linear

- name: upsample_nearest3d_backward(Tensor grad_output, int[3] output_size, int[5] input_size, float? scales_d=None, float? scales_h=None, float? scales_w=None) -> Tensor
  grad_output: upsample_nearest3d(grad, output_size, scales_d, scales_h, scales_w)
  result: auto_linear

- name: _upsample_nearest_exact3d_backward(Tensor grad_output, int[3] output_size, int[5] input_size, float? scales_d=None, float? scales_h=None, float? scales_w=None) -> Tensor
  grad_output: _upsample_nearest_exact3d(grad, output_size, scales_d, scales_h, scales_w)
  result: auto_linear

- name: upsample_linear1d_backward.vec(Tensor grad_output, int[]? output_size, int[] input_size, bool align_corners, float[]? scale_factors) -> Tensor
  grad_output: upsample_linear1d(grad, output_size, align_corners, scale_factors)
  result: auto_linear

- name: upsample_bilinear2d_backward.vec(Tensor grad_output, int[]? output_size, int[] input_size, bool align_corners, float[]? scale_factors) -> Tensor
  grad_output: upsample_bilinear2d(grad, output_size, align_corners, scale_factors)
  result: auto_linear

- name: _upsample_bilinear2d_aa_backward.vec(Tensor grad_output, int[]? output_size, int[] input_size, bool align_corners, float[]? scale_factors) -> Tensor
  grad_output: _upsample_bilinear2d_aa(grad, output_size, align_corners, scale_factors)
  result: auto_linear

- name: upsample_trilinear3d_backward.vec(Tensor grad_output, int[]? output_size, int[] input_size, bool align_corners, float[]? scale_factors) -> Tensor
  grad_output: upsample_trilinear3d(grad, output_size, align_corners, scale_factors)
  result: auto_linear

- name: upsample_bicubic2d_backward.vec(Tensor grad_output, int[]? output_size, int[] input_size, bool align_corners, float[]? scale_factors) -> Tensor
  grad_output: upsample_bicubic2d(grad, output_size, align_corners, scale_factors)
  result: auto_linear

- name: _upsample_bicubic2d_aa_backward.vec(Tensor grad_output, int[]? output_size, int[] input_size, bool align_corners, float[]? scale_factors) -> Tensor
  grad_output: _upsample_bicubic2d_aa(grad, output_size, align_corners, scale_factors)

- name: upsample_nearest1d_backward.vec(Tensor grad_output, int[]? output_size, int[] input_size, float[]? scale_factors) -> Tensor
  grad_output: upsample_nearest1d(grad, output_size, scale_factors)
  result: auto_linear

- name: _upsample_nearest_exact1d_backward.vec(Tensor grad_output, int[]? output_size, int[] input_size, float[]? scale_factors) -> Tensor
  grad_output: _upsample_nearest_exact1d(grad, output_size, scale_factors)
  result: auto_linear

- name: upsample_nearest2d_backward.vec(Tensor grad_output, int[]? output_size, int[] input_size, float[]? scale_factors) -> Tensor
  grad_output: upsample_nearest2d(grad, output_size, scale_factors)
  result: auto_linear

- name: _upsample_nearest_exact2d_backward.vec(Tensor grad_output, int[]? output_size, int[] input_size, float[]? scale_factors) -> Tensor
  grad_output: _upsample_nearest_exact2d(grad, output_size, scale_factors)
  result: auto_linear

- name: upsample_nearest3d_backward.vec(Tensor grad_output, int[]? output_size, int[] input_size, float[]? scale_factors) -> Tensor
  grad_output: upsample_nearest3d(grad, output_size, scale_factors)
  result: auto_linear

- name: _upsample_nearest_exact3d_backward.vec(Tensor grad_output, int[]? output_size, int[] input_size, float[]? scale_factors) -> Tensor
  grad_output: _upsample_nearest_exact3d(grad, output_size, scale_factors)
  result: auto_linear

- name: sigmoid_backward(Tensor grad_output, Tensor output) -> Tensor
  grad_output: sigmoid_backward(grad, output.conj())
  output: grad.conj() * grad_output * (-2 * output.conj() + 1)
  result: sigmoid_backward(grad_output_t, output_p) + output_t.conj() * grad_output_p * (-2 * output_p.conj() + 1)

- name: tanh_backward(Tensor grad_output, Tensor output) -> Tensor
  grad_output: tanh_backward(grad, output.conj())
  output: grad.conj() * (-2 * output.conj() * grad_output)
  result: tanh_backward(grad_output_t, output_p) + output_t.conj() * (-2 * output_p.conj() * grad_output_p)

# cudnn
- name: _cudnn_ctc_loss(Tensor log_probs, Tensor targets, int[] input_lengths, int[] target_lengths, int blank, bool deterministic, bool zero_infinity) -> (Tensor, Tensor)
  log_probs: _cudnn_ctc_loss_backward(grad, result0, result1, zero_infinity)

- name: cudnn_convolution_transpose(Tensor self, Tensor weight, int[] padding, int[] output_padding, int[] stride, int[] dilation, int groups, bool benchmark, bool deterministic, bool allow_tf32) -> Tensor
  self, weight: "_cudnn_convolution_backward(self, grad, weight, padding, output_padding, stride, dilation, true, groups, {grad_input_mask[0], grad_input_mask[1]})"

- name: _mps_convolution_transpose(Tensor self, Tensor weight, int[] padding, int[] output_padding, int[] stride, int[] dilation, int groups) -> Tensor
  self, weight: "grad.defined() ? mps_convolution_transpose_backward(self, grad, weight, padding, output_padding, stride, dilation, groups, grad_input_mask) : std::tuple<Tensor, Tensor>()"

- name: cudnn_convolution(Tensor self, Tensor weight, int[] padding, int[] stride, int[] dilation, int groups, bool benchmark, bool deterministic, bool allow_tf32) -> Tensor
  self, weight: "_cudnn_convolution_backward(self, grad, weight, padding, std::vector<int64_t>(padding.size(), 0), stride, dilation, false, groups, {grad_input_mask[0], grad_input_mask[1]})"

- name: cudnn_grid_sampler(Tensor self, Tensor grid) -> Tensor output
  self, grid: "grad.defined() ? cudnn_grid_sampler_backward(self, grid, grad) : std::tuple<Tensor, Tensor>()"

- name: cudnn_affine_grid_generator(Tensor theta, int N, int C, int H, int W) -> Tensor grid
  theta: cudnn_affine_grid_generator_backward(grad, N, C, H, W)

# NB: Why is the backwards here so complicated?  CuDNN cannot be used to compute
# backward in evaluation mode, because the math for backward in evaluation mode
# is different (since the forward math is different), and CuDNN does not support
# it.  And in any case, you shouldn't be using this bn in evaluation mode,
# because it should be merged into the previous convolution (left for future
# work.)
# NB2: The quotes around the gradient are needed to appease YAML parsing rules.
- name: cudnn_batch_norm(Tensor input, Tensor weight, Tensor? bias, Tensor? running_mean, Tensor? running_var, bool training, float exponential_average_factor, float epsilon) -> (Tensor, Tensor, Tensor, Tensor)
  input, weight, bias: "grad.defined() ? (training ? cudnn_batch_norm_backward(input, grad.contiguous(input.suggest_memory_format()), weight, running_mean, running_var, result1, result2, epsilon, retain_variables ? result3.clone() : result3) : native_batch_norm_backward(grad, input, weight, running_mean, running_var, result1, result2, training, epsilon, grad_input_mask)) : std::tuple<Tensor, Tensor, Tensor>()"
  result0: batch_norm_jvp(input_p, input_t, weight_p, weight_t, bias_p, bias_t, running_mean, running_var, result1, result2, training, epsilon)

# HACK: save_mean and save_var are going to be passed in as
# requires_grad variables (even though we'll never backprop through
# them) so we need to prevent the unpacking from triggering an error.
- name: cudnn_batch_norm_backward(Tensor input, Tensor grad_output, Tensor weight, Tensor? running_mean, Tensor? running_var, Tensor? save_mean, Tensor? save_var, float epsilon, Tensor reserveSpace) -> (Tensor, Tensor, Tensor)
  save_mean: not_implemented("cudnn_batch_norm_backward save_mean")
  save_var: not_implemented("cudnn_batch_norm_backward save_var")
  reserveSpace: not_implemented("cudnn_batch_norm_backward reserveSpace")
  input, weight, grad_output: batchnorm_double_backward(input, weight, grads[0], grads[1], grads[2], grad_output, running_mean, running_var, true, epsilon, save_mean, save_var, grad_input_mask)

# nnpack

- name: _nnpack_spatial_convolution(Tensor input, Tensor weight, Tensor? bias, int[2] padding, int[2] stride=1) -> Tensor
  # NNPACK does not support strided convolutions in the backwards path, which is the reason why we are using the closest available function that does here.
  input, weight, bias: "grad.defined() ? convolution_backward(grad, input, weight, bias->sizes(), stride, padding, std::vector<int64_t>(padding.size(), 1), false, std::vector<int64_t>(padding.size(), 0), 1, grad_input_mask) : std::tuple<Tensor, Tensor, Tensor>()"

#LSTM MPS
- name: _lstm_mps(Tensor input, Tensor[] hx, Tensor[] params, bool has_biases, int num_layers, float dropout, bool train, bool bidirectional, bool batch_first) -> (Tensor, Tensor, Tensor, Tensor, Tensor)
  output_differentiability: [True, True, True, False, False]
  input, hx, params: "lstm_mps_backward(grads[0], grads[1], grads[2], result3, result4, input, hx, params, has_biases, num_layers, dropout, train, bidirectional, batch_first)"

- name: lstm_mps_backward(Tensor grad_y, Tensor? grad_hy, Tensor? grad_cy, Tensor z_state, Tensor cell_state_fwd, Tensor input, Tensor[] hx, Tensor[] params, bool has_biases, int num_layers, float dropout, bool train, bool bidirectional, bool batch_first) -> (Tensor, Tensor[], Tensor[])



# Only frst three of _cudnn_rnn outputs can have gradients.
# _cudnn_rnn outputs: (output, hy, cy, reserve, weight_buf)
- name: _cudnn_rnn(Tensor input, Tensor[] weight, int weight_stride0, Tensor? weight_buf, Tensor hx, Tensor? cx, int mode, int hidden_size, int proj_size, int num_layers, bool batch_first, float dropout, bool train, bool bidirectional, int[] batch_sizes, Tensor? dropout_state) -> (Tensor, Tensor, Tensor, Tensor, Tensor)
  dropout_state: non_differentiable
  output_differentiability: [True, True, True, False, False]
  input, hx, cx, weight: "_cudnn_rnn_backward(input, weight, weight_stride0, result4, hx, cx, result0, grads[0], grads[1], grads[2], mode, hidden_size, proj_size, num_layers, batch_first, dropout, train, bidirectional, batch_sizes, dropout_state, retain_variables ? result3.clone() : result3, grad_input_mask)"

- name: _cudnn_rnn_backward(Tensor input, Tensor[] weight, int weight_stride0, Tensor weight_buf, Tensor hx, Tensor? cx, Tensor output, Tensor? grad_output, Tensor? grad_hy, Tensor? grad_cy, int mode, int hidden_size, int proj_size, int num_layers, bool batch_first, float dropout, bool train, bool bidirectional, int[] batch_sizes, Tensor? dropout_state, Tensor reserve, bool[4] output_mask) -> (Tensor, Tensor, Tensor, Tensor[])
  dropout_state: non_differentiable
  input: not_implemented("_cudnn_rnn_backward", kCudnnDoubleBackwardMsg)
  weight: not_implemented_list("_cudnn_rnn_backward", kCudnnDoubleBackwardMsg)
  hx: not_implemented("_cudnn_rnn_backward", kCudnnDoubleBackwardMsg)
  cx: not_implemented("_cudnn_rnn_backward", kCudnnDoubleBackwardMsg)
  output: not_implemented("_cudnn_rnn_backward", kCudnnDoubleBackwardMsg)
  grad_output: not_implemented("_cudnn_rnn_backward", kCudnnDoubleBackwardMsg)
  grad_hy: not_implemented("_cudnn_rnn_backward", kCudnnDoubleBackwardMsg)
  grad_cy: not_implemented("_cudnn_rnn_backward", kCudnnDoubleBackwardMsg)

# miopen

- name: miopen_convolution_transpose(Tensor self, Tensor weight, Tensor? bias, int[] padding, int[] output_padding, int[] stride, int[] dilation, int groups, bool benchmark, bool deterministic) -> Tensor
  self, weight, bias: "grad.defined() ? convolution_backward(grad, self, weight, bias->sizes(), stride, padding, dilation, true, output_padding, groups, grad_input_mask) : std::tuple<Tensor, Tensor, Tensor>()"

- name: miopen_convolution(Tensor self, Tensor weight, Tensor? bias, int[] padding, int[] stride, int[] dilation, int groups, bool benchmark, bool deterministic) -> Tensor
  self, weight, bias: "grad.defined() ? convolution_backward(grad, self, weight, bias->sizes(), stride, padding, dilation, false, std::vector<int64_t>(padding.size(), 0), groups, grad_input_mask) : std::tuple<Tensor, Tensor, Tensor>()"

- name: miopen_depthwise_convolution(Tensor self, Tensor weight, Tensor? bias, int[] padding, int[] stride, int[] dilation, int groups, bool benchmark, bool deterministic) -> Tensor
  self, weight, bias: "grad.defined() ? convolution_backward(grad, self, weight, bias->sizes(), stride, padding, dilation, false, std::vector<int64_t>(padding.size(), 0), groups, grad_input_mask) : std::tuple<Tensor, Tensor, Tensor>()"

- name: miopen_batch_norm(Tensor input, Tensor weight, Tensor? bias, Tensor? running_mean, Tensor? running_var, bool training, float exponential_average_factor, float epsilon) -> (Tensor, Tensor, Tensor)
  input, weight, bias: "grad.defined() ? (training ? miopen_batch_norm_backward(input, grad.contiguous(), weight, running_mean, running_var, result1, result2, epsilon) : native_batch_norm_backward(grad, input, weight, running_mean, running_var, result1, result2, training, epsilon, grad_input_mask)) : std::tuple<Tensor, Tensor, Tensor>()"

- name: miopen_batch_norm_backward(Tensor input, Tensor grad_output, Tensor weight, Tensor? running_mean, Tensor? running_var, Tensor? save_mean, Tensor? save_var, float epsilon) -> (Tensor, Tensor, Tensor)
  save_mean: not_implemented("miopen_batch_norm_backward save_mean")
  save_var: not_implemented("miopen_batch_norm_backward save_var")
  input, weight, grad_output: batchnorm_double_backward(input, weight, grads[0], grads[1], grads[2], grad_output, running_mean, running_var, true, epsilon, save_mean, save_var, grad_input_mask)

- name: miopen_rnn(Tensor input, Tensor[] weight, int weight_stride0, Tensor hx, Tensor? cx, int mode, int hidden_size, int num_layers, bool batch_first, float dropout, bool train, bool bidirectional, int[] batch_sizes, Tensor? dropout_state) -> (Tensor, Tensor, Tensor, Tensor, Tensor)
  dropout_state: non_differentiable
  output_differentiability: [True, True, True, False, False]
  input, hx, cx, weight: "miopen_rnn_backward(input, weight, weight_stride0, result4, hx, cx, result0, grads[0], grads[1], grads[2], mode, hidden_size, num_layers, batch_first, dropout, train, bidirectional, batch_sizes, dropout_state, retain_variables ? result3.clone() : result3, grad_input_mask)"

- name: miopen_rnn_backward(Tensor input, Tensor[] weight, int weight_stride0, Tensor weight_buf, Tensor hx, Tensor? cx, Tensor output, Tensor? grad_output, Tensor? grad_hy, Tensor? grad_cy, int mode, int hidden_size, int num_layers, bool batch_first, float dropout, bool train, bool bidirectional, int[] batch_sizes, Tensor? dropout_state, Tensor reserve, bool[4] output_mask) -> (Tensor, Tensor, Tensor, Tensor[])
  dropout_state: non_differentiable

# mkldnn
- name: mkldnn_convolution(Tensor self, Tensor weight, Tensor? bias, int[] padding, int[] stride, int[] dilation, int groups) -> Tensor
  self, weight, bias: "grad.defined() ? convolution_backward(grad, self, weight, bias->sizes(), stride, padding, dilation, /*transposed=*/ false, /*output_padding=*/ std::vector<int64_t>(padding.size(), 0), groups, grad_input_mask) : std::tuple<Tensor, Tensor, Tensor>()"

- name: mkldnn_linear(Tensor self, Tensor weight, Tensor? bias=None) -> Tensor
  self, weight, bias: mkldnn_linear_backward(self, grad, weight, grad_input_mask)

- name: mkldnn_max_pool2d(Tensor self, int[2] kernel_size, int[2] stride=[], int[2] padding=0, int[2] dilation=1, bool ceil_mode=False) -> Tensor
  self: mkldnn_max_pool2d_backward(grad, result, self, kernel_size, stride, padding, dilation, ceil_mode)

- name: mkldnn_max_pool3d(Tensor self, int[3] kernel_size, int[3] stride=[], int[3] padding=0, int[3] dilation=1, bool ceil_mode=False) -> Tensor
  self: mkldnn_max_pool3d_backward(grad, result, self, kernel_size, stride, padding, dilation, ceil_mode)

- name: mkldnn_adaptive_avg_pool2d(Tensor self, int[2] output_size) -> Tensor
  self: mkldnn_adaptive_avg_pool2d_backward(grad, self)

- name: _mkldnn_reshape(Tensor self, int[] shape) -> Tensor
  self: grad.reshape(self.sizes())

# Nested Tensor
- name: nested_tensor(Tensor[] list, ScalarType? dtype=None, Layout? layout=None, Device? device=None, bool? pin_memory=None) -> Tensor
  list: "grad.defined()? at::unbind(grad) : std::vector<Tensor>(list.size())"

- name: _nested_tensor_from_mask(Tensor t, Tensor mask) -> Tensor
  t: grad.to_padded_tensor(0, t.sizes())
  mask: non_differentiable

- name: _nested_from_padded(Tensor padded, Tensor cpu_nested_shape_example, bool fuse_transform_0213=False) -> Tensor
  padded: _nested_from_padded_backward(grad, padded, fuse_transform_0213)
  cpu_nested_shape_example: non_differentiable

- name: to_padded_tensor(Tensor self, float padding, int[]? output_size=None) -> Tensor
  self: at::_nested_from_padded(grad, self._nested_tensor_size())
  padding: non_differentiable

# fft
- name: _fft_r2c(Tensor self, int[] dim, int normalization, bool onesided) -> Tensor
  self: fft_r2c_backward(grad, dim, normalization, onesided, self.size(dim.back()))
  result: auto_linear

- name: _fft_c2r(Tensor self, int[] dim, int normalization, int last_dim_size) -> Tensor
  self: fft_c2r_backward(grad, dim, normalization)
  result: auto_linear

- name: _fft_c2c(Tensor self, int[] dim, int normalization, bool forward) -> Tensor
  self: _fft_c2c(grad, dim, normalization, !forward)
  result: auto_linear

- name: unbind.int(Tensor(a -> *) self, int dim=0) -> Tensor(a)[]
  self: unbind_backward(grads, dim)
  result: auto_linear

- name: stack(Tensor[] tensors, int dim=0) -> Tensor
  tensors: "grad.defined() ? unbind(grad, dim) : std::vector<Tensor>(tensors.size())"
  result: stack_jvp(tensors, dim)

# fused RNN kernels

# Only frst two of _thnn_fused_lstm_cell outputs can have gradients.
# _thnn_fused_lstm_cell outputs: (hy, cy, workspace)
- name: _thnn_fused_lstm_cell(Tensor input_gates, Tensor hidden_gates, Tensor cx, Tensor? input_bias=None, Tensor? hidden_bias=None) -> (Tensor, Tensor, Tensor)
  output_differentiability: [True, True, False]
  input_gates, hidden_gates, cx, input_bias, hidden_bias: "GradMode::is_enabled() ? _thnn_differentiable_lstm_cell_backward(grads[0], grads[1], input_gates, hidden_gates, input_bias, hidden_bias, cx, result1) : _thnn_fused_lstm_cell_backward(grads[0], grads[1], cx, result1, result2, input_bias.defined())"

- name: _thnn_fused_gru_cell(Tensor input_gates, Tensor hidden_gates, Tensor hx, Tensor? input_bias=None, Tensor? hidden_bias=None) -> (Tensor, Tensor)
  input_gates, hidden_gates, hx, input_bias, hidden_bias: "grad.defined() ? (GradMode::is_enabled() ? _thnn_differentiable_gru_cell_backward(grad, input_gates, hidden_gates, hx, input_bias, hidden_bias) : _thnn_fused_gru_cell_backward(grad, result1, input_bias.defined())) : std::tuple<Tensor, Tensor, Tensor, Tensor, Tensor>()"

# PackedSequence helpers
- name: _pack_padded_sequence(Tensor input, Tensor lengths, bool batch_first) -> (Tensor, Tensor)
  input: _pack_padded_sequence_backward(grad, input.sizes(), result1, batch_first)

# TH wrappers
- name: eq.Scalar(Tensor self, Scalar other) -> Tensor
  output_differentiability: [False]

- name: eq.Tensor(Tensor self, Tensor other) -> Tensor
  output_differentiability: [False]

- name: ge.Scalar(Tensor self, Scalar other) -> Tensor
  output_differentiability: [False]

- name: ge.Tensor(Tensor self, Tensor other) -> Tensor
  output_differentiability: [False]

- name: gt.Scalar(Tensor self, Scalar other) -> Tensor
  output_differentiability: [False]

- name: gt.Tensor(Tensor self, Tensor other) -> Tensor
  output_differentiability: [False]

- name: le.Scalar(Tensor self, Scalar other) -> Tensor
  output_differentiability: [False]

- name: le.Tensor(Tensor self, Tensor other) -> Tensor
  output_differentiability: [False]

- name: lt.Scalar(Tensor self, Scalar other) -> Tensor
  output_differentiability: [False]

- name: lt.Tensor(Tensor self, Tensor other) -> Tensor
  output_differentiability: [False]

- name: ne.Scalar(Tensor self, Scalar other) -> Tensor
  output_differentiability: [False]

- name: ne.Tensor(Tensor self, Tensor other) -> Tensor
  output_differentiability: [False]

- name: multinomial(Tensor self, int num_samples, bool replacement=False, *, Generator? generator=None) -> Tensor
  output_differentiability: [False]

- name: nonzero(Tensor self) -> Tensor
  output_differentiability: [False]

- name: segment_reduce(Tensor data, str reduce, *, Tensor? lengths=None, Tensor? indices=None, Tensor? offsets=None, int axis=0, bool unsafe=False, Scalar? initial=None) -> Tensor
  data: _segment_reduce_backward(grad, result, data, reduce, lengths, offsets, axis, initial)

- name: _pin_memory(Tensor self, Device? device=None) -> Tensor
  self: grad

- name: _new_zeros_with_same_feature_meta(Tensor self, Tensor other, *, int self_num_batch_dims=0) -> Tensor
  self: non_differentiable
  other: non_differentiable
  output_differentiability: [False]

- name: _test_warn_in_autograd(Tensor self) -> Tensor
  self: warn_backwards(grad)

- name: _efficientzerotensor(int[] size, *, ScalarType? dtype=None, Layout? layout=None, Device? device=None, bool? pin_memory=None) -> Tensor
  output_differentiability: [False]

- name: scatter_reduce.two(Tensor self, int dim, Tensor index, Tensor src, str reduce, *, bool include_self=True) -> Tensor
  self, src: scatter_reduce_backward(grad, self, dim, index, src, reduce, include_self, result)
  index: non_differentiable

- name: special_airy_ai(Tensor x) -> Tensor
  x: non_differentiable

- name: special_bessel_j0(Tensor self) -> Tensor
  self: non_differentiable

- name: special_bessel_j1(Tensor self) -> Tensor
  self: non_differentiable

- name: special_bessel_y0(Tensor self) -> Tensor
  self: non_differentiable

- name: special_bessel_y1(Tensor self) -> Tensor
  self: non_differentiable

- name: special_chebyshev_polynomial_t(Tensor x, Tensor n) -> Tensor
  x: non_differentiable
  n: non_differentiable

- name: special_chebyshev_polynomial_t.x_scalar(Scalar x, Tensor n) -> Tensor
  n: non_differentiable

- name: special_chebyshev_polynomial_t.n_scalar(Tensor x, Scalar n) -> Tensor
  x: non_differentiable

- name: special_chebyshev_polynomial_u(Tensor x, Tensor n) -> Tensor
  x: non_differentiable
  n: non_differentiable

- name: special_chebyshev_polynomial_u.x_scalar(Scalar x, Tensor n) -> Tensor
  n: non_differentiable

- name: special_chebyshev_polynomial_u.n_scalar(Tensor x, Scalar n) -> Tensor
  x: non_differentiable

- name: special_chebyshev_polynomial_v(Tensor x, Tensor n) -> Tensor
  x: non_differentiable
  n: non_differentiable

- name: special_chebyshev_polynomial_v.x_scalar(Scalar x, Tensor n) -> Tensor
  n: non_differentiable

- name: special_chebyshev_polynomial_v.n_scalar(Tensor x, Scalar n) -> Tensor
  x: non_differentiable

- name: special_chebyshev_polynomial_w(Tensor x, Tensor n) -> Tensor
  x: non_differentiable
  n: non_differentiable

- name: special_chebyshev_polynomial_w.x_scalar(Scalar x, Tensor n) -> Tensor
  n: non_differentiable

- name: special_chebyshev_polynomial_w.n_scalar(Tensor x, Scalar n) -> Tensor
  x: non_differentiable

- name: special_hermite_polynomial_h(Tensor x, Tensor n) -> Tensor
  x: non_differentiable
  n: non_differentiable

- name: special_hermite_polynomial_h.x_scalar(Scalar x, Tensor n) -> Tensor
  n: non_differentiable

- name: special_hermite_polynomial_h.n_scalar(Tensor x, Scalar n) -> Tensor
  x: non_differentiable

- name: special_hermite_polynomial_he(Tensor x, Tensor n) -> Tensor
  x: non_differentiable
  n: non_differentiable

- name: special_hermite_polynomial_he.x_scalar(Scalar x, Tensor n) -> Tensor
  n: non_differentiable

- name: special_hermite_polynomial_he.n_scalar(Tensor x, Scalar n) -> Tensor
  x: non_differentiable

- name: special_laguerre_polynomial_l(Tensor x, Tensor n) -> Tensor
  x: non_differentiable
  n: non_differentiable

- name: special_laguerre_polynomial_l.x_scalar(Scalar x, Tensor n) -> Tensor
  n: non_differentiable

- name: special_laguerre_polynomial_l.n_scalar(Tensor x, Scalar n) -> Tensor
  x: non_differentiable

- name: special_legendre_polynomial_p(Tensor x, Tensor n) -> Tensor
  x: non_differentiable
  n: non_differentiable

- name: special_legendre_polynomial_p.x_scalar(Scalar x, Tensor n) -> Tensor
  n: non_differentiable

- name: special_legendre_polynomial_p.n_scalar(Tensor x, Scalar n) -> Tensor
  x: non_differentiable

- name: special_modified_bessel_i0(Tensor self) -> Tensor
  self: non_differentiable

- name: special_modified_bessel_i1(Tensor self) -> Tensor
  self: non_differentiable

- name: special_modified_bessel_k0(Tensor self) -> Tensor
  self: non_differentiable

- name: special_modified_bessel_k1(Tensor self) -> Tensor
  self: non_differentiable

- name: special_scaled_modified_bessel_k0(Tensor x) -> Tensor
  x: non_differentiable

- name: special_scaled_modified_bessel_k1(Tensor x) -> Tensor
  x: non_differentiable

- name: special_shifted_chebyshev_polynomial_t(Tensor x, Tensor n) -> Tensor
  x: non_differentiable
  n: non_differentiable

- name: special_shifted_chebyshev_polynomial_t.x_scalar(Scalar x, Tensor n) -> Tensor
  n: non_differentiable

- name: special_shifted_chebyshev_polynomial_t.n_scalar(Tensor x, Scalar n) -> Tensor
  x: non_differentiable

- name: special_shifted_chebyshev_polynomial_u(Tensor x, Tensor n) -> Tensor
  x: non_differentiable
  n: non_differentiable

- name: special_shifted_chebyshev_polynomial_u.x_scalar(Scalar x, Tensor n) -> Tensor
  n: non_differentiable

- name: special_shifted_chebyshev_polynomial_u.n_scalar(Tensor x, Scalar n) -> Tensor
  x: non_differentiable

- name: special_shifted_chebyshev_polynomial_v(Tensor x, Tensor n) -> Tensor
  x: non_differentiable
  n: non_differentiable

- name: special_shifted_chebyshev_polynomial_v.x_scalar(Scalar x, Tensor n) -> Tensor
  n: non_differentiable

- name: special_shifted_chebyshev_polynomial_v.n_scalar(Tensor x, Scalar n) -> Tensor
  x: non_differentiable

- name: special_shifted_chebyshev_polynomial_w(Tensor x, Tensor n) -> Tensor
  x: non_differentiable
  n: non_differentiable

- name: special_shifted_chebyshev_polynomial_w.x_scalar(Scalar x, Tensor n) -> Tensor
  n: non_differentiable

- name: special_shifted_chebyshev_polynomial_w.n_scalar(Tensor x, Scalar n) -> Tensor
  x: non_differentiable

- name: special_spherical_bessel_j0(Tensor x) -> Tensor
  x: non_differentiable<|MERGE_RESOLUTION|>--- conflicted
+++ resolved
@@ -1494,16 +1494,11 @@
   # pointwise (variance) + sum + sqrt
   result: (at::real(var_backward(self_t.conj(), self_p, dim, correction, true).sum(dim.value_or(IntArrayRef({})), keepdim)) / (2. * result)).masked_fill_(result == 0, 0)
 
-<<<<<<< HEAD
 - name: std_mean.correction(Tensor self, int[1]? dim=None, *, int? correction=None, bool keepdim=False) -> (Tensor, Tensor)
-  self: var_std_mean_backward(grads, self, result0, result1, dim, correction, keepdim, true)
-=======
-- name: std_mean.correction(Tensor self, int[1]? dim, *, int? correction, bool keepdim=False) -> (Tensor, Tensor)
   self: std_mean_backward(grads[0], grads[1], self, result0, dim, correction, keepdim)
   result0: (at::real(var_backward(self_t.conj(), self_p, dim, correction, true).sum(dim.value_or(IntArrayRef({})), keepdim)) / (2. * result0)).masked_fill_(result0 == 0, 0)
   # linear
   result1: mean(self_t, dim.value_or(IntArrayRef({})), keepdim)
->>>>>>> d936c5de
 
 - name: sub.Tensor(Tensor self, Tensor other, *, Scalar alpha=1) -> Tensor
   self: handle_r_to_c(self.scalar_type(), grad)
@@ -1707,16 +1702,11 @@
   # pointwise + sum
   result: at::real(var_backward(self_t.conj(), self_p, dim, correction, true).sum(dim.value_or(IntArrayRef({})), keepdim))
 
-<<<<<<< HEAD
 - name: var_mean.correction(Tensor self, int[1]? dim=None, *, int? correction=None, bool keepdim=False) -> (Tensor, Tensor)
-  self: var_std_mean_backward(grads, self, result0, result1, dim, correction, keepdim, false)
-=======
-- name: var_mean.correction(Tensor self, int[1]? dim, *, int? correction, bool keepdim=False) -> (Tensor, Tensor)
   self: var_mean_backward(grads[0], grads[1], self, dim, correction, keepdim)
   result0: at::real(var_backward(self_t.conj(), self_p, dim, correction, true).sum(dim.value_or(IntArrayRef({})), keepdim))
   # linear
   result1: mean(self_t, dim.value_or(IntArrayRef({})), keepdim)
->>>>>>> d936c5de
 
 - name: view(Tensor(a) self, int[] size) -> Tensor(a)
   self: grad.reshape(self.sizes())
