--- conflicted
+++ resolved
@@ -10,15 +10,9 @@
     description: Text that uniquely identifies a given job type within a workflow. All shards of a job should share the same job identifier.
     required: true
   s3_bucket:
-<<<<<<< HEAD
-    description: S3 bucket to upload/download PyTest cache
-    required: false
-    default: ""
-=======
     description: S3 bucket to download PyTest cache
     required: false
     default: "gha-artifacts"
->>>>>>> f34905f6
 
 runs:
   using: composite
