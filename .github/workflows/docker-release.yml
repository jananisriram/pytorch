--- conflicted
+++ resolved
@@ -29,22 +29,39 @@
   WITH_PUSH: ${{ github.event_name == 'push' && (github.event.ref == 'refs/heads/nightly' || startsWith(github.event.ref, 'refs/tags/v')) }}
 
 jobs:
+  generate-matrix:
+    if: github.repository_owner == 'pytorch'
+    runs-on: [self-hosted, linux.large]
+    outputs:
+      matrix: ${{ steps.generate-matrix.outputs.matrix }}
+    steps:
+      - name: Checkout PyTorch
+        uses: pytorch/pytorch/.github/actions/checkout-pytorch@main
+        with:
+          fetch-depth: 1
+          submodules: true
+      - name: Get docker release matrix
+        id: generate-matrix
+        run: |
+          MATRIX_BLOB="$(python3 .github/scripts/generate_docker_release_matrix.py)"
+          echo "${MATRIX_BLOB}"
+          echo "matrix=${MATRIX_BLOB}" >> "${GITHUB_OUTPUT}"
+
   build:
     if: ${{ github.repository == 'pytorch/pytorch' }}
     runs-on: [self-hosted, linux.2xlarge]
     environment: ${{ (github.ref == 'refs/heads/nightly' || startsWith(github.event.ref, 'refs/tags/v')) && 'docker-build' || '' }}
     timeout-minutes: 240
+    needs: generate-matrix
     strategy:
-      matrix:
-        include:
-          # nvidia specific images don't exist for arm64 so only build the runtime image
-          - image_type: runtime
-            platform: linux/arm64,linux/amd64
-          - image_type: devel
-            platform: linux/amd64
+      matrix: ${{ fromJson(needs.generate-matrix.outputs.matrix) }}
+      fail-fast: false
     env:
       BUILD_IMAGE_TYPE: ${{ matrix.image_type }}
       BUILD_PLATFORMS: ${{ matrix.platform }}
+      CUDA_VERSION: ${{ matrix.cuda_full_version }}
+      CUDA_VERSION_SHORT: ${{ matrix.cuda }}
+      CUDNN_VERSION: ${{ matrix.cudnn_version }}
     steps:
       - name: Setup SSH (Click me for login details)
         uses: pytorch/test-infra/.github/actions/setup-ssh@main
@@ -97,15 +114,11 @@
       - name: Push nightly tags
         if: ${{ github.event.ref == 'refs/heads/nightly' && matrix.image_type == 'runtime' }}
         run: |
-<<<<<<< HEAD
-          PYTORCH_DOCKER_TAG="${PYTORCH_VERSION}-runtime"
-          CUDA_VERSION=$(python3 -c "import re;print(re.search('CUDA_VERSION\s+=\s+([0-9\.]+)',open('docker.Makefile').read())[1],end='')")
-=======
           PYTORCH_DOCKER_TAG="${PYTORCH_VERSION}-cuda${CUDA_VERSION_SHORT}-cudnn${CUDNN_VERSION}-runtime"
 
->>>>>>> c05dd2aa
           PYTORCH_NIGHTLY_COMMIT=$(docker run ghcr.io/pytorch/pytorch-nightly:"${PYTORCH_DOCKER_TAG}" \
                                           python -c 'import torch; print(torch.version.git_version[:7],end="")')
+
           docker tag ghcr.io/pytorch/pytorch-nightly:"${PYTORCH_DOCKER_TAG}" \
                  ghcr.io/pytorch/pytorch-nightly:"${PYTORCH_NIGHTLY_COMMIT}-cu${CUDA_VERSION}"
           docker push ghcr.io/pytorch/pytorch-nightly:"${PYTORCH_NIGHTLY_COMMIT}-cu${CUDA_VERSION}"
