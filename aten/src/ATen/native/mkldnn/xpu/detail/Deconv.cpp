--- conflicted
+++ resolved
@@ -16,8 +16,6 @@
   return ret;
 }
 
-<<<<<<< HEAD
-=======
 static inline std::vector<int64_t> compatible_groups_deconv_strides(
     const at::Tensor& weight,
     dnnl::memory::dims group_size) {
@@ -28,7 +26,6 @@
   return strides;
 }
 
->>>>>>> 7931feab
 dnnl::memory::dims deconv_dst_size(
     IntArrayRef src_size,
     IntArrayRef weight_size,
