#!/bin/bash
set -xe


# Intel® software for general purpose GPU capabilities.
<<<<<<< HEAD
# Refer to https://dgpu-docs.intel.com/releases/LTS_803.29_20240131.html

# Intel® oneAPI Base Toolkit (version 2024.0.0) has been updated to include functional and security updates.
# Refer to https://www.intel.com/content/www/us/en/developer/tools/oneapi/base-toolkit-download.html
=======
# Refer to https://www.intel.com/content/www/us/en/developer/articles/tool/pytorch-prerequisites-for-intel-gpus.html
>>>>>>> 8bf9e99c

# Users should update to the latest version as it becomes available

function install_ubuntu() {
    apt-get update -y
    apt-get install -y gpg-agent wget

    # Set up the repository. To do this, download the key to the system keyring
    wget -qO - https://repositories.intel.com/gpu/intel-graphics.key \
        | gpg --dearmor --output /usr/share/keyrings/intel-graphics.gpg
    wget -qO - https://apt.repos.intel.com/intel-gpg-keys/GPG-PUB-KEY-INTEL-SW-PRODUCTS.PUB \
        | gpg --dearmor --output /usr/share/keyrings/intel-for-pytorch-gpu-dev-keyring.gpg

    # Add the signed entry to APT sources and configure the APT client to use the Intel repository
<<<<<<< HEAD
    echo "deb [arch=amd64 signed-by=/usr/share/keyrings/intel-graphics.gpg] https://repositories.intel.com/gpu/ubuntu jammy/lts/2350 unified" \
=======
    echo "deb [arch=amd64 signed-by=/usr/share/keyrings/intel-graphics.gpg] \
        https://repositories.intel.com/gpu/ubuntu jammy/lts/2350 unified" \
>>>>>>> 8bf9e99c
        | tee /etc/apt/sources.list.d/intel-gpu-jammy.list
    echo "deb [signed-by=/usr/share/keyrings/intel-for-pytorch-gpu-dev-keyring.gpg] \
        https://apt.repos.intel.com/intel-for-pytorch-gpu-dev all main" \
        | tee /etc/apt/sources.list.d/intel-for-pytorch-gpu-dev.list

    # Update the packages list and repository index
    apt-get update

    # The xpu-smi packages
    apt-get install -y flex bison xpu-smi
    # Compute and Media Runtimes
    apt-get install -y \
        intel-opencl-icd intel-level-zero-gpu level-zero \
        intel-media-va-driver-non-free libmfx1 libmfxgen1 libvpl2 \
        libegl-mesa0 libegl1-mesa libegl1-mesa-dev libgbm1 libgl1-mesa-dev libgl1-mesa-dri \
        libglapi-mesa libgles2-mesa-dev libglx-mesa0 libigdgmm12 libxatracker2 mesa-va-drivers \
        mesa-vdpau-drivers mesa-vulkan-drivers va-driver-all vainfo hwinfo clinfo
    # Development Packages
    apt-get install -y libigc-dev intel-igc-cm libigdfcl-dev libigfxcmrt-dev level-zero-dev
    # Install Intel Support Packages
    if [ -n "$XPU_VERSION" ]; then
        apt-get install -y intel-for-pytorch-gpu-dev-${XPU_VERSION}
    else
        apt-get install -y intel-for-pytorch-gpu-dev
    fi

    # Cleanup
    apt-get autoclean && apt-get clean
    rm -rf /var/lib/apt/lists/* /tmp/* /var/tmp/*
}

function install_centos() {
    dnf install -y 'dnf-command(config-manager)'
    dnf config-manager --add-repo \
        https://repositories.intel.com/gpu/rhel/8.6/production/2328/unified/intel-gpu-8.6.repo
    # To add the EPEL repository needed for DKMS
    dnf -y install https://dl.fedoraproject.org/pub/epel/epel-release-latest-8.noarch.rpm
        # https://dl.fedoraproject.org/pub/epel/epel-release-latest-9.noarch.rpm

    # Create the YUM repository file in the /temp directory as a normal user
    tee > /tmp/oneAPI.repo << EOF
[oneAPI]
name=Intel® oneAPI repository
baseurl=https://yum.repos.intel.com/oneapi
enabled=1
gpgcheck=1
repo_gpgcheck=1
gpgkey=https://yum.repos.intel.com/intel-gpg-keys/GPG-PUB-KEY-INTEL-SW-PRODUCTS.PUB
EOF

    # Move the newly created oneAPI.repo file to the YUM configuration directory /etc/yum.repos.d
    mv /tmp/oneAPI.repo /etc/yum.repos.d

    # The xpu-smi packages
    dnf install -y flex bison xpu-smi
    # Compute and Media Runtimes
    dnf install -y \
        intel-opencl intel-media intel-mediasdk libmfxgen1 libvpl2\
        level-zero intel-level-zero-gpu mesa-dri-drivers mesa-vulkan-drivers \
        mesa-vdpau-drivers libdrm mesa-libEGL mesa-libgbm mesa-libGL \
        mesa-libxatracker libvpl-tools intel-metrics-discovery \
        intel-metrics-library intel-igc-core intel-igc-cm \
        libva libva-utils intel-gmmlib libmetee intel-gsc intel-ocloc hwinfo clinfo
    # Development packages
    dnf install -y --refresh \
        intel-igc-opencl-devel level-zero-devel intel-gsc-devel libmetee-devel \
        level-zero-devel
    # Install Intel® oneAPI Base Toolkit
    dnf install intel-basekit -y

    # Cleanup
    dnf clean all
    rm -rf /var/cache/yum
    rm -rf /var/lib/yum/yumdb
    rm -rf /var/lib/yum/history
}


# The installation depends on the base OS
ID=$(grep -oP '(?<=^ID=).+' /etc/os-release | tr -d '"')
case "$ID" in
    ubuntu)
        install_ubuntu
    ;;
    centos)
        install_centos
    ;;
    *)
        echo "Unable to determine OS..."
        exit 1
    ;;
esac<|MERGE_RESOLUTION|>--- conflicted
+++ resolved
@@ -3,14 +3,7 @@
 
 
 # Intel® software for general purpose GPU capabilities.
-<<<<<<< HEAD
-# Refer to https://dgpu-docs.intel.com/releases/LTS_803.29_20240131.html
-
-# Intel® oneAPI Base Toolkit (version 2024.0.0) has been updated to include functional and security updates.
-# Refer to https://www.intel.com/content/www/us/en/developer/tools/oneapi/base-toolkit-download.html
-=======
 # Refer to https://www.intel.com/content/www/us/en/developer/articles/tool/pytorch-prerequisites-for-intel-gpus.html
->>>>>>> 8bf9e99c
 
 # Users should update to the latest version as it becomes available
 
@@ -25,12 +18,8 @@
         | gpg --dearmor --output /usr/share/keyrings/intel-for-pytorch-gpu-dev-keyring.gpg
 
     # Add the signed entry to APT sources and configure the APT client to use the Intel repository
-<<<<<<< HEAD
-    echo "deb [arch=amd64 signed-by=/usr/share/keyrings/intel-graphics.gpg] https://repositories.intel.com/gpu/ubuntu jammy/lts/2350 unified" \
-=======
     echo "deb [arch=amd64 signed-by=/usr/share/keyrings/intel-graphics.gpg] \
         https://repositories.intel.com/gpu/ubuntu jammy/lts/2350 unified" \
->>>>>>> 8bf9e99c
         | tee /etc/apt/sources.list.d/intel-gpu-jammy.list
     echo "deb [signed-by=/usr/share/keyrings/intel-for-pytorch-gpu-dev-keyring.gpg] \
         https://apt.repos.intel.com/intel-for-pytorch-gpu-dev all main" \
