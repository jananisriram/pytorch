# Owner(s): ["module: functorch"]

# Copyright (c) Facebook, Inc. and its affiliates.
# All rights reserved.
#
# This source code is licensed under the BSD-style license found in the
# LICENSE file in the root directory of this source tree.

import contextlib
import functools
import itertools
import os
import random
import types
import unittest
import warnings
from collections import namedtuple
from typing import OrderedDict
from unittest.case import skipIf

import functorch
import torch
import torch.nn.functional as F
from common_utils import (
    check_vmap_fallback,
    compute_quantities_for_vmap_test,
    decorate,
    DisableVmapFallback,
    generate_vmap_inputs,
    get_fallback_and_vmap_exhaustive,
    is_batch_norm_training,
    is_valid_inplace_sample_input,
    opsToleranceOverride,
    skip,
    skipOps,
    tol1,
    xfail,
)
from functorch import grad, grad_and_value, jacfwd, jvp, vjp, vmap
from functorch.experimental import chunk_vmap
from functorch_additional_op_db import additional_op_db
from torch import Tensor
from torch._C._functorch import reshape_dim_into, reshape_dim_outof
from torch._functorch.make_functional import functional_init_with_buffers
from torch._functorch.vmap import restore_vmap
from torch.testing._internal.autograd_function_db import autograd_function_db
from torch.testing._internal.common_cuda import with_tf32_off
from torch.testing._internal.common_device_type import (
    instantiate_device_type_tests,
    OpDTypes,
    ops,
    tol,
    toleranceOverride,
)
from torch.testing._internal.common_methods_invocations import op_db
from torch.testing._internal.common_utils import (
    instantiate_parametrized_tests,
    IS_WINDOWS,
    markDynamoStrictTest,
    parametrize,
    run_tests,
    skipIfRocm,
    skipIfTorchDynamo,
    subtest,
    TEST_WITH_TORCHDYNAMO,
    TestCase,
    unMarkDynamoStrictTest,
    xfailIfTorchDynamo,
)
from torch.utils import _pytree as pytree

FALLBACK_REGEX = "There is a performance drop"


class EnableVmapFallbackWarnings:
    def __enter__(self):
        self.prev_state = torch._C._debug_only_are_vmap_fallback_warnings_enabled()
        torch._C._debug_only_display_vmap_fallback_warnings(True)

    def __exit__(self, *ignored):
        torch._C._debug_only_display_vmap_fallback_warnings(self.prev_state)


@markDynamoStrictTest
class TestVmapAPI(TestCase):
    def test_non_tensor_output_raises(self):
        with self.assertRaisesRegex(ValueError, "got type <class 'float'>"):
            vmap(lambda x: 3.14)(torch.ones(3))

        def multiple_outputs(x):
            return x, 3

        with self.assertRaisesRegex(ValueError, "got type <class 'int'>"):
            vmap(multiple_outputs)(torch.ones(3))

    def test_different_map_dim_size_raises(self):
        x = torch.randn(2)
        y = torch.randn(3)
        expected_msg = (
            "Expected all tensors to have the same size in the mapped dimension"
        )
        with self.assertRaisesRegex(ValueError, expected_msg):
            vmap(torch.mul)(x, y)
        with self.assertRaisesRegex(ValueError, expected_msg):
            vmap(lambda z: z[0] + z[1], in_dims=((0, 0),))((x, y))
        with self.assertRaisesRegex(ValueError, expected_msg):
            vmap(lambda z: z["x"] + z["y"], in_dims=({"x": 0, "y": 0},))(
                {"x": x, "y": y}
            )

    def test_func_with_no_inputs(self):
        expected_msg = "got no inputs"

        def foo():
            return torch.randn(3)

        def bar(x):
            return torch.randn(3)

        with self.assertRaisesRegex(ValueError, expected_msg):
            vmap(foo)()

        with self.assertRaisesRegex(ValueError, expected_msg):
            vmap(bar)()

    def test_func_with_no_tensors(self):
        def foo(x):
            return torch.randn(3)

        with self.assertRaisesRegex(ValueError, "at least one Tensor"):
            vmap(foo, (None,))(1)

    def test_constant_function(self):
        output = vmap(lambda x: torch.tensor(3.14))(torch.ones(3))
        self.assertEqual(output, torch.tensor([3.14, 3.14, 3.14]))

    def test_single_input(self):
        x = torch.randn(2, 3)

        def square(x):
            return x * x

        output = vmap(square)(x)
        self.assertEqual(output, x * x)

    def test_multiple_inputs(self):
        x = torch.randn(2, 3)
        y = torch.randn(2, 3)
        output = vmap(torch.mul)(x, y)
        self.assertEqual(output, x * y)

    def test_multiple_outputs(self):
        def foo(x):
            return x * x, x * x * x

        x = torch.randn(3)
        outputs = vmap(foo)(x)
        self.assertEqual(outputs[0], x * x)
        self.assertEqual(outputs[1], x * x * x)

    def test_multiple_outputs2(self):
        # This is the same thing as
        # def returns_tuple_of_tensors(x):
        #     return x, x
        def returns_tuple_of_tensors(x):
            return (x, x)

        def returns_list_of_two_tensors(x):
            return [x, x]

        def returns_list_of_one_tensor(x):
            return [x]

        x = torch.randn(3)

        # should not throw
        vmap(returns_tuple_of_tensors)(x)
        vmap(returns_list_of_two_tensors)(x)
        vmap(returns_list_of_one_tensor)(x)

    def test_nested_with_same_map_dim(self):
        x = torch.randn(2, 3, 5)
        y = torch.randn(2, 3, 5)
        output = vmap(vmap(torch.mul))(x, y)
        self.assertEqual(output, x * y)

        output = vmap(vmap(vmap(torch.mul)))(x, y)
        self.assertEqual(output, x * y)

    def test_nested_with_diag_embed(self):
        # diag_embed requires special testing because it is registered with conditional functionalization.
        x = torch.randn(3, 3, 5)
        output = vmap(vmap(torch.diag_embed))(x)
        self.assertEqual(output, torch.diag_embed(x))

    def test_nested_with_different_map_dim(self):
        x = torch.randn(2, 3)
        y = torch.randn(5, 3)
        output = vmap(lambda x: vmap(lambda y: x * y)(y))(x)
        self.assertEqual(output.shape, (2, 5, 3))
        self.assertEqual(output, x.view(2, 1, 3) * y)

        z = torch.randn(7, 3)
        output = vmap(lambda x: vmap(lambda y: vmap(lambda z: x * y * z)(z))(y))(x)
        self.assertEqual(output.shape, (2, 5, 7, 3))
        self.assertEqual(output, x.view(2, 1, 1, 3) * y.view(5, 1, 3) * z)

    def test_noop_in_inner_vmap(self):
        x = torch.randn(3)
        y = torch.randn(5)
        output = vmap(lambda x: vmap(lambda y: x)(y))(x)
        self.assertEqual(output, x.view(3, 1).expand(3, 5))

    def test_unsupported_op_err_msg(self):
        # Unsupported view op
        tensor = torch.randn(2, 3)
        msg = (
            r"Batching rule not implemented for aten::.+; the "
            r"fallback path doesn't work on out= or view ops"
        )
        # TODO: find a view op
        # with self.assertRaisesRegex(RuntimeError, msg):
        #     vmap(torch.ravel)(tensor)

        def out_op(x, y):
            return torch.abs(x, out=y)

        with self.assertRaisesRegex(RuntimeError, msg):
            vmap(out_op)(tensor, tensor)

        # Don't support non-tensor returns. This is a limitation of vmap;
        # functions that don't return tensors must be special cased
        with self.assertRaisesRegex(RuntimeError, "Batching rule not implemented"):
            vmap(torch.equal)(tensor, tensor)

    def test_nonzero_out_dims(self):
        # Basic test
        tensor = torch.randn(2, 3)
        result = vmap(lambda x: x, out_dims=1)(tensor)
        self.assertEqual(result, tensor.permute(1, 0))
        self.assertEqual(result.data_ptr(), tensor.data_ptr())

        # Test that the batch dimension gets permuted to dim 2
        tensor = torch.randn(2, 3, 5, 7)
        result = vmap(lambda x: x, out_dims=2)(tensor)
        self.assertEqual(result, tensor.permute(1, 2, 0, 3))
        self.assertEqual(result.data_ptr(), tensor.data_ptr())

        # negative out_dim
        tensor = torch.randn(2, 3, 5, 7)
        result = vmap(lambda x: x, out_dims=-1)(tensor)
        self.assertEqual(result, tensor.permute(1, 2, 3, 0))
        self.assertEqual(result.data_ptr(), tensor.data_ptr())

        # check that out_dims works on ALL outputs
        tensor = torch.randn(2, 3, 5, 7)
        other = torch.randn(2, 3, 5, 7)
        result = vmap(lambda x, y: (x, y), out_dims=2)(tensor, other)
        self.assertEqual(
            result, (tensor.permute(1, 2, 0, 3), other.permute(1, 2, 0, 3))
        )

        # use out_dims with the maximum vmap-able tensor dims (64 dims)
        ndims = 64
        shape = [2] + [1] * (ndims - 1)
        expected_shape = [1, 1, 2] + [1] * (ndims - 3)
        tensor = torch.randn(shape)
        result = vmap(lambda x: x, out_dims=2)(tensor)
        self.assertEqual(result.shape, expected_shape)

        # test something that is not the identity function
        def foo(x, y):
            return x, x * y, x * y * y

        x = torch.randn(2, 3, 5)
        y = torch.randn(2, 3, 5)
        result = vmap(foo, out_dims=1)(x, y)
        self.assertEqual(
            result,
            (
                x.permute(1, 0, 2),
                (x * y).permute(1, 0, 2),
                (x * y * y).permute(1, 0, 2),
            ),
        )

    def test_multiple_out_dims(self):
        def foo(x):
            return x, x

        def bar(x, y):
            return x, x, x, x * y

        x = torch.randn(2, 3, 5)
        y = torch.randn(2, 3, 5)
        result = vmap(foo, out_dims=(0, 1))(x)
        self.assertEqual(result, (x, x.permute(1, 0, 2)))

        result = vmap(bar, out_dims=(-1, 0, 1, 2))(x, y)
        expected = (
            x.permute(1, 2, 0),
            x,
            x.permute(1, 0, 2),
            (x * y).permute(1, 2, 0),
        )
        self.assertEqual(result, expected)

    def test_nested_out_dims(self):
        y = torch.randn(2, 3, 5, 7)

        # Inner vmap has non-zero out_dim
        result = vmap(lambda y: vmap(lambda x: x, out_dims=1)(y))(y)
        self.assertEqual(result.shape, (2, 5, 3, 7))
        self.assertEqual(result, y.permute(0, 2, 1, 3))

        # all vmaps have non-zero out_dim
        result = vmap(lambda y: vmap(lambda x: x, out_dims=1)(y), out_dims=1)(y)
        self.assertEqual(result.shape, (5, 2, 3, 7))
        self.assertEqual(result, y.permute(2, 0, 1, 3))

        # throwing in some negative out_dims
        result = vmap(lambda y: vmap(lambda x: x, out_dims=-1)(y), out_dims=-1)(y)
        self.assertEqual(result.shape, (5, 7, 3, 2))
        self.assertEqual(result, y.permute(2, 3, 1, 0))

        # testing fn that isn't the identity
        x = torch.randn(2, 3)
        y = torch.randn(5, 3)
        result = vmap(lambda y: vmap(lambda x: x * y, out_dims=1)(x), out_dims=-1)(y)
        self.assertEqual(result.shape, (3, 2, 5))
        self.assertEqual(result, (y.view(5, 1, 3) * x).permute(2, 1, 0))

    def test_out_dims_edge_case(self):
        def foo(x):
            return x

        # Test that we accept out_dims=(1,) for a function with one output.
        tensor = torch.randn(2, 3)
        expected = vmap(foo, out_dims=1)(tensor)
        result = vmap(foo, out_dims=(1,))(tensor)
        self.assertEqual(result, expected)

    def test_out_dims_none_tuple(self):
        def foo(x):
            return x, "hello world"

        tensor = torch.randn(2, 3)
        result = vmap(foo, out_dims=(0, None))(tensor)
        self.assertEqual(result[1], "hello world")
        self.assertEqual(result[0], tensor)

        def foo(x):
            x.add_(1)
            return None, "hello world"

        result = vmap(foo, out_dims=(None, None))(tensor)
        self.assertEqual(result, (None, "hello world"))

    def test_out_dims_none(self):
        def foo(x):
            return x

        tensor = torch.randn(2, 3)
        with self.assertRaisesRegex(
            ValueError, "can not return a BatchedTensor when out_dim is None"
        ):
            vmap(foo, out_dims=None)(tensor)

        def foo(x):
            x.add_(1)
            return "hello world"

        result = vmap(foo, out_dims=None)(tensor)
        self.assertEqual(result, "hello world")

    def test_out_dims_normal_tensor(self):
        def foo(x):
            return torch.arange(3)

        tensor = torch.randn(2, 3)
        result = vmap(foo)(tensor)
        self.assertEqual(result.shape, [2, 3])

        result = vmap(foo, out_dims=None)(tensor)
        self.assertEqual(result, torch.arange(3))

    def test_pytree_returns(self):
        x = torch.randn(2, 3)

        def f(x):
            y = x.sin()
            return y, (y, y), [y, (y, y)]

        y0, (y1, y2), (y3, (y4, y5)) = vmap(f)(x)
        self.assertEqual(y0, x.sin())
        self.assertEqual(y0, y1)
        self.assertEqual(y2, y1)
        self.assertEqual(y2, y3)
        self.assertEqual(y4, y3)
        self.assertEqual(y5, y4)

    def test_pytree_odict_returns(self):
        x = torch.randn(2, 3)

        def f(t):
            y = t.sin()
            return OrderedDict([("sin", y), ("cos", t.cos())])

        out = vmap(f)(x)
        assert isinstance(out, OrderedDict)
        expected = f(x)
        self.assertEqual(out["sin"], expected["sin"])
        self.assertEqual(out["cos"], expected["cos"])

    def test_pytree_returns_outdims(self):
        x = torch.randn(2, 3)

        def f(x):
            y = x.sin()
            return y, (y, y)

        y0, (y1, y2) = vmap(f, out_dims=(0, (0, 1)))(x)
        self.assertEqual(y0, x.sin())
        self.assertEqual(y1, x.sin())
        self.assertEqual(y2, x.sin().t())

    def test_pytree_returns_broadcast_simple(self):
        x = torch.randn(2, 3)

        def f(x):
            y = x.sin()
            return y, (y, y)

        y0, (y1, y2) = vmap(f, out_dims=1)(x)
        self.assertEqual(y0, x.sin().t())
        self.assertEqual(y1, y0)
        self.assertEqual(y2, y0)

    def test_pytree_returns_broadcast_nested(self):
        x = torch.randn(2, 3)

        def f(x):
            y = x.sin()
            return y, (y, y)

        y0, (y1, y2) = vmap(f, out_dims=(0, 1))(x)
        self.assertEqual(y0, x.sin())
        self.assertEqual(y1, y0.t())
        self.assertEqual(y2, y0.t())

    def test_out_dims_must_be_int_or_collection_of_int_err_msg(self):
        msg = "must be an int, None or a python collection of ints"
        tensor = torch.randn(2, 3)
        with self.assertRaisesRegex(ValueError, msg):
            vmap(lambda x: x, out_dims="lol")(tensor)
        with self.assertRaisesRegex(ValueError, msg):
            vmap(lambda x: x, out_dims=("lol",))(tensor)

    def test_out_dims_and_num_outputs_mismatch_err_msg(self):
        msg = "not compatible"
        x = torch.randn(2, 3, 5)

        # Too many out_dims
        with self.assertRaisesRegex(ValueError, msg):
            vmap(lambda x: x, out_dims=(0, 0))(x)
        with self.assertRaisesRegex(ValueError, msg):
            vmap(lambda x: (x, x, x), out_dims=(0, 0, 0, 0))(x)

        # Too few out_dims
        with self.assertRaisesRegex(ValueError, msg):
            vmap(lambda x: (x, x), out_dims=(0,))(x)
        with self.assertRaisesRegex(ValueError, msg):
            vmap(lambda x: (x, x, x), out_dims=(0, 0))(x)

    def test_out_dim_out_of_bounds_err_msg(self):
        # TODO(rzou): This error message isn't that great. It comes straight
        # from maybe_wrap_dim. Consider doing a try-catch-(add some context) to
        # the error message in the future in C++
        msg = "Dimension out of range"
        x = torch.randn(2, 3, 5)
        with self.assertRaisesRegex(IndexError, msg):
            vmap(lambda x: x, out_dims=3)(x)
        with self.assertRaisesRegex(IndexError, msg):
            vmap(lambda x: x, out_dims=-4)(x)

    def test_non_zero_in_dims(self):
        tensor = torch.randn(2, 3, 5)

        # Implicit out_dims = 0; vmap will move the batch dim to the front.
        output = vmap(lambda x: x, (1,))(tensor)
        self.assertEqual(output, tensor.permute(1, 0, 2))
        self.assertEqual(output.data_ptr(), tensor.data_ptr())

        x = torch.randn(2, 3)
        y = torch.randn(3, 2)
        output = vmap(torch.mul, (0, 1))(x, y)
        self.assertEqual(output, x * y.t())
        output = vmap(torch.mul, (1, 0))(x, y)
        self.assertEqual(output, x.t() * y)

    def test_none_in_dims(self):
        x = torch.randn(2, 3)
        y = torch.randn(2, 3)

        # None in_dim for a Tensor means we don't map over it
        output = vmap(torch.mul, (0, None))(x, y)
        self.assertEqual(output.shape, (2, 2, 3))
        self.assertEqual(output, x.view(2, 1, 3) * y)

        # None in_dim for non-tensor arguments
        output = vmap(torch.mul, (0, None))(x, 2)
        self.assertEqual(output, x * 2)

    def test_nested_non_default_in_dims(self):
        x = torch.rand(5, 2, 3)
        y = torch.rand(3, 5, 2)
        result = vmap(vmap(vmap(torch.mul), (1, 0)), (1, 2))(x, y)
        self.assertEqual(result, x.permute(1, 2, 0) * y.permute(2, 0, 1))

    def test_nested_negative_in_dims(self):
        x = torch.randn(2, 3)
        y = torch.randn(2, 3)
        output = vmap(torch.mul, (-1, -1))(x, y)
        self.assertEqual(output.shape, (3, 2))
        self.assertEqual(output, (x * y).permute(1, 0))

    def test_non_default_in_dims_out_dims(self):
        x = torch.randn(2, 3, 5)

        # Same in_dim as out_dim, vmap over identity
        result = vmap(lambda x: x, in_dims=1, out_dims=1)(x)
        self.assertEqual(result, x)
        self.assertEqual(result.data_ptr(), x.data_ptr())

        # Different in_dim from out_dim, vmap over identity
        result = vmap(lambda x: x, in_dims=2, out_dims=1)(x)
        self.assertEqual(result.shape, (2, 5, 3))
        self.assertEqual(result, x.transpose(1, 2))
        self.assertEqual(result.data_ptr(), x.data_ptr())

        def foo(x):
            return x * 2

        # Same in_dim as out_dim, vmap over operation
        result = vmap(foo, in_dims=1, out_dims=1)(x)
        self.assertEqual(result, x * 2)

        # Different in_dim as out_dim, vmap over operation
        result = vmap(foo, in_dims=2, out_dims=1)(x)
        self.assertEqual(result.shape, (2, 5, 3))
        self.assertEqual(result, (x * 2).transpose(1, 2))

        # Basic nested test.
        result = vmap(vmap(foo, 1, 1), 1, 1)(x)
        self.assertEqual(result, x * 2)

    def test_item_throws(self):
        def f(x):
            return x.item()

        with self.assertRaisesRegex(RuntimeError, r"item\(\) on a Tensor"):
            vmap(f)(torch.randn(3))

    def test_data_dependent_control_flow_throws(self):
        def f(x):
            if x:
                return x
            return 0

        with self.assertRaisesRegex(RuntimeError, r"data-dependent control flow"):
            vmap(f)(torch.randn(3))

    def test_accepts_nested_inputs(self):
        x = torch.randn(2, 3)
        y = torch.randn(2, 3)

        # Single layer of nesting
        out = vmap(lambda z: z[0] + z[1])((x, y))
        self.assertEqual(out, x + y)
        out = vmap(lambda z: z[0] + z[1], in_dims=(0,))((x, y))
        self.assertEqual(out, x + y)
        out = vmap(lambda z: z[0] + z[1], in_dims=((0, 0),))((x, y))
        self.assertEqual(out, x + y)

        out = vmap(lambda z: z[0] + z[1])([x, y])
        self.assertEqual(out, x + y)
        out = vmap(lambda z: z[0] + z[1], in_dims=(0,))([x, y])
        self.assertEqual(out, x + y)
        out = vmap(lambda z: z[0] + z[1], in_dims=([0, 0],))([x, y])
        self.assertEqual(out, x + y)

        out = vmap(lambda z: z["x"] + z["y"])({"x": x, "y": y})
        self.assertEqual(out, x + y)
        out = vmap(lambda z: z["x"] + z["y"], in_dims=(0,))({"x": x, "y": y})
        self.assertEqual(out, x + y)
        out = vmap(lambda z: z["x"] + z["y"], in_dims=({"x": 0, "y": 0},))(
            {"x": x, "y": y}
        )
        self.assertEqual(out, x + y)

        # Multiple layers of nesting
        out_fn = vmap(lambda z: z["x"][0] + z["x"][1][0] + z["y"][0] + z["y"][1])
        out = out_fn({"x": [x, (x,)], "y": [y, y]})
        self.assertEqual(out, x + x + y + y)

    def test_in_dims_wrong_type_err_msg(self):
        x = torch.randn(3)
        y = torch.randn(3)
        msg = r"expected `in_dims` to be int or a \(potentially nested\) tuple"
        with self.assertRaisesRegex(ValueError, msg):
            vmap(torch.mul, [0, 0])(x, y)
        with self.assertRaisesRegex(ValueError, msg):
            vmap(torch.mul, set({0}))(x, y)
        with self.assertRaisesRegex(ValueError, msg):
            vmap(torch.mul, "lol")(x, y)
        with self.assertRaisesRegex(ValueError, msg):
            vmap(lambda z: z[0] + z[1], in_dims=[0, 0])([x, y])
        # The following should not throw
        vmap(torch.mul, (0, 0))(x, y)

    def test_not_enough_in_dims_err_msg(self):
        x = torch.randn(3)
        y = torch.randn(3)
        msg = r"in_dims is not compatible with the structure of `inputs`"

        with self.assertRaisesRegex(ValueError, msg):
            vmap(torch.mul, (0,))(x, y)
        with self.assertRaisesRegex(ValueError, msg):
            vmap(torch.mul, (0, 0, 0))(x, y)
        with self.assertRaisesRegex(ValueError, msg):
            vmap(lambda z: z[0] + z[1], in_dims=([0],))([x, y])
        with self.assertRaisesRegex(ValueError, msg):
            vmap(lambda z: z[0] + z[1], in_dims=((0, 0),))([x, y])
        # The following should not throw
        vmap(torch.mul, (0, 0))(x, y)

    def test_integer_in_dim_but_not_tensor_input_err_msg(self):
        def foo(xy):
            return xy[0] * xy[1]

        def bar(x, yz):
            return x * yz[0] * yz[1]

        x = torch.randn(2, 3)

        # the following are errors in jax (and will always be errors)
        msg = "Got in_dim=0 for an input but the input is of type"
        with self.assertRaisesRegex(ValueError, msg):
            vmap(torch.sum)(x, 0)
        with self.assertRaisesRegex(ValueError, msg):
            vmap(torch.sum, (0, 0))(x, 0)
        with self.assertRaisesRegex(ValueError, msg):
            vmap(lambda z: z[0] + z[1], in_dims=([0, 0],))([x, 1])
        # The following should not throw
        vmap(torch.sum, (0, None))(x, 0)

    def test_in_dim_not_in_tensor_err_msg(self):
        def foo(x):
            return x * x

        x = torch.randn(2, 3)
        y = torch.randn(2, 3)

        msg = r"Got in_dim=-?\w for some input, but that input is a Tensor of dimensionality \w"
        with self.assertRaisesRegex(ValueError, msg):
            vmap(foo)(torch.randn([]))
        with self.assertRaisesRegex(ValueError, msg):
            vmap(foo, in_dims=(0,))(torch.randn([]))
        with self.assertRaisesRegex(ValueError, msg):
            vmap(foo, in_dims=(-3,))(x)
        with self.assertRaisesRegex(ValueError, msg):
            vmap(foo, in_dims=(2,))(y)
        with self.assertRaisesRegex(ValueError, msg):
            vmap(lambda z: z[0] + z[1], in_dims=([3, 0],))([x, y])
        # the following should not throw
        vmap(foo, in_dims=(0,))(torch.randn(2, 3))
        vmap(foo, in_dims=(1,))(torch.randn(2, 3))

    def test_fallback_does_not_warn_by_default(self):
        op = torch._test_functorch_fallback
        x = torch.randn(11)
        y = torch.randn(11)
        with warnings.catch_warnings(record=True) as wa:
            torch.vmap(op)(x, y)
            # The single warning here is the "vmap is experimental"
            # warning, not a warning from the vmap fallback path.
            self.assertEqual(len(wa), 1)

    @unittest.expectedFailure
    def test_fallback_warns_when_warnings_are_enabled(self):
        # NB: One day we will implement a batching rule for torch.atan2.
        # If/when we do, this test should be replaced to test the fallback
        # path on another operator to avoid bitrot.
        op = torch._test_functorch_fallback
        x = torch.randn(11)
        y = torch.randn(11)
        with warnings.catch_warnings(record=True) as wa:
            with EnableVmapFallbackWarnings():
                torch.vmap(op)(x, y)
            self.assertEqual(len(wa), 2)
            self.assertRegex(str(wa[-1].message), FALLBACK_REGEX)

    def _assert_uses_vmap_fallback(self, vmap_args, inputs):
        return
        # with warnings.catch_warnings(record=True) as wa:
        #     with EnableVmapFallbackWarnings():
        #         result = vmap(*vmap_args)(*inputs)
        #     self.assertEqual(len(wa), 2)
        #     self.assertRegex(str(wa[-1].message), FALLBACK_REGEX)

    def test_fallback_zero_dim(self):
        op = torch._test_functorch_fallback
        x = torch.randn(11)
        y = torch.randn(11)
        self._assert_uses_vmap_fallback((op,), (x, y))

        B0, B1 = 0, 3
        x = torch.randn(B0, 11)
        y = torch.randn(11)

        msg = "The fallback path does not support vmap over dims of size 0"

        with self.assertRaisesRegex(RuntimeError, msg):
            vmap(op, (0, None))(x, y)
        with self.assertRaisesRegex(RuntimeError, msg):
            vmap(op, (None, 0))(y, x)
        with self.assertRaisesRegex(RuntimeError, msg):
            vmap(op)(x, x)

        x = torch.randn(B0, B1, 11)
        y = torch.randn(B1, 11)
        with self.assertRaisesRegex(RuntimeError, msg):
            vmap(op, (0, None))(x, y)
        with self.assertRaisesRegex(RuntimeError, msg):
            vmap(op, (None, 0))(y, x)
        with self.assertRaisesRegex(RuntimeError, msg):
            vmap(op)(x, x)

    def test_fallback_warning(self):
        # We use a dummy function _test_functorch_fallback
        # defined in prim_native_functions.cpp for this
        op = torch._test_functorch_fallback

        x = torch.randn(5, 7, 11)
        y = torch.randn(5, 7, 11)

        self._assert_uses_vmap_fallback((op,), (x, y))

        x = torch.randn(7, 11, 5)
        y = torch.randn(5, 7, 11)
        result = vmap(op, (2, 0))(x, y)
        self.assertEqual(result, op(x.permute(2, 0, 1), y))

        # nested vmap
        x = torch.randn(7, 11, 5)
        y = torch.randn(5, 7, 11)
        result = vmap(vmap(op), (2, 0))(x, y)
        self.assertEqual(result, op(x.permute(2, 0, 1), y))

        # big batch size (total 10000)
        x = torch.randn(100, 10, 10, 5)
        y = torch.randn(100, 10, 10)
        result = vmap(vmap(vmap(op)))(x, y)
        self.assertEqual(result, op(x, y.view(100, 10, 10, 1)))

    # TODO: No clue what is wrong here.
    @unittest.skip
    def test_fallback_masked_fill(self):
        # NB: One day we will implement a batching rule for masked_fill
        # If/when we do, this test should be replaced to test the fallback
        # path on another operator to avoid bitrot.
        def run_test(batch_size):
            B0 = batch_size
            x = torch.randn(B0, 7, 11, 13)
            dim = 0
            index = torch.tensor([0, 4, 2])
            values = torch.randn(B0, 3, 13)

            self._assert_uses_vmap_fallback(
                (torch.index_add, (0, None, None, 0)), (x, dim, index, values)
            )

            result = vmap(torch.index_add, (0, None, None, 0))(x, dim, index, values)
            expected = torch.index_add(x, dim + 1, index, values.view(B0, 3, 1, 13))
            self.assertEqual(result, expected)

        run_test(batch_size=5)
        run_test(batch_size=1237)

    def test_fallback_multiple_returns(self):
        # NB: One day we will implement a batching rule for torch.var_mean
        # If/when we do, this test should be replaced to test the fallback
        # path on another operator to avoid bitrot.
        B0, B1, B2 = 2, 3, 1237
        tensor = torch.randn(B0, 10)

        self._assert_uses_vmap_fallback((torch.var_mean,), (tensor,))

        # fallback correctness on torch.var_mean
        result = vmap(torch.var_mean)(tensor)
        expected = torch.var_mean(tensor, dim=1)
        self.assertEqual(result, expected)

        # nested vmap
        tensor = torch.randn(B0, B1, 10)
        result = vmap(vmap(torch.var_mean))(tensor)
        expected = torch.var_mean(tensor, dim=2)
        self.assertEqual(result, expected)

        # big batch size, nested vmap
        tensor = torch.randn(B0, B1, B2, 10)
        result = vmap(vmap(vmap(torch.var_mean)))(tensor)
        expected = torch.var_mean(tensor, dim=3)
        self.assertEqual(result, expected)

    def test_inplace_fallback_unary(self):
        # Test the in-place fallback on an in-place method that takes no
        # additional Tensor arguments. This is the simplest case of the fallback.
        # NB: One day we will implement a batching rule for acos_.
        # If/when we do, this test should be replaced to test the fallback
        # path on another operator to avoid bitrot.
        op = Tensor.acos_
        B0, B1, B2 = 2, 3, 10000

        x = torch.randn(B0, 5)
        self._assert_uses_vmap_fallback((op,), (x,))

        # Single vmap
        x_orig = torch.rand(B0, 5)
        x = x_orig.clone()
        result = vmap(op)(x)
        self.assertTrue(result is x)
        self.assertEqual(result, x_orig.acos())

        # Single vmap + different out_dim produces a view(!)
        x_orig = torch.rand(B0, 5)
        x = x_orig.clone()
        result = vmap(op, out_dims=(1,))(x)
        self.assertTrue(result._base is x)
        self.assertEqual(result, x_orig.t().acos())

        # Nested vmap
        x_orig = torch.randn(B0, B1, 5)
        x = x_orig.clone()
        result = vmap(vmap(op))(x)
        self.assertTrue(result is x)
        self.assertEqual(result, x_orig.acos())

        # Nested vmap, large batch size
        x_orig = torch.randn(B0, B1, B2, 5)
        x = x_orig.clone()
        result = vmap(vmap(vmap(op)))(x)
        self.assertTrue(result is x)
        self.assertEqual(result, x_orig.acos())

    def test_inplace_fallback_nary_same_levels(self):
        # NB: One day we will implement a batching rule for atan2_
        # If/when we do, this test should be replaced to test the fallback
        # path on another operator to avoid bitrot.
        op = Tensor.atan2_
        outplace_op = torch.atan2

        x = torch.randn(5, 7, 11)
        y = torch.randn(5, 7, 11)
        self._assert_uses_vmap_fallback((op,), (x, y))

        # Single vmap
        B0 = 5
        x_orig = torch.randn(7, 11, B0)
        x = x_orig.clone()
        y = torch.randn(B0, 7, 11)
        vmap(op, (2, 0))(x, y)
        self.assertEqual(x, outplace_op(x_orig, y.movedim(0, 2)))

        # Nested vmap
        B0, B1 = 5, 7
        x_orig = torch.randn(B1, 11, B0)
        x = x_orig.clone()
        y = torch.randn(B0, B1, 11)
        vmap(vmap(op), (2, 0))(x, y)
        self.assertEqual(x, outplace_op(x_orig, y.movedim([0, 1], [2, 0])))

        # big batch size (total 10000)
        B0, B1, B2 = 100, 10, 10
        x_orig = torch.randn(B0, B1, B2, 5)
        x = x_orig.clone()
        y = torch.randn(B0, B1, B2)
        vmap(vmap(vmap(op)))(x, y)
        self.assertEqual(x, outplace_op(x_orig, y.view(B0, B1, B2, 1)))

    # ("Fallback isInplaceVmapCompatible check is broken")
    @unittest.expectedFailure
    def test_inplace_fallback_nary_different_levels(self):
        # NB: One day we will implement a batching rule for atan2_
        # If/when we do, this test should be replaced to test the fallback
        # path on another operator to avoid bitrot.
        op = Tensor.atan2_
        outplace_op = torch.atan2
        B0, B1 = 2, 3

        x = torch.rand(B0, 7)
        y = torch.rand(7)
        self._assert_uses_vmap_fallback((op, (0, None)), (x, y))

        # op(left, right): All of the levels in right are found in left
        x_orig = torch.rand(B0, 7)
        x = x_orig.clone()
        y = torch.rand(7)
        vmap(op, in_dims=(0, None))(x, y)
        self.assertEqual(x, outplace_op(x_orig, y))

        x_orig = torch.rand(B0, B1, 7)
        x = x_orig.clone()
        y = torch.rand(B0, 7)
        vmap(vmap(op, in_dims=(0, None)))(x, y)
        self.assertEqual(x, outplace_op(x_orig, y.view(B0, 1, 7)))

        # op(left, right): Some of the levels in right are not found in left
        msg = r"vmap: aten::atan2_\(self, \*extra_args\) is not possible"
        x = torch.rand(7)
        y = torch.rand(B0, 7)
        with self.assertRaisesRegex(RuntimeError, msg):
            vmap(op, in_dims=(None, 0))(x, y)

        x = torch.rand(B1, 7)
        y = torch.rand(B0, 7)
        with self.assertRaisesRegex(RuntimeError, msg):
            vmap(vmap(op, in_dims=(0, None)), in_dims=(None, 0))(x, y)

        x = torch.rand(B1, 7)
        y = torch.rand(7, B0)
        with self.assertRaisesRegex(RuntimeError, msg):
            vmap(vmap(op, in_dims=(0, None)), in_dims=(None, 1))(x, y)

        x = torch.rand(B0, 7)
        y = torch.rand(B0, B1, 7)
        with self.assertRaisesRegex(RuntimeError, msg):
            vmap(vmap(op, in_dims=(None, 0)))(x, y)

    def test_backward_unsupported_interaction(self):
        x = torch.randn(3, requires_grad=True)
        y = torch.randn(5)
        grad = torch.randn_like(x)
        err_msg = r"backward\(\) called inside a functorch transform"

        def backward_on_vmapped_tensor(x):
            x.sum().backward()

        # FIXME
        return self.skipTest(
            "error: element 0 of tensors does not require grad and does not have a grad_fn"
        )
        with self.assertRaisesRegex(RuntimeError, err_msg):
            vmap(backward_on_vmapped_tensor)(x)

        def backward_with_vmapped_grad(x, grad):
            x.backward(grad)

        with self.assertRaisesRegex(RuntimeError, err_msg):
            vmap(backward_with_vmapped_grad)(x, grad)

        def completely_unrelated_backward(y):
            x.sum().backward()
            return y

        with self.assertRaisesRegex(RuntimeError, err_msg):
            vmap(completely_unrelated_backward)(y)

    @unittest.expectedFailure
    def test_grad_unsupported_interaction(self):
        input_tensor = torch.randn(3, requires_grad=True)
        err_msg = "autograd.grad.* called inside torch.vmap"

        captured = torch.randn(3, requires_grad=True)

        def output_to_grad_is_vmapped(input_tensor):
            output = (captured * input_tensor).sum()
            return torch.autograd.grad([output], [captured])[0]

        with self.assertRaisesRegex(RuntimeError, err_msg):
            vmap(output_to_grad_is_vmapped)(input_tensor)

        output = (input_tensor**2).sum()

        def input_to_grad_is_vmapped(input_tensor):
            return torch.autograd.grad([output], [input_tensor])[0]

        with self.assertRaisesRegex(RuntimeError, err_msg):
            vmap(input_to_grad_is_vmapped)(input_tensor)

    def test_batched_gradient_basic(self):
        N = 3
        x = torch.randn(N, requires_grad=True)
        y = torch.randn(N)

        def vjp_mul(v):
            return torch.autograd.grad([x * y], [x], grad_outputs=[v])[0]

        batched_v = torch.eye(N)
        jacobian = vmap(vjp_mul)(batched_v)
        self.assertEqual(jacobian, torch.diagflat(y))

    def test_functools_partial(self):
        x = torch.randn(3)
        y = torch.randn(2, 3)
        result = vmap(functools.partial(torch.mul, x))(y)
        self.assertEqual(result, x * y)

    def test_nn_module(self):
        tensor = torch.randn(2, 3)
        model = torch.nn.Linear(3, 3, bias=False)
        result = vmap(model)(tensor)
        self.assertEqual(result, model(tensor))

    def test_fallback_with_undefined_grad(self):
        B0 = 7
        x = torch.randn(2, 3, 4, 5, requires_grad=True)
        weight = torch.randn(3, 3, 1, 1)
        v = torch.randn(B0, 2, 3, 4, 5)

        def get_vjp(v):
            result = torch.nn.functional.conv2d(x, weight)
            (grad_x,) = torch.autograd.grad(result, x, v)
            return grad_x

        # Runs vmap(get_vjp)(v), which should not error out.
        # The backward formula for convolution returns an undefined
        # Tensor for grad_bias because the original bias does not exist.
        #
        # In the future we'll probably add a batching rule for convolution
        # backward. When this happens, we should modify this test to use a
        # different op (and/or create and use a dummy operator) to avoid bitrot.
        self._assert_uses_vmap_fallback([get_vjp], [v])

    def test_reshape_dim_into(self):
        x = torch.randn(2, 3, 5, 7)

        y = reshape_dim_into(0, 0, x)
        self.assertEqual(y, x.reshape(6, 5, 7))

        y = reshape_dim_into(0, 1, x)
        self.assertEqual(y, x.movedim(0, 1).reshape(3, 2 * 5, 7))

        y = reshape_dim_into(0, 2, x)
        self.assertEqual(y, x.movedim(0, 2).reshape(3, 5, 2 * 7))

        y = reshape_dim_into(1, 2, x)
        self.assertEqual(y, x.movedim(1, 2).reshape(2, 5, 3 * 7))

        y = reshape_dim_into(0, -2, x)
        self.assertEqual(y, x.movedim(0, 1).reshape(3, 2 * 5, 7))

        y = reshape_dim_into(0, -1, x)
        self.assertEqual(y, x.movedim(0, 2).reshape(3, 5, 2 * 7))

        y = reshape_dim_into(-4, -1, x)
        self.assertEqual(y, x.movedim(0, 2).reshape(3, 5, 2 * 7))

    def test_reshape_dim_outof(self):
        x = torch.randn(12, 12, 12).permute(2, 1, 0)

        y = reshape_dim_outof(0, 2, x)
        self.assertEqual(y, x.reshape(2, 6, 12, 12))

        y = reshape_dim_outof(1, 4, x)
        self.assertEqual(y, x.reshape(12, 4, 3, 12))

        y = reshape_dim_outof(2, 6, x)
        self.assertEqual(y, x.reshape(12, 12, 6, 2))

        y = reshape_dim_outof(-1, 6, x)
        self.assertEqual(y, x.reshape(12, 12, 6, 2))

        # Case: `0` sized dim.
        x = torch.randn(12, 12, 0)
        y = reshape_dim_outof(-1, 6, x)
        self.assertEqual(y.shape, torch.Size((12, 12, 6, 0)))

    def test_batch_rule_does_not_need_to_handle_no_batched_input(self):
        def f(x, y):
            res = torch.dot(y, torch.ones(2))
            return x + res

        x = torch.randn(7, 5)
        y = torch.randn(3, 2)
        out = vmap(vmap(f, in_dims=(0, None)), in_dims=(None, 0))(x, y)
        expected = torch.mv(y, torch.ones(2)).view(3, 1, 1) + x
        self.assertEqual(out, expected)

    def test_decomposition_under_python_dispatcher(self):
        # This test will raise an error if the vmap fallback gets invoked.
        # Here we test that decomps registered to FuncTorchBatchedDecomposition
        # are respected by the Python Dispatcher.
        t = torch.ones(3, 3) * 5
        with DisableVmapFallback():
            with torch._dispatch.python.enable_python_dispatcher():
                o = torch.vmap(torch.square)(t)
        self.assertEqual(o, torch.square(t))

    def _test_vmap_autocast(self, device):
        if torch.device(device).type == "cpu":
            amp_dtype = torch.bfloat16
        else:
            amp_dtype = torch.float16

        a_float32 = torch.rand(4, 2, 3, device=device)
        b_float32 = torch.rand(4, 3, 2, device=device)
        c_float32 = torch.rand(4, 2, 2, device=device)
        d_float32 = torch.rand(4, 3, 2, device=device)

        # Case 1, autocast inside vmapped function
        def func1(x, y, z, w):
            with torch.autocast(dtype=amp_dtype, device_type=device):
                e_float16 = torch.matmul(x, y)
                assert e_float16.dtype == amp_dtype, e_float16.dtype
                f_float16 = torch.matmul(z, e_float16)
                assert f_float16.dtype == amp_dtype, f_float16.dtype
            return torch.matmul(w, f_float16.float())

        expected = func1(a_float32, b_float32, c_float32, d_float32)
        out = vmap(func1)(a_float32, b_float32, c_float32, d_float32)
        assert expected.allclose(out)

        # Case 2, autocast decorator inside vmapped function
        @torch.autocast(dtype=amp_dtype, device_type=device)
        def func2(x, y, z, w):
            e_float16 = torch.matmul(x, y)
            assert e_float16.dtype == amp_dtype, e_float16.dtype
            f_float16 = torch.matmul(z, e_float16)
            assert f_float16.dtype == amp_dtype, f_float16.dtype
            return torch.matmul(w, f_float16)

        expected = func2(a_float32, b_float32, c_float32, d_float32)
        out = vmap(func2)(a_float32, b_float32, c_float32, d_float32)
        assert expected.allclose(out)

        # Case 3, autocast is outside vmapped function
        def func3(x, y, z, w):
            e_float16 = torch.matmul(x, y)
            assert e_float16.dtype == amp_dtype, e_float16.dtype
            f_float16 = torch.matmul(z, e_float16)
            assert f_float16.dtype == amp_dtype, f_float16.dtype
            return torch.matmul(w, f_float16)

        with torch.autocast(dtype=amp_dtype, device_type=device):
            expected = func3(a_float32, b_float32, c_float32, d_float32)
            out = vmap(func3)(a_float32, b_float32, c_float32, d_float32)

        assert expected.allclose(out)

    @unittest.skip("Somehow, vmap and autocast do not work on CPU")
    def test_vmap_autocast_cpu(self):
        self._test_vmap_autocast("cpu")

    @skipIf(not torch.cuda.is_available(), "CUDA is unavailable")
    def test_vmap_autocast_cuda(self):
        self._test_vmap_autocast("cuda")

    def test_restore_vmap_pytree_input_output(self):
        def f(x, y):
            output0 = x[0] + x[1]
            output1 = y
            return {"a": output0, "b": output1}

        B = 2
        x0 = torch.randn(B, 3)
        x1 = torch.randn(B)
        y = torch.randn(4, B)

        out, out_dims = restore_vmap(f, ((0, 0), 1), B, "error")((x0, x1), y)
        expected = vmap(f, in_dims=((0, 0), 1), out_dims={"a": 0, "b": 1})((x0, x1), y)
        self.assertEqual(out, expected)
        self.assertEqual(out_dims, {"a": 0, "b": 1})

    def test_restore_vmap_no_vmapped_inputs(self):
        def f(x, y, z):
            return x, y * z, z

        B = 2
        # Mix of tensor and non-tensor inputs
        x = torch.randn(3)
        y = torch.randn(4)
        z = 5
        out, out_dims = restore_vmap(f, (None, None, None), B, "error")(x, y, z)
        self.assertEqual(out, f(x, y, z))
        self.assertEqual(out_dims, (None, None, None))

    def test_restore_vmap_unexpanded_outputs(self):
        def f(x, y):
            # Mix of tensor and non-tensor outputs
            return 3 * y, y.sum(), None

        B = 2
        x = torch.randn(B, 3)
        y = torch.randn(4)
        out, out_dims = restore_vmap(f, (0, None), B, "error")(x, y)
        self.assertEqual(out, f(None, y))
        self.assertEqual(out_dims, (None, None, None))

    def test_data_attribute(self):
        def foo(x):
            y = x.data
            return x

        with self.assertRaisesRegex(
            RuntimeError, "accessing `data` under vmap transform"
        ):
            torch.func.vmap(foo)(torch.randn(3, 3))

        def foo(x):
            x.data = torch.ones(3, 3)
            return x

        with self.assertRaisesRegex(
            RuntimeError, "mutating directly with `.data` under vmap"
        ):
            torch.func.vmap(foo)(torch.randn(3, 3))


def slice_inputs(inputs, bdims, i):
    result = []
    for inp, bdim in zip(inputs, bdims):
        if bdim is None:
            result.append(inp)
        else:
            result.append(inp.select(bdim, i))
    return tuple(result)


def reference_vmap(op, inputs, in_dims=0, out_dims=0, return_nt=False):
    if isinstance(in_dims, int):
        in_dims = (in_dims,) * len(inputs)
    bdim_sizes = [inp.size(dim) for inp, dim in zip(inputs, in_dims) if dim is not None]
    assert all(bdim_size == bdim_sizes[0] for bdim_size in bdim_sizes)
    bdim_size = bdim_sizes[0]
    results = tuple(op(*slice_inputs(inputs, in_dims, i)) for i in range(bdim_size))

    assert len(results) > 0
    op_has_single_return = not isinstance(results[0], tuple)
    if op_has_single_return:
        assert all(isinstance(result, torch.Tensor) for result in results)
        if isinstance(out_dims, int):
            out_dims = (out_dims,) * 1
        if return_nt:
            return torch.nested.nested_tensor(list(results))
        else:
            return torch.stack(results, dim=out_dims[0])

    assert all(isinstance(result, tuple) for result in results)
    num_returns = len(results[0])
    assert all(len(result) == num_returns for result in results)
    if isinstance(out_dims, int):
        out_dims = (out_dims,) * num_returns
    if return_nt:
        return tuple(
            torch.nested.nested_tensor(list(result_shards))
            for result_shards in zip(*results)
        )
    else:
        return tuple(
            torch.stack(result_shards, out_dim)
            for result_shards, out_dim in zip(zip(*results), out_dims)
        )


class TensorFactory:
    @staticmethod
    def rand(size, device="cpu", dtype=torch.float):
        return torch.rand(size, device=device, dtype=dtype)

    @staticmethod
    def randn(size, device="cpu", dtype=torch.float):
        return torch.randn(size, device=device, dtype=dtype)

    @staticmethod
    def randp1(size, device="cpu", dtype=torch.float):
        return torch.rand(size, device=device, dtype=dtype) + 1


# Tests vmap(op, in_dims, out_dims)(*inputs) by comparing the output to a
# (slow) sequential map+stack fallback.
#
# check_view: Test if the first returned output is a view of the first input
# check_propagates_grad: Test if the operation propagates gradients.


def _vmap_test(
    self,
    op,
    inputs,
    in_dims=0,
    out_dims=0,
    check_view=False,
    check_propagates_grad=True,
):
    result = vmap(op, in_dims, out_dims)(*inputs)
    are_nested = [t.is_nested for t in pytree.tree_leaves(result)]
    reference_result = reference_vmap(
        op, inputs, in_dims, out_dims, return_nt=any(are_nested)
    )
    self.assertEqual(result, reference_result)
    op_has_single_return = not isinstance(result, tuple)

    if check_view:
        result_as_tuple = (result,) if op_has_single_return else result
        for output in result_as_tuple:
            input0_base = inputs[0] if inputs[0]._base is None else inputs[0]._base
            self.assertTrue(
                output._base is input0_base,
                msg="result was not a view of the first input!",
            )

    if not check_propagates_grad:
        return
    # Assuming input[0] is a floating-point tensor. Check if the vmap
    # operation propagates the requires_grad flag to the zeroth output.
    # Some vmap operators are implemented in a way that assumes that
    # they are composite with respect to autograd. If the operator ever is
    # changed to not be composite with respect to autograd, then the
    # following check should fail.
    inputs_clone = list(inputs)
    inputs_clone[0] = inputs[0].clone().requires_grad_()
    result = vmap(op, in_dims, out_dims)(*inputs_clone)
    result_as_tuple = (result,) if op_has_single_return else result
    self.assertTrue(result[0].requires_grad)


def should_allow_vmap_fallback_usage(fn):
    return getattr(fn, "_allow_vmap_fallback_usage", False)


def allowVmapFallbackUsage(fn):
    fn._allow_vmap_fallback_usage = True
    return fn


# All tests of TestVmapBase check that the slow vmap fallback is never invoked.
# This is so that we can incrementally add batching rules for operators to
# replace the slow vmap fallback path for said operators. To skip this check,
# please use the allowVmapFallbackUsage decorator.
#
# NB: Don't add tests to TestVmapBase directly, unless you want them to run
# on every subclass of TestVmapBase. Add them to e.g. TestVmapOperators.
#
# NB: TestVmapBase is a nested class. This prevents test runners from picking
# it up and running it.


class Namespace:
    class TestVmapBase(TestCase):
        def __init__(self, method_name="runTest"):
            super().__init__(method_name)

            test_method = getattr(self, method_name, None)
            if test_method is None:
                return

            if not should_allow_vmap_fallback_usage(test_method):
                setattr(
                    self,
                    method_name,
                    self._wrap_method_with_vmap_fallback_check(test_method),
                )

        def _wrap_method_with_vmap_fallback_check(self, method):
            # msg = (
            #     'Expected the test to not invoke the vmap fallback path, i.e., '
            #     'all of the operators being tested in this test should have batching '
            #     'rules implemented. If you are intentionally testing something to '
            #     'do with the fallback path, use allowVmapFallbackUsage. Otherwise, '
            #     'please make sure that batching rules are implemented for the '
            #     'operator(s) being tested.'
            # )

            @functools.wraps(method)
            def wrapper(self, *args, **kwargs):
                with warnings.catch_warnings(record=True):
                    warnings.simplefilter("always")
                    with EnableVmapFallbackWarnings():
                        method(*args, **kwargs)
                    # for captured_warning in wa:
                    #     self.assertNotRegex(str(captured_warning.message), FALLBACK_REGEX, msg)

            return types.MethodType(wrapper, self)

        @allowVmapFallbackUsage
        def test_vmap_fallback_check_ok(self):
            # One day we'll implement a batching rule for torch.var_mean.
            # When that happens, please change the example to use an
            # operator that doesn't have a batching rule implemented.
            op_using_fallback = torch.var_mean
            vmap(op_using_fallback)(torch.rand(3))

        @unittest.expectedFailure
        def test_vmap_fallback_check(self):
            @self._wrap_method_with_vmap_fallback_check
            def no_fallback(self):
                pass

            # One day we'll implement a batching rule for torch.var_mean.
            # When that happens, please change the example to use an
            # operator that doesn't have a batching rule implemented.
            op_using_fallback = torch.var_mean

            @self._wrap_method_with_vmap_fallback_check
            def uses_fallback(self):
                vmap(op_using_fallback)(torch.rand(3))

            no_fallback(self)

            with self.assertRaises(AssertionError):
                uses_fallback(self)


def _make_case(op, input_getter=TensorFactory.randn):
    return (op, input_getter)


@markDynamoStrictTest
class TestVmapOperators(Namespace.TestVmapBase):
    def _vmap_test(self, *args, **kwargs):
        return _vmap_test(self, *args, **kwargs)

    def _vmap_view_test(self, *args, **kwargs):
        self._vmap_test(*args, **kwargs, check_view=True)

    def _test_unary(self, op, getter, device, *args, **kwargs):
        test = functools.partial(self._vmap_test, *args, **kwargs)
        B0, B1 = 7, 11

        # Single vmap, various in_dims / out_dims
        test(op, [getter([B0, 3], device)])
        test(op, [getter([2, 5, B0, 3], device)], in_dims=2)
        test(op, [getter([2, 5, B0, 3], device)], in_dims=2, out_dims=2)

        # Doubly nested vmap
        test(vmap(op), [getter([B0, B1], device)])
        test(vmap(op), [getter([B1, 2, 5, B0, 3], device)], in_dims=2)
        test(
            vmap(op, in_dims=2),
            [getter([2, 5, B0, B1, 3], device)],
            in_dims=2,
            out_dims=2,
        )

    @parametrize(
        "case",
        [
            (torch.abs, TensorFactory.randn),
            (torch.acos, TensorFactory.rand),
            (torch.asin, TensorFactory.rand),
            (torch.atan, TensorFactory.rand),
            (torch.ceil, TensorFactory.randn),
            (torch.cos, TensorFactory.rand),
            (torch.cosh, TensorFactory.rand),
            (torch.digamma, TensorFactory.rand),
            (torch.exp, TensorFactory.randn),
            (torch.expm1, TensorFactory.randn),
            (torch.floor, TensorFactory.randn),
            (torch.frac, TensorFactory.randn),
            (torch.lgamma, TensorFactory.rand),
            (torch.log, TensorFactory.randp1),
            (torch.log10, TensorFactory.randp1),
            (torch.log1p, TensorFactory.randp1),
            (torch.log2, TensorFactory.randp1),
            (torch.neg, TensorFactory.randn),
            (torch.reciprocal, TensorFactory.randp1),
            (torch.relu, TensorFactory.randn),
            (torch.round, TensorFactory.randn),
            (torch.rsqrt, TensorFactory.randp1),
            (torch.sigmoid, TensorFactory.randn),
            (torch.sign, TensorFactory.randn),
            (torch.sin, TensorFactory.rand),
            (torch.sinh, TensorFactory.rand),
            (torch.sqrt, TensorFactory.rand),
            (torch.tan, TensorFactory.rand),
            (torch.tanh, TensorFactory.rand),
            (torch.trunc, TensorFactory.randn),
        ],
        name_fn=lambda x: x[0].__name__,
    )
    def test_unary_pointwise(self, case):
        op, getter = case
        self._test_unary(op, getter, "cpu")

        # test in-place
        method = getattr(Tensor, f'{op.__name__ + "_"}')
        self._test_unary(method, getter, "cpu", check_propagates_grad=False)

    def test_clone(self):
        # Some basic tests
        self._test_unary(lambda x: x.clone(), TensorFactory.randn, "cpu")
        self._test_unary(
            lambda x: x.clone(memory_format=torch.preserve_format),
            TensorFactory.randn,
            "cpu",
        )
        self._test_unary(
            lambda x: x.clone(memory_format=torch.contiguous_format),
            TensorFactory.randn,
            "cpu",
        )

        # Test that the per-examples are contiguous when using torch.contiguous_format
        def clone_contiguous(x):
            return x.clone(memory_format=torch.contiguous_format)

        B0, B1 = 3, 5
        x = torch.randn(2, B0, 7)
        y = vmap(clone_contiguous, in_dims=1, out_dims=1)(x)
        self.assertTrue(y.movedim(1, 0).is_contiguous())
        self.assertTrue(y[:, 0, :].is_contiguous())

        x = torch.randn(2, B0, 7, B1)
        y = vmap(vmap(clone_contiguous, in_dims=2), in_dims=1)(x)
        self.assertTrue(y.is_contiguous())
        self.assertTrue(y[0][0].is_contiguous())

        msg = r"only supported with memory_format torch.preserve_format or torch.contiguous_format"
        with self.assertRaisesRegex(RuntimeError, msg):
            vmap(lambda x: x.clone(memory_format=torch.channels_last))(torch.randn(B0))
        with self.assertRaisesRegex(RuntimeError, msg):
            vmap(lambda x: x.clone(memory_format=torch.channels_last_3d))(
                torch.randn(B0)
            )

    def test_weird_matmul_case(self):
        # Check that this doesn't crash.
        # https://github.com/pytorch/functorch/issues/417
        x = torch.randn(5, 2, 2, 2)
        y = torch.randn(5, 7, 2)

        vmap(vmap(torch.matmul, in_dims=(None, 0)))(x, y)

    @parametrize(
        "case",
        (
            (torch.clamp_min_, TensorFactory.randn),
            (torch.clamp_max_, TensorFactory.randn),
        ),
        name_fn=lambda x: x[0].__name__,
    )
    def test_clamp_inplace_variant(self, case):
        test = self._vmap_test

        def get_number(getter):
            return getter([]).item()

        op, getter = case
        device = "cpu"
        B0, B1 = 7, 11

        # Single vmap: op(Tensor, Tensor)
        test(
            op,
            (getter([B0, 3], device), getter([B0, 3], device)),
            check_propagates_grad=False,
        )
        test(
            op,
            (getter([B0], device), getter([B0], device)),
            check_propagates_grad=False,
        )
        test(
            op,
            (getter([2, B0, 3], device), getter([2, B0, 3], device)),
            in_dims=(1, 1),
            check_propagates_grad=False,
        )
        test(
            op,
            (getter([B0, 2, 3], device), getter([2, B0, 3], device)),
            in_dims=(0, 1),
            out_dims=1,
            check_propagates_grad=False,
        )
        test(
            op,
            (getter([B0, 2, 3], device), getter([1, 1], device)),
            in_dims=(0, None),
            check_propagates_grad=False,
        )
        test(
            op,
            (getter([B0, 3], device), getter([B0, 3], device)),
            in_dims=(0, 0),
            check_propagates_grad=False,
        )

        # Nested vmap: op(Tensor, Tensor)
        test(
            vmap(op),
            (getter([B0, B1, 2, 3], device), getter([B0, B1, 1, 3], device)),
            check_propagates_grad=False,
        )

        # Python number overload: op(Tensor, Number)
        number = get_number(getter)
        self._test_unary(
            lambda t: op(t, number), getter, device, check_propagates_grad=False
        )

    @parametrize(
        "case",
        [
            subtest(_make_case(torch.clamp_min), name="clamp_min"),
            subtest(_make_case(torch.clamp_max), name="clamp_max"),
        ],
    )
    def test_clamp_variant(self, case):
        test = self._vmap_test

        def get_number(getter):
            return getter([]).item()

        op, getter = case
        device = "cpu"
        B0, B1 = 7, 11

        # Single vmap: op(Tensor, Tensor)
        test(op, (getter([B0, 3], device), getter([B0, 3], device)))
        test(op, (getter([B0], device), getter([B0, 2, 3], device)))
        test(op, (getter([B0], device), getter([2, B0, 3], device)), in_dims=(0, 1))
        test(
            op,
            (getter([B0], device), getter([2, B0, 3], device)),
            in_dims=(0, 1),
            out_dims=1,
        )
        test(op, (getter([B0], device), getter([2, 3], device)), in_dims=(0, None))
        test(op, (getter([2, 3], device), getter([B0, 3], device)), in_dims=(None, 0))

        # Nested vmap: op(Tensor, Tensor)
        test(vmap(op), (getter([B0, B1, 2, 3], device), getter([B0, B1, 3], device)))
        test(
            vmap(op, in_dims=(None, 0)),
            (getter([B0, 2, 3], device), getter([B1, 3], device)),
            in_dims=(0, None),
        )

        # Python number overload: op(Tensor, Number)
        number = get_number(getter)
        self._test_unary(lambda t: op(t, number), getter, device)

    def test_copy_(self):
        x = torch.randn(3)
        y = torch.randn(3)
        vmap(Tensor.copy_)(x, y)
        self.assertEqual(x, y)

        x = torch.randn(3)
        y = torch.randn(3, 2)
        vmap(Tensor.copy_, in_dims=(1, None))(y, x)
        self.assertEqual(y, x.expand(2, 3).t())

        x = torch.randn(3)
        y = torch.randn(2, 3)
        with self.assertRaisesRegex(RuntimeError, "inplace"):
            vmap(Tensor.copy_, in_dims=(None, 0))(x, y)

    def test_silu_backward(self):
        test = self._vmap_test
        device = "cpu"
        getter = TensorFactory.randp1
        B0 = 7
        op = torch.ops.aten.silu_backward

        # Single vmap: op(Tensor, Tensor)
        test(op, (getter([B0, 3], device), getter([B0, 3], device)))
        test(op, (getter([], device), getter([B0], device)), in_dims=(None, 0))
        test(op, (getter([2, B0], device), getter([2], device)), in_dims=(1, None))

    @skipIf(
        TEST_WITH_TORCHDYNAMO
        and os.getenv("BUILD_ENVIRONMENT", "") == "linux-focal-py3.8-clang10",
        "Segfaults with dynamo on focal, see https://github.com/pytorch/pytorch/issues/107173",
    )
    @parametrize(
        "case",
        [
            subtest(_make_case(torch.add), name="add"),
            subtest(_make_case(lambda x, y: x + y), name="add_dunder"),
            subtest(_make_case(torch.sub), name="sub"),
            subtest(_make_case(lambda x, y: x - y), name="sub_dunder"),
            subtest(_make_case(torch.mul), name="mul"),
            subtest(_make_case(lambda x, y: x * y), name="mul_dunder"),
            subtest(
                _make_case(torch.div, input_getter=TensorFactory.randp1), name="div"
            ),
            subtest(
                _make_case(lambda x, y: x / y, input_getter=TensorFactory.randp1),
                name="div_dunder",
            ),
            subtest(
                _make_case(torch.pow, input_getter=TensorFactory.randp1), name="pow"
            ),
            subtest(
                _make_case(lambda x, y: x**y, input_getter=TensorFactory.randp1),
                name="pow_dunder",
            ),
        ],
    )
    def test_arithmetic(self, case):
        test = self._vmap_test

        def get_number(getter):
            return getter([]).item()

        op, getter = case
        device = "cpu"
        B0, B1 = 7, 11

        # Single vmap: op(Tensor, Tensor)
        test(op, (getter([B0, 3], device), getter([B0, 3], device)))
        test(op, (getter([B0], device), getter([B0, 2, 3], device)))
        test(op, (getter([B0], device), getter([2, B0, 3], device)), in_dims=(0, 1))
        test(
            op,
            (getter([B0], device), getter([2, B0, 3], device)),
            in_dims=(0, 1),
            out_dims=1,
        )
        test(op, (getter([B0], device), getter([2, 3], device)), in_dims=(0, None))
        test(op, (getter([2, 3], device), getter([B0, 3], device)), in_dims=(0, None))

        # Nested vmap: op(Tensor, Tensor)
        test(vmap(op), (getter([B0, B1, 2, 3], device), getter([B0, B1, 3], device)))
        test(
            vmap(op, in_dims=(None, 0)),
            (getter([B0, 2, 3], device), getter([B1, 3], device)),
            in_dims=(0, None),
        )

        # Python number overload: op(Tensor, Number) (and vice-versa)
        number = get_number(getter)
        self._test_unary(lambda t: op(t, number), getter, device)
        number = get_number(getter)
        self._test_unary(lambda t: op(number, t), getter, device)

        # Type promotion: op(Logical Scalar Tensor, Logical Scalar Tensor)
        test(op, (getter([B0], device), getter([B0], device, dtype=torch.double)))
        test(op, (getter([B0], device, dtype=torch.double), getter([B0], device)))
        test(op, (getter([B0], device), getter([B0], device)))

        # Type promotion: op(Tensor, Logical Scalar Tensor) (and vice-versa)
        test(op, (getter([B0, 2], device), getter([B0], device, torch.double)))
        test(op, (getter([B0], device, torch.double), getter([B0, 2], device)))

        if not torch.cuda.is_available():
            return

        # TODO(rzou): fix the following
        # # Test cross-device scalars
        # number = get_number(getter)
        # self._test_unary(lambda t: op(t, number), getter, device='cuda')
        # self._test_unary(lambda t: op(number, t), getter, device='cuda')
        # self._test_unary(lambda t: op(t, torch.tensor(number)), getter, device='cuda')

    def test_as_strided(self):
        def _test(sizes, strides, offset, tensor, lambd):
            # bdim at dim 0 test
            result = vmap(lambda t: t.as_strided(sizes, strides, offset))(tensor)
            expected = vmap(lambd)(tensor)
            self.assertTrue(result._base is expected._base)
            self.assertEqual(result, expected)

            # bdim at dim -1 test
            tensor = tensor.movedim(0, -1)
            result = vmap(lambda t: t.as_strided(sizes, strides, offset), -1)(tensor)
            expected = vmap(lambd, -1)(tensor)
            self.assertTrue(result._base is expected._base)
            self.assertEqual(result, expected)

        # single vmap test
        B0 = 5
        # Each Tensor has shape [B0, 2, 3]; the expressions below
        # are just to get tensors of different strides that have shape [B0, 2, 3]
        tensors = [
            # contiguous
            torch.randn(B0, 2, 3),
            # non-contiguous
            torch.randn(B0, 3, 2).transpose(1, 2),
            torch.randn(3, 2, B0).movedim(-1, 0).transpose(1, 2),
            # non-zero storage offset
            torch.randn(2, B0, 2, 3)[1],
            torch.randn(2, 2, B0, 3)[1].movedim(1, 0),
            # non-contiguous strides, zero storage offset
            torch.randn(B0, 2, 4, 3, 7)[:, :, 0, :, 0],
            torch.randn(2, 4, B0, 3, 7).movedim(2, 0)[:, :, 0, :, 0],
            # non-contiguous strides, non-zero storage offset
            torch.randn(B0, 2, 4, 3, 7)[:, :, 2, :, 1],
            torch.randn(2, 4, 3, 7, B0).movedim(-1, 0)[:, :, 2, :, 1],
        ]

        for x in tensors:
            S0, S1 = x.stride()[1:]
            offset = x.storage_offset()

            # Broadcast
            _test(
                [5, 5, 2, 3], [0, 0, S0, S1], offset, x, lambda x: x.expand(5, 5, 2, 3)
            )
            # transpose
            _test([3, 2], [S1, S0], offset, x, lambda x: x.transpose(0, 1))
            # select
            _test([2], [S0], offset + S1, x, lambda x: x[:, 1])
            # diagonal
            _test([2], [S0 + S1], offset, x, lambda x: x.diagonal())
            # strided slice
            _test([2], [S1 * 2], offset, x, lambda x: x[0, ::2])

        # Nested vmap test
        B1 = 7
        x = torch.randn(B1, B0, 2, 3)
        S0, S1 = x.stride()[2:]
        result = vmap(
            vmap(lambda t: t.as_strided([5, 5, 2, 3], [0, 0, S0, S1])), in_dims=1
        )(x)
        expected = vmap(vmap(lambda t: t.expand(5, 5, 2, 3)), in_dims=1)(x)
        self.assertTrue(result._base is expected._base)
        self.assertEqual(result, expected)

        # Check that mal-formatted size/strides doesn't crash
        with self.assertRaisesRegex(
            RuntimeError, "size and stride must have the same length"
        ):
            x = torch.randn(B0, 2, 3).transpose(0, 1)
            vmap(lambda x: x.as_strided([1, 1, 1], [1, 1]))(x)

        # All the Sanity check #1{a,b,c} cases check that
        # xs[i].as_strided(sizes, strides, offset + xs[i].offset() - xs.offset())
        # doesn't index memory that is out of bounds of xs[i]. This condition
        # is important to the correctness of the as_strided batching rule
        # (see NOTE: [When will the as_strided_batching_rule fail?])

        # Sanity check #1a: The maximum indexable location of
        # xs[i].as_strided(sizes, strides, offset + xs[i].offset() - xs.offset())
        # is less than or equal to the maximum indexable location of xs[i].
        msg = "This is not supported inside of vmap"
        with self.assertRaisesRegex(RuntimeError, msg):
            x = torch.randn(B0, 3)
            vmap(lambda x: x.as_strided([3], [1], 1))(x)
        with self.assertRaisesRegex(RuntimeError, msg):
            x = torch.randn(B0, 3, 5)
            vmap(lambda x: x.as_strided([4, 4], [4, 1], 0))(x)
        with self.assertRaisesRegex(RuntimeError, msg):
            x = torch.randn(B0, B1, 3, 5)
            vmap(vmap(lambda x: x.as_strided([4, 4], [4, 1], 0)))(x)

        # Sanity check #1b: The min indexable location of
        # xs[i].as_strided(sizes, strides, offset + xs[i].offset() - xs.offset())
        # is greater than or equal to the min indexable location of xs[i].
        with self.assertRaisesRegex(RuntimeError, msg):
            x = torch.randn(2, B0, 3)[1]
            vmap(lambda x: x.as_strided([3], [1], B0 * 3 - 1))(x)

        # Sanity check #1c:
        # xs[i] is a zero-dim tensor, but
        # xs[i].as_strided(sizes, strides, offset + xs[i].offset() - xs.offset())
        # is not
        with self.assertRaisesRegex(RuntimeError, msg):
            x = torch.randn(B0, 0, 3)
            vmap(lambda x: x.as_strided([3], [1]))(x)

    def test_nll_loss(self):
        test = self._vmap_test
        op = F.nll_loss
        B = 3

        y = torch.randn(B, 2, 5)
        t = torch.randint(0, 5, (B, 2))
        test(op, (y, t))
        test(functools.partial(op, reduction="sum"), (y, t))
        test(functools.partial(op, reduction="none"), (y, t))

        y = torch.randn(B, 2, 5)
        t = torch.randint(0, 5, (2,))
        test(op, (y, t), in_dims=(0, None))
        test(functools.partial(op, reduction="sum"), (y, t), in_dims=(0, None))
        test(functools.partial(op, reduction="none"), (y, t), in_dims=(0, None))

    def test_adaptive_avg_pool2d(self):
        test = self._vmap_test
        op = functools.partial(F.adaptive_avg_pool2d, output_size=(3, 3))

        x = torch.randn(3, 5, 7, 9, 11)
        test(op, (x,))
        test(op, (x,), in_dims=(1,))
        test(op, (x,), in_dims=(4,))

    def test_bmm(self):
        op = torch.bmm
        test = self._vmap_test
        B0, B1 = 7, 11

        # shape mismatch
        msg = ""
        with self.assertRaisesRegex(RuntimeError, msg):
            vmap(op)(torch.randn(B0, 2, 2, 2), torch.randn(B0, 2))
        with self.assertRaisesRegex(RuntimeError, msg):
            vmap(op, in_dims=(0, None))(torch.randn(B0, 3, 3, 2), torch.randn(2, 2))
        with self.assertRaisesRegex(RuntimeError, msg):
            vmap(op, in_dims=(None, 0))(torch.randn(2, 2), torch.randn(B0, 2, 2, 2))

        # left arg is vmapped
        test(op, (torch.rand(B0, 2, 3, 5), torch.rand(2, 5, 3)), in_dims=(0, None))
        test(
            vmap(op, in_dims=(0, None)),
            (torch.rand(B1, B0, 2, 3, 5), torch.rand(2, 5, 3)),
            in_dims=(1, None),
        )

        # right arg is vmapped
        test(op, (torch.rand(2, 5, 3), torch.rand(B0, 2, 3, 5)), in_dims=(None, 0))
        test(
            vmap(op, in_dims=(None, 0)),
            (torch.rand(2, 5, 3), torch.rand(B1, B0, 2, 3, 5)),
            in_dims=(None, 1),
        )

        # both args are vmapped
        test(op, (torch.rand(B0, 2, 3, 5), torch.rand(B0, 2, 5, 3)))
        test(
            vmap(op),
            (torch.rand(B1, B0, 2, 3, 5), torch.rand(B0, B1, 2, 5, 3)),
            in_dims=(1, 0),
        )
        test(
            vmap(op, in_dims=(0, None)),
            (torch.rand(B1, 2, 3, 5), torch.rand(B0, 2, 5, 3)),
            in_dims=(None, 0),
        )

    def test_cat(self):
        test = self._vmap_test
        B0, B1 = 5, 7

        # Quick hack b/c vmap can't accept a list of tensors as an argument
        def get_op(dim):
            def op(*tensors):
                return torch.cat(tensors, dim=dim)

            return op

        test(get_op(0), (torch.rand(B0, 2), torch.rand(B0, 3)))
        test(get_op(0), (torch.rand(B0, 0), torch.rand(B0, 0)))
        test(get_op(0), (torch.rand(2), torch.rand(B0, 0)), in_dims=(None, 0))
        test(
            get_op(1),
            (torch.rand(2, 5), torch.rand(B0, 0), torch.rand(2, 3)),
            in_dims=(None, 0, None),
        )
        test(get_op(1), (torch.rand(B0, 2, 3), torch.rand(B0, 0)))
        test(get_op(1), (torch.rand(B0, 2, 3, 4), torch.rand(0)), in_dims=(0, None))
        test(
            get_op(0),
            (torch.rand(0), torch.rand(B0, 2), torch.rand(B0, 0)),
            in_dims=(None, 0, 0),
        )
        test(get_op(0), (torch.rand(2), torch.rand(B0, 3)), in_dims=(None, 0))
        test(get_op(0), (torch.rand(2, 17), torch.rand(3, 17, B0)), in_dims=(None, 2))
        test(get_op(-1), (torch.rand(17, 2), torch.rand(17, 3, B0)), in_dims=(None, 2))
        test(
            vmap(get_op(0), in_dims=(0, None)),
            (torch.rand(B1, 2), torch.rand(B0, 3)),
            in_dims=(None, 0),
        )
        test(
            vmap(get_op(0), in_dims=(0, 0)),
            (torch.rand(B1, 2), torch.rand(B0, B1, 3)),
            in_dims=(None, 0),
        )

    def test_unsafe_view(self):
        # Unsafe view isn't exposed, so we get at it via
        # vmap(grad(matmul))
        test = functools.partial(self._vmap_test, check_propagates_grad=False)
        B = 2
        x = torch.randn(B, 2, 3, 3)
        y = torch.randn(B, 3, 3)

        def baz(x, y):
            return (x @ y).sum()

        test(functorch.grad(baz), (x, y))

    def test_conj(self):
        op = torch.conj

        def run_test(dtype):
            def get(shape):
                return torch.randn(shape, dtype=dtype)

            B0, B1 = 7, 11
            test = self._vmap_test

            # Single vmap, various in_dims / out_dims
            test(op, [get([B0, 3])])
            test(op, [get([2, 5, B0, 3])], in_dims=2)
            test(op, [get([2, 5, B0, 3])], in_dims=2, out_dims=2)

            # Doubly nested vmap
            test(vmap(op), [get([B0, B1])])
            test(vmap(op), [get([B1, 2, 5, B0, 3])], in_dims=2)
            test(vmap(op, in_dims=2), [get([2, 5, B0, B1, 3])], in_dims=2, out_dims=2)

        # correctness tests
        run_test(torch.float)
        run_test(torch.cfloat)

        # check that torch.conj on a non-complex tensor returns the same tensor
        real_tensor = torch.randn(3)
        result = vmap(op)(real_tensor)
        self.assertEqual(result.data_ptr(), real_tensor.data_ptr())

    def test_contiguous(self):
        op = Tensor.contiguous

        self._test_unary(op, TensorFactory.randn, "cpu")

        # check that contiguous returns the original tensor if the per-examples
        # are already contiguous
        B0 = 3
        x = torch.randn(B0, 2, 5, 7)
        x = x.movedim(0, 2)
        result = vmap(Tensor.contiguous, in_dims=2, out_dims=2)(x)
        self.assertTrue(result is x)

        msg = "NYI: querying is_contiguous inside of vmap for memory_format"
        tensor = torch.randn(B0, 3)
        with self.assertRaisesRegex(RuntimeError, msg):
            vmap(functools.partial(op, memory_format=torch.channels_last))(tensor)
        with self.assertRaisesRegex(RuntimeError, msg):
            vmap(functools.partial(op, memory_format=torch.channels_last_3d))(tensor)

    def test_stride(self):
        B0 = 3

        x = torch.randn(B0, 2, 5, 7)

        def foo(x):
            assert x.stride() == (7 * 5, 7, 1)
            return x

        vmap(foo)(x)

        x = torch.randn(2, B0, 5, 7).movedim(1, 0)

        def bar(x):
            assert x.stride() == (7 * 5 * B0, 7, 1)
            return x

        vmap(bar)(x)

    def test_chunk(self):
        test = self._vmap_view_test
        op = torch.chunk
        B0, B1, B2 = 7, 11, 13

        # tests for torch.split(self, split_size: int, dim)
        test(op, (torch.rand(B0, 2, 1024), 15, -1), in_dims=(0, None, None))
        test(op, (torch.rand(2, B0, 1024), 9, 1), in_dims=(1, None, None))
        test(
            vmap(op, in_dims=(0, None, None)),
            (torch.rand(B1, 1023, B0, 5), 4, 0),
            in_dims=(2, None, None),
        )
        test(
            vmap(vmap(lambda t: op(t, 4, 1), in_dims=2)),
            (torch.rand(B1, 2, B0, 64, B2),),
            in_dims=2,
        )

    def test_clamp(self):
        clamp_cases = (
            (lambda t: t.clamp(min=-0.5), TensorFactory.randn),
            (lambda t: t.clamp(max=0.5), TensorFactory.randn),
            (lambda t: t.clamp(min=-0.5, max=0.5), TensorFactory.randn),
            (lambda t: t.clamp_min(min=-0.5), TensorFactory.randn),
            (lambda t: t.clamp_max(max=0.5), TensorFactory.randn),
        )
        for op, getter in clamp_cases:
            self._test_unary(op, getter, "cpu")

    def test_comparison_ops(self):
        test = functools.partial(self._vmap_test, check_propagates_grad=False)

        getter = TensorFactory.randn
        B0, B1 = 7, 11

        ops = (
            torch.eq,
            lambda x, y: x == y,
            torch.gt,
            lambda x, y: x > y,
            torch.ge,
            lambda x, y: x >= y,
            torch.le,
            lambda x, y: x <= y,
            torch.lt,
            lambda x, y: x < y,
            torch.ne,
            lambda x, y: x != y,
        )

        for op in ops:
            # Single vmap: op(Tensor, Tensor)
            test(op, (getter([B0, 3]), getter([B0, 3])))
            test(op, (getter([B0]), getter([B0, 2, 3])))
            test(op, (getter([B0]), getter([2, B0, 3])), in_dims=(0, 1))
            test(op, (getter([B0]), getter([2, B0, 3])), in_dims=(0, 1), out_dims=1)
            test(op, (getter([B0]), getter([2, 3])), in_dims=(0, None))
            test(op, (getter([2, 3]), getter([B0, 3])), in_dims=(0, None))

            # Nested vmap: op(Tensor, Tensor)
            test(vmap(op), (getter([B0, B1, 2, 3]), getter([B0, B1, 3])))
            test(
                vmap(op, in_dims=(None, 0)),
                (getter([B0, 2, 3]), getter([B1, 3])),
                in_dims=(0, None),
            )

            # test number as inputs
            number = getter([]).item()
            self._test_unary(
                lambda t: op(t, number), getter, "cpu", check_propagates_grad=False
            )

    def test_cross_batch_size_three(self):
        # Let's test corner case when batch_size is 3 and cross' dim argument is not specified
        # According to the cross API, dim will be assigned to the first dim with value 3
        # In this test we ensure that found dim is not batch dim.
        op = torch.cross
        test = self._vmap_test
        B0 = B1 = 3
        test(op, (torch.rand(B0, 2, 3), torch.rand(B0, 2, 3)))
        test(
            vmap(op, in_dims=(0, None)),
            (torch.rand(B0, B1, 2, 3), torch.rand(B0, B1, 2, 3)),
            in_dims=(None, 1),
        )

    def test_diagonal(self):
        tensor = torch.randn(3, 5, 7, 11, 13)
        test = self._vmap_view_test
        op = torch.diagonal
        test(op, (tensor, 1, 0, 1), in_dims=(0, None, None, None))
        test(op, (tensor, 0, 2, -1), in_dims=(0, None, None, None))
        test(op, (tensor, 2, 1, 2), in_dims=(1, None, None, None))
        test(op, (tensor, 0, -2, -1), in_dims=(1, None, None, None), out_dims=1)
        test(vmap(lambda t: op(t, 0, 0, -1)), (tensor,), in_dims=1, out_dims=1)
        test(
            vmap(vmap(lambda t: op(t, 0, 0, 1), in_dims=1), in_dims=3),
            (tensor,),
            in_dims=1,
            out_dims=1,
        )

    def test_dot(self):
        op = torch.dot
        test = self._vmap_test
        B0, B1 = 7, 11

        # shape mismatch
        msg = ""
        with self.assertRaisesRegex(RuntimeError, msg):
            vmap(op)(torch.randn(B0, 2, 2, 2), torch.randn(B0, 2))
        with self.assertRaisesRegex(RuntimeError, msg):
            vmap(op, in_dims=(0, None))(torch.randn(B0, 2), torch.randn(2, 2))
        with self.assertRaisesRegex(RuntimeError, msg):
            vmap(op, in_dims=(None, 0))(torch.randn(2, 2), torch.randn(B0, 2))

        # left arg is vmapped
        test(op, (torch.rand(B0, 5), torch.rand(5)), in_dims=(0, None))
        test(
            vmap(op, in_dims=(0, None)),
            (torch.rand(B1, B0, 5), torch.rand(5)),
            in_dims=(1, None),
        )

        # right arg is vmapped
        test(op, (torch.rand(5), torch.rand(B0, 5)), in_dims=(None, 0))
        test(
            vmap(op, in_dims=(None, 0)),
            (torch.rand(5), torch.rand(B1, B0, 5)),
            in_dims=(None, 1),
        )

        # both args are vmapped
        test(op, (torch.rand(B0, 5), torch.rand(B0, 5)))
        test(vmap(op), (torch.rand(B1, B0, 5), torch.rand(B0, B1, 5)), in_dims=(1, 0))
        test(
            vmap(op, in_dims=(0, None)),
            (torch.rand(B1, 5), torch.rand(B0, 5)),
            in_dims=(None, 0),
        )

    def test_expand_as(self):
        op = torch.Tensor.expand_as
        test = self._vmap_view_test
        B0, B1, B2 = 7, 11, 13
        test(op, (torch.rand(B0, 1, 5), torch.rand(B0, 2, 3, 5)))
        test(op, (torch.rand(B0, 1, 5), torch.rand(2, 3, 5)), in_dims=(0, None))
        test(op, (torch.rand(1, 5), torch.rand(B0, 2, 3, 5)), in_dims=(None, 0))
        test(vmap(op), (torch.rand(B0, B1, 1, 5), torch.rand(B0, B1, 2, 3, 5)))
        test(
            vmap(op),
            (torch.rand(B0, B1, 1, 5), torch.rand(B1, B0, 2, 3, 5)),
            in_dims=(0, 1),
        )
        test(vmap(op), (torch.rand(B0, B1), torch.rand(B1, 2, 3, 5)), in_dims=(0, None))
        test(vmap(vmap(op)), (torch.rand(B0, B1, B2), torch.rand(B0, B1, B2, 2, 3, 5)))

    def test_fill_and_zero_inplace(self):
        test = functools.partial(self._vmap_test, check_propagates_grad=False)
        B0, B1 = 7, 11
        ops = (
            lambda t: t.fill_(0.1),
            lambda t: t.fill_(torch.tensor(0.2)),
            lambda t: t.zero_(),
        )

        for op in ops:
            # Single vmap, various in_dims / out_dims
            test(op, [TensorFactory.randn([B0, 3])])
            test(op, [TensorFactory.randn([2, 5, B0, 3])], in_dims=2)
            test(op, [TensorFactory.randn([2, 5, B0, 3])], in_dims=2, out_dims=2)

            # Doubly nested vmap
            test(vmap(op), [TensorFactory.randn([B0, B1])])
            test(vmap(op), [TensorFactory.randn([B1, 2, 5, B0, 3])], in_dims=2)
            test(
                vmap(op, in_dims=2),
                [TensorFactory.randn([2, 5, B0, B1, 3])],
                in_dims=2,
                out_dims=2,
            )

        # test when value is a batched tensor for fill_ operator
        B0, B1 = 3, 5
        test(Tensor.fill_, [TensorFactory.randn([B0, B1]), TensorFactory.randn(B0)])

        with self.assertRaisesRegex(RuntimeError, ""):
            # Runtime Error is thrown when the tensor being written to isn't being vmapped over
            vmap(Tensor.fill_, (None, 0))(
                TensorFactory.randn([B0, B1]), TensorFactory.randn([B0])
            )

    def _test_complex_views(self, op, dtypes):
        test = self._vmap_view_test

        def run_test(op, dtype):
            def get(shape):
                return torch.randn(shape, dtype=dtype)

            B0, B1 = 7, 11

            # Single vmap, various in_dims / out_dims
            test(op, [get([B0, 3])])
            test(op, [get([3, B0])], in_dims=1)
            test(op, [get([2, 5, B0, 3])], in_dims=2)
            test(op, [get([2, 5, B0, 3])], in_dims=2, out_dims=2)

            # Doubly nested vmap
            test(vmap(op), [get([B0, B1])])
            test(vmap(op), [get([B1, 2, 5, 3, B0])], in_dims=4)
            test(vmap(op, in_dims=2), [get([2, 5, B0, B1, 3])], in_dims=2, out_dims=2)

        for dtype in dtypes:
            run_test(op, dtype)

    def test_real(self):
        self._test_complex_views(torch.real, dtypes=[torch.cfloat, torch.cdouble])

    def test_imag(self):
        self._test_complex_views(torch.imag, dtypes=[torch.cfloat, torch.cdouble])

    def test_view_as_real(self):
        self._test_complex_views(
            torch.view_as_real, dtypes=[torch.cfloat, torch.cdouble]
        )

    def test_view_as_complex(self):
        def run_test(dtype):
            def get(shape):
                return torch.randn(shape, dtype=dtype)

            op = torch.view_as_complex
            test = self._vmap_view_test
            B0, B1 = 7, 11

            # Single vmap, various in_dims / out_dims
            test(op, [get([B0, 3, 2])])
            test(op, [get([2, 5, B0, 3, 2])], in_dims=2)
            test(op, [get([2, 5, B0, 3, 2])], in_dims=2, out_dims=2)

            # Doubly nested vmap
            test(vmap(op), [get([B0, B1, 2])])
            test(vmap(op), [get([B1, 2, 5, B0, 3, 2])], in_dims=2)
            test(
                vmap(op, in_dims=2), [get([2, 5, B0, B1, 3, 2])], in_dims=2, out_dims=2
            )

            # Interesting case #1: Batch dim directly before dim of size 2
            test(op, [get([3, B0, 2])], in_dims=1)
            test(vmap(op, in_dims=1), [get([3, B1, B0, 2])], in_dims=2)

            # Interesting case #2: Batch dim at end of tensor, success cases
            # view_as_complex requires that the dim with size 2 have stride 1
            # in order for the view to function property
            test(op, [get([B0, 2]).transpose(0, 1)], in_dims=1)
            test(vmap(op, in_dims=1), [get([B0, B1, 2]).movedim(1, 2)])
            test(vmap(op, in_dims=2), [get([B0, 3, B1, 2]).movedim(2, 3)])

            # Interesting case #3: Batch dim at end of tensor, failure cases
            msg = "Tensor must have a last dimension with stride 1"
            with self.assertRaisesRegex(RuntimeError, msg):
                vmap(op, in_dims=1)(get([2, B0]))
            with self.assertRaisesRegex(RuntimeError, msg):
                vmap(vmap(op, in_dims=1), in_dims=1)(get([2, B0, B1]))

            # Invalid input: no dimension of size 2
            msg = "Input tensor must have one or more dimensions"
            with self.assertRaisesRegex(RuntimeError, msg):
                vmap(op)(get([B0]))
            with self.assertRaisesRegex(RuntimeError, msg):
                vmap(vmap(op))(get([B0, B1]))

            # Invalid input: Batch dim has size 2, but the logical last dim does
            # not have size 2
            msg = "Tensor must have a last dimension of size 2"
            with self.assertRaisesRegex(RuntimeError, msg):
                vmap(op, in_dims=1)(get([3, 2]))

        for dtype in [torch.float, torch.double]:
            run_test(dtype)

    def test_is_complex(self):
        ctensor = torch.randn(3, dtype=torch.cfloat)
        tensor = torch.randn(3)

        def foo(x):
            if x.is_complex():
                return torch.tensor(1)
            else:
                return torch.tensor(0)

        self.assertEqual(vmap(foo)(ctensor), torch.tensor([1, 1, 1]))
        self.assertEqual(vmap(foo)(tensor), torch.tensor([0, 0, 0]))

    def test_is_floating_point(self):
        float_tensor = torch.tensor([1.0, 2.0, 3.0])
        long_tensor = torch.tensor([1, 2, 3])

        def foo(x):
            if x.is_floating_point():
                return torch.tensor(1)
            else:
                return torch.tensor(0)

        self.assertEqual(vmap(foo)(float_tensor), torch.tensor([1, 1, 1]))
        self.assertEqual(vmap(foo)(long_tensor), torch.tensor([0, 0, 0]))

    @unittest.skipIf(IS_WINDOWS, reason="Windows not yet supported for torch.compile")
    def test_is_contiguous(self):
        def foo(x):
            if x.is_contiguous():
                return torch.tensor(1.0)
            else:
                return torch.tensor(0.0)

        B0, B1 = 3, 5

        # Single batch dim
        contig = torch.randn(B0, 2, 7)
        self.assertEqual(vmap(foo)(contig), torch.ones(B0))

        noncontig = torch.randn(2, B0, 7)
        self.assertEqual(vmap(foo, in_dims=1)(noncontig), torch.zeros(B0))

        noncontig = torch.randn(2, B0, 7).movedim(1, 0)
        self.assertEqual(vmap(foo)(noncontig), torch.zeros(B0))

        noncontig = torch.randn(2, 7, B0)
        self.assertEqual(vmap(foo, in_dims=2)(noncontig), torch.zeros(B0))

        # Multiple batch dims
        contig = torch.randn(B0, B1, 3)
        self.assertEqual(vmap(vmap(foo))(contig), torch.ones(B0, B1))

        contig = torch.randn(B1, B0, 3)
        self.assertEqual(vmap(vmap(foo), in_dims=1)(contig), torch.ones(B0, B1))

        contig = torch.randn(B1, B0, 3).movedim(0, 1)
        self.assertEqual(vmap(vmap(foo))(contig), torch.ones(B0, B1))

        noncontig = torch.randn(B0, 3, B1)
        self.assertEqual(vmap(vmap(foo, in_dims=1))(noncontig), torch.zeros(B0, B1))

        # is_contiguous on empty tensor is True
        def bar(x):
            assert x.is_contiguous()
            return x

        vmap(bar)(torch.randn(B0, 0, 3))
        vmap(bar, in_dims=1)(torch.randn(0, B0, 3))
        vmap(bar)(torch.randn(B0, 0, 3).transpose(-1, -2))

        # is_contiguous with other memory formats
        def baz(x, memory_format):
            x.is_contiguous(memory_format=memory_format)
            return x

        msg = "NYI: querying is_contiguous inside of vmap for memory_format"
        tensor = torch.randn(B0, 2, 7, 3)
        with self.assertRaisesRegex(RuntimeError, msg):
            vmap(functools.partial(baz, memory_format=torch.channels_last))(tensor)
        with self.assertRaisesRegex(RuntimeError, msg):
            vmap(functools.partial(baz, memory_format=torch.channels_last_3d))(tensor)

        for mf in (torch.channels_last, torch.channels_last_3d):

            @torch.compile(backend="eager", fullgraph=True)
            def f(x):
                if x.is_contiguous(memory_format=mf):
                    return x.sin()
                return x.cos()

            with self.assertRaisesRegex(RuntimeError, msg):
                vmap(f)(torch.randn(3, 3))

    def test_unsqueeze(self):
        op = torch.unsqueeze
        test = self._vmap_view_test
        B0, B1 = 7, 11

        # unsqueeze dim 0
        test(op, (torch.rand(B0, 2, 5), 0), in_dims=(0, None))
        test(op, (torch.rand(2, B0, 5), 0), in_dims=(1, None))

        # unsqueeze last dim (positive)
        test(op, (torch.rand(B0, 2, 5), 2), in_dims=(0, None))
        test(op, (torch.rand(2, B0, 5), 2), in_dims=(1, None))

        # unsqueeze last dim (negative)
        test(op, (torch.rand(B0, 2, 5), -1), in_dims=(0, None))
        test(op, (torch.rand(2, B0, 5), -1), in_dims=(1, None))

        # nested vmaps
        def unsqueeze_0(x):
            return torch.unsqueeze(x, 0)

        def unsqueeze_last(x):
            return torch.unsqueeze(x, -1)

        # bdims in canonical order
        test(vmap(unsqueeze_0), (torch.rand(B0, B1, 2),))
        test(vmap(unsqueeze_last), (torch.rand(B0, B1, 2),))

        # wild bdims
        test(vmap(unsqueeze_0), (torch.rand(B1, 2, B0),), in_dims=2)
        test(vmap(unsqueeze_0, in_dims=1), (torch.rand(2, B1, B0),), in_dims=2)
        test(vmap(unsqueeze_last), (torch.rand(B1, 2, B0),), in_dims=2)
        test(vmap(unsqueeze_last, in_dims=1), (torch.rand(2, B1, B0),), in_dims=2)

    def test_movedim(self):
        op = torch.movedim
        test = self._vmap_view_test
        B0, B1, B2 = 7, 11, 13

        # movedim(tensor, int, int) variant
        test(op, (torch.rand(B0, 2, 5), 0, 1), in_dims=(0, None, None))
        test(op, (torch.rand(2, B0, 5), 0, 1), in_dims=(1, None, None))
        test(
            vmap(op, in_dims=(0, None, None)),
            (torch.rand(B1, 2, B0, 5), 0, 1),
            in_dims=(2, None, None),
        )
        test(
            vmap(vmap(op, in_dims=(2, None, None)), in_dims=(0, None, None)),
            (torch.rand(B1, 2, B0, 5, B2), 0, 1),
            in_dims=(2, None, None),
        )

        # movedim(tensor, intlist, intlist) variant
        test(op, (torch.rand(B0, 2, 3, 5), [1, 0], [0, 2]), in_dims=(0, None, None))
        test(op, (torch.rand(2, 3, B0, 5), [1, 0], [0, 2]), in_dims=(1, None, None))
        test(
            vmap(op, in_dims=(0, None, None)),
            (torch.rand(B1, 2, B0, 5), [0, 1], [1, 0]),
            in_dims=(2, None, None),
        )
        test(
            vmap(vmap(op, in_dims=(2, None, None)), in_dims=(0, None, None)),
            (torch.rand(B1, 2, B0, 5, B2), [0, 1], [1, 0]),
            in_dims=(2, None, None),
        )

    def test_mm(self):
        op = torch.mm
        test = self._vmap_test
        B0, B1 = 7, 11

        # shape mismatch
        msg = "Shape mismatch"
        with self.assertRaisesRegex(RuntimeError, msg):
            vmap(op)(torch.randn(B0, 2, 2, 2), torch.randn(B0, 2))
        with self.assertRaisesRegex(RuntimeError, msg):
            vmap(op, in_dims=(0, None))(torch.randn(B0, 2), torch.randn(2, 2))
        with self.assertRaisesRegex(RuntimeError, msg):
            vmap(op, in_dims=(None, 0))(torch.randn(2, 2), torch.randn(B0, 2, 2, 2))

        # left arg is vmapped
        test(op, (torch.rand(B0, 2, 5), torch.rand(5, 2)), in_dims=(0, None))
        test(
            vmap(op, in_dims=(0, None)),
            (torch.rand(B1, B0, 2, 5), torch.rand(5, 2)),
            in_dims=(1, None),
        )

        # right arg is vmapped
        test(op, (torch.rand(2, 5), torch.rand(B0, 5, 2)), in_dims=(None, 0))
        test(
            vmap(op, in_dims=(None, 0)),
            (torch.rand(2, 5), torch.rand(B1, B0, 5, 2)),
            in_dims=(None, 1),
        )

        # both args are vmapped
        test(op, (torch.rand(B0, 2, 5), torch.rand(B0, 5, 2)))
        test(
            vmap(op),
            (torch.rand(B1, B0, 2, 5), torch.rand(B0, B1, 5, 2)),
            in_dims=(1, 0),
        )
        test(
            vmap(op, in_dims=(0, None)),
            (torch.rand(B1, 2, 5), torch.rand(B0, 5, 2)),
            in_dims=(None, 0),
        )

    def test_mv(self):
        op = torch.mv
        test = self._vmap_test
        B0, B1 = 7, 11

        # shape mismatch
        msg = ""
        with self.assertRaisesRegex(RuntimeError, msg):
            vmap(op)(torch.randn(B0, 2, 2, 2), torch.randn(B0, 2))
        with self.assertRaisesRegex(RuntimeError, msg):
            vmap(op, in_dims=(0, None))(torch.randn(B0, 2, 2), torch.randn(2, 2))
        with self.assertRaisesRegex(RuntimeError, msg):
            vmap(op, in_dims=(None, 0))(torch.randn(2, 2), torch.randn(B0, 2, 2))

        # left arg is vmapped
        test(op, (torch.rand(B0, 2, 5), torch.rand(5)), in_dims=(0, None))
        test(
            vmap(op, in_dims=(0, None)),
            (torch.rand(B1, B0, 2, 5), torch.rand(5)),
            in_dims=(1, None),
        )

        # right arg is vmapped
        test(op, (torch.rand(2, 5), torch.rand(B0, 5)), in_dims=(None, 0))
        test(
            vmap(op, in_dims=(None, 0)),
            (torch.rand(2, 5), torch.rand(B1, B0, 5)),
            in_dims=(None, 1),
        )

        # both args are vmapped
        test(op, (torch.rand(B0, 2, 5), torch.rand(B0, 5)))
        test(
            vmap(op), (torch.rand(B1, B0, 2, 5), torch.rand(B0, B1, 5)), in_dims=(1, 0)
        )
        test(
            vmap(op, in_dims=(0, None)),
            (torch.rand(B1, 2, 5), torch.rand(B0, 5)),
            in_dims=(None, 0),
        )

    def test_narrow(self):
        op = torch.narrow
        test = self._vmap_view_test
        B0, B1, B2 = 7, 11, 13

        test(op, (torch.rand(B0, 2, 5), -1, 1, 3), in_dims=(0, None, None, None))
        test(op, (torch.rand(2, B0, 5), 1, 1, 3), in_dims=(1, None, None, None))
        test(
            vmap(op, in_dims=(0, None, None, None)),
            (torch.rand(B1, 2, B0, 5), 1, 0, 0),
            in_dims=(2, None, None, None),
        )
        test(
            vmap(
                vmap(op, in_dims=(2, None, None, None)), in_dims=(0, None, None, None)
            ),
            (torch.rand(B1, 2, B0, 5, B2), -1, 2, 3),
            in_dims=(2, None, None, None),
        )

    def test_new_empty(self):
        # Empty is non-deterministic so we just check that the shape of the
        # output tensor is what we expect and that the vmap fallback isn't used.
        op = Tensor.new_empty

        B0, B1 = 7, 11

        result = vmap(lambda x: op(x, [2, 3]))(torch.randn(B0))
        self.assertEqual(result.shape, [B0, 2, 3])

        result = vmap(lambda x: op(x, []))(torch.randn(B0))
        self.assertEqual(result.shape, [B0])

        result = vmap(vmap(lambda x: op(x, [2, 3])))(torch.randn(B0, B1))
        self.assertEqual(result.shape, [B0, B1, 2, 3])

    def test_new_empty_strided(self):
        # Empty is non-deterministic so we just check that the size and shape
        # of the output are what we expect and that the vmap fallback isn't used
        B0, B1 = 7, 11

        def _test_single_vmap(size, stride, B0):
            x = torch.randn(B0)
            result = vmap(lambda x: x.new_empty_strided(size, stride))(x)
            S = torch.empty_strided(size, stride).storage().size()
            self.assertEqual(result.shape, [B0] + size)
            self.assertEqual(result.stride(), [S] + stride)

        def _test_double_vmap(size, stride, B0, B1):
            x = torch.randn(B0, B1)
            result = vmap(vmap(lambda x: x.new_empty_strided(size, stride)))(x)
            S = torch.empty_strided(size, stride).storage().size()
            self.assertEqual(result.shape, [B0, B1] + size)
            self.assertEqual(result.stride(), [B1 * S, S] + stride)

            x = torch.randn(B1, B0)
            result = vmap(vmap(lambda x: x.new_empty_strided(size, stride)), in_dims=1)(
                x
            )
            S = x.new_empty_strided(size, stride).storage().size()
            self.assertEqual(result.shape, [B0, B1] + size)
            self.assertEqual(result.stride(), [B1 * S, S] + stride)

        # contiguous case
        _test_single_vmap([2, 3, 5], [3 * 5, 5, 1], B0)
        _test_double_vmap([2, 3, 5], [3 * 5, 5, 1], B0, B1)

        # expanded
        _test_single_vmap([2, 3, 5], [0, 5, 1], B0)
        _test_double_vmap([2, 3, 5], [0, 5, 1], B0, B1)

        # some of these cases are pretty strange, just verifying that if
        # empty_strided allows them then BatchedTensor.new_empty_strided
        # can as well
        for shape in [[2, 3, 4], [0, 2, 0]]:
            for strides in [[12, 4, 1], [2, 4, 6], [0, 0, 0]]:
                _test_single_vmap(shape, strides, B0)
                _test_double_vmap(shape, strides, B0, B1)

    def test_new_zeros(self):
        op = Tensor.new_zeros
        test = functools.partial(self._vmap_test, check_propagates_grad=False)
        B0, B1 = 7, 11

        test(lambda x: op(x, 2, 3), (torch.rand(B0),))
        test(lambda x: op(x, []), (torch.rand(B0),))
        test(vmap(lambda x: op(x, 3, 5)), (torch.rand(B0, B1),))

    def test_select(self):
        op = torch.select
        test = self._vmap_view_test
        B0, B1, B2 = 7, 11, 13
        test(op, (torch.rand(B0, 2, 5), 0, 0), in_dims=(0, None, None))
        test(op, (torch.rand(2, B0, 5), 1, 1), in_dims=(1, None, None))
        test(vmap(lambda t: op(t, 1, 1)), (torch.rand(B1, 2, B0, 5),), in_dims=2)
        test(
            vmap(vmap(lambda t: op(t, 1, 1), in_dims=1)),
            (torch.rand(B1, 2, B0, B2, 5),),
            in_dims=2,
        )

    def test_roll_no_dims(self):
        op = torch.roll
        test = self._vmap_test
        B0, B1, B2 = 7, 11, 13
        test(op, (torch.rand(B0, 2, 5), 2), in_dims=(0, None))
        test(op, (torch.rand(2, B0, 5), 3), in_dims=(1, None))
        test(vmap(lambda t: op(t, 3)), (torch.rand(B1, 2, B0, 5),), in_dims=2)
        test(
            vmap(vmap(lambda t: op(t, 3), in_dims=1)),
            (torch.rand(B1, 2, B0, B2, 5),),
            in_dims=2,
        )

    def test_stack(self):
        test = self._vmap_test
        B0, B1 = 5, 7

        # Quick hack b/c vmap can't accept a list of tensors as an argument
        def get_op(dim):
            def op(*tensors):
                return torch.stack(tensors, dim=dim)

            return op

        test(get_op(0), (torch.rand(B0, 3), torch.rand(B0, 3)))
        test(get_op(0), (torch.rand(3), torch.rand(B0, 3)), in_dims=(None, 0))
        test(get_op(0), (torch.rand(2, 17), torch.rand(2, 17, B0)), in_dims=(None, 2))
        test(get_op(-1), (torch.rand(2, 17), torch.rand(2, 17, B0)), in_dims=(None, 2))
        test(
            vmap(get_op(0), in_dims=(0, None)),
            (torch.rand(B1, 2), torch.rand(B0, 2)),
            in_dims=(None, 0),
        )
        test(
            vmap(get_op(0), in_dims=(0, 0)),
            (torch.rand(B1, 2), torch.rand(B0, B1, 2)),
            in_dims=(None, 0),
        )

    def test_slice(self):
        test = self._vmap_view_test
        B0, B1, B2 = 7, 11, 13
        test(lambda t: t[0:1], (torch.rand(B0, 3, 5),))
        test(lambda t: t[:, 1:3], (torch.rand(3, 5, B0),), in_dims=2)
        test(
            vmap(lambda t: t[:, 0:1], in_dims=2), (torch.rand(3, 5, B0, B1),), in_dims=2
        )
        test(
            vmap(vmap(lambda t: t[0:1], in_dims=2), in_dims=2),
            (torch.rand(3, 5, B0, B1, B2),),
            in_dims=2,
        )

    @xfailIfTorchDynamo
    def test_squeeze(self):
        def verify_behavior(op, min_ndim=1):
            test = self._vmap_view_test
            B0, B1 = 1, 11
            # These tests cannot be used with an operator that requires more
            # than 1 dimension after batching.
            if min_ndim <= 1:
                test(op, (torch.rand(B0),))
                test(op, (torch.rand(B1),))
                test(vmap(op), (torch.rand(B0, B1, 1),))
                test(vmap(op), (torch.rand(B1, 1, B0),), in_dims=2)
            test(op, (torch.rand(B0, 3, 5),))
            test(op, (torch.rand(1, B0, 5),), in_dims=1)
            test(op, (torch.rand(B0, 0, 1, 5, 1),))
            test(op, (torch.rand(B0, 1, 1, 1, 1),))
            test(vmap(op), (torch.rand(B0, B1, 1, 3, 4),))
            test(vmap(op), (torch.rand(B1, 1, B0, 4, 5),), in_dims=2)

        verify_behavior(torch.squeeze)
        verify_behavior(lambda x: torch.squeeze(x, dim=0), min_ndim=1)
        verify_behavior(lambda x: torch.squeeze(x, dim=1), min_ndim=2)
        verify_behavior(lambda x: torch.squeeze(x, dim=-1), min_ndim=2)
        verify_behavior(lambda x: torch.squeeze(x, dim=-2), min_ndim=3)

        msg = ""
        try:
            torch.squeeze(torch.rand(10), dim=1)
        except IndexError as err:
            msg = str(err)
        with self.assertRaises(RuntimeError, msg=msg):
            vmap(lambda x: torch.squeeze(x, dim=1))(torch.rand(10))

    def _test_mean_sum_dim(self, op):
        test = self._vmap_test
        B0, B1 = 5, 7

        # Single vmap, various in_dims / out_dims
        test(lambda x: op(x, 0), [torch.randn([B0])])
        test(lambda x: op(x, -1), [torch.randn([B0])])
        test(lambda x: op(x, 0), [torch.randn([B0, 3])])
        test(lambda x: op(x, -1), [torch.randn([2, 5, B0, 3])], in_dims=2)
        test(lambda x: op(x, 2), [torch.randn([2, 5, B0, 3])], in_dims=2, out_dims=2)

        # Doubly nested vmap
        test(vmap(lambda x: op(x, 0)), [torch.randn([B0, B1])])
        test(vmap(lambda x: op(x, -1)), [torch.randn([B0, B1])])
        test(vmap(lambda x: op(x, -2)), [torch.randn([B1, 2, 5, B0, 3])], in_dims=2)
        test(
            vmap(lambda x: op(x, 2), in_dims=2),
            [torch.randn([2, 5, B0, B1, 3])],
            in_dims=2,
            out_dims=2,
        )

    def test_sum_dim(self):
        self._test_mean_sum_dim(torch.sum)

    def test_mean_dim(self):
        self._test_mean_sum_dim(torch.mean)

    def test_argmax_dim(self):
        def test(f, args):
            for loop_out, batched_out in get_fallback_and_vmap_exhaustive(f, args, {}):
                self.assertEqual(loop_out, batched_out)

        B0 = 5
        test(lambda x: torch.argmax(x), [torch.randn(B0)])
        test(lambda x: torch.argmax(x), [torch.randn(B0, 2, 3)])
        test(lambda x: torch.argmax(x, 0), [torch.randn(B0, 2, 3)])
        test(lambda x: torch.argmax(x, -1), [torch.randn(B0, 2, 3)])
        test(lambda x: torch.argmax(x, 2), [torch.randn(B0, 2, 3)])

    def _test_sum_mean(self, op):
        test = self._vmap_test
        B0, B1 = 5, 7

        # Single vmap, various in_dims / out_dims
        test(op, [torch.randn([B0])])
        test(op, [torch.randn([B0, 3])])
        test(op, [torch.randn([2, 5, B0, 3])], in_dims=2)
        test(op, [torch.randn([2, 5, B0, 3])], in_dims=2)

        # Doubly nested vmap
        test(vmap(op), [torch.randn([B0, B1])])
        test(vmap(op), [torch.randn([B1, 2, 5, B0, 3])])
        test(vmap(op), [torch.randn([2, 5, B0, B1, 3])], in_dims=2)

    def test_sum(self):
        self._test_sum_mean(torch.sum)

    def test_mean(self):
        self._test_sum_mean(torch.mean)

    def test_repeat(self):
        test = self._vmap_test
        B0 = 7
        op = Tensor.repeat
        test(lambda x: op(x, (2, 3)), (torch.rand(B0, 1, 1),))
        test(lambda x: op(x, (2, 3)), (torch.rand(1, B0, 1),), in_dims=1)

    @skipIfTorchDynamo()
    def test_slogdet(self):
        test = functools.partial(self._vmap_test, check_propagates_grad=False)
        B0 = 7
        op = torch.linalg.slogdet
        test(op, (torch.rand(B0, 1, 1),))
        test(op, (torch.rand(B0, 2, 2),))
        test(op, (torch.rand(B0, 3, 2, 2),))
        test(op, (torch.rand(3, 2, 2, B0),), in_dims=3)

    def test_reshape(self):
        test = self._vmap_test
        B0, B1, B2 = 7, 11, 13
        op = torch.reshape
        test(op, (torch.rand(B0, 2 * 5), [2, 5]), in_dims=(0, None), check_view=True)
        test(
            op, (torch.rand(2, B0, 5), [1, 1, 10]), in_dims=(1, None), check_view=False
        )
        test(
            vmap(lambda t: t.reshape([-1])),
            (torch.rand(B0, B1, 2, 5),),
            check_view=True,
        )
        test(
            vmap(vmap(lambda t: t.reshape([-1]), in_dims=2), in_dims=1),
            (torch.rand(3, B1, 2, B2, 5, B0),),
            in_dims=5,
            check_view=False,
        )

    def test_reshape_as(self):
        test = self._vmap_test
        B0, B1, B2 = 7, 11, 13
        op = torch.Tensor.reshape_as
        test(op, (torch.rand(B0, 2 * 5), torch.rand(B0, 2, 5)), check_view=True)
        test(
            op,
            (torch.rand(2 * 5), torch.rand(B0, 2, 5)),
            in_dims=(None, 0),
            check_view=True,
        )
        test(
            op,
            (torch.rand(B0, 2 * 5), torch.rand(2, 5)),
            in_dims=(0, None),
            check_view=True,
        )

        test(
            op,
            (torch.rand(2, B0, 5), torch.rand(1, 1, 10)),
            in_dims=(1, None),
            check_view=False,
        )

        test(
            vmap(op),
            (torch.rand(B0, B1, 2, 5), torch.randn(B0, B1, 10)),
            check_view=True,
        )
        test(
            vmap(vmap(op, in_dims=(2, None)), in_dims=(1, None)),
            (torch.rand(3, B1, 2, B2, 5, B0), torch.rand(B0, 3 * 2 * 5)),
            in_dims=(5, 0),
            check_view=False,
        )

    def test_result_type(self):
        def scalar_tensor_with_dtype(op):
            def wrapped(*args, **kwargs):
                dtype = op(*args, **kwargs)
                return torch.ones([], dtype=dtype)

            return wrapped

        test = self._vmap_test
        op = scalar_tensor_with_dtype(torch.result_type)

        B0 = 2

        test(
            op,
            (torch.randn(B0), torch.randn(B0, dtype=torch.float64)),
            check_propagates_grad=False,
        )
        test(
            op,
            (torch.randn(B0), torch.randint(10, [B0], dtype=torch.int64)),
            check_propagates_grad=False,
        )

        test(lambda x: op(x, 1), (torch.randn(B0),), check_propagates_grad=False)
        test(lambda x: op(x, 1.6), (torch.randn(B0),), check_propagates_grad=False)

        test(
            lambda x: op(x, torch.tensor(1)),
            (torch.randn(B0),),
            check_propagates_grad=False,
        )
        test(
            lambda x: op(x, torch.tensor(1.6, dtype=torch.double)),
            (torch.randn(B0),),
            check_propagates_grad=False,
        )

        test(
            op,
            (torch.randn(B0, 2), torch.randn(B0, 2, dtype=torch.float64)),
            check_propagates_grad=False,
        )
        test(
            op,
            (torch.randn(B0, 2), torch.randint(10, [B0, 2], dtype=torch.int64)),
            check_propagates_grad=False,
        )

        test(lambda x: op(x, 1), (torch.randn(B0, 2),), check_propagates_grad=False)
        test(lambda x: op(x, 1.6), (torch.randn(B0, 2),), check_propagates_grad=False)

        test(
            lambda x: op(x, torch.tensor(1)),
            (torch.randn(B0, 2),),
            check_propagates_grad=False,
        )
        test(
            lambda x: op(x, torch.tensor(1.6, dtype=torch.double)),
            (torch.randn(B0, 2),),
            check_propagates_grad=False,
        )

        test(
            op,
            (torch.randn(B0, 2), torch.randn(B0, dtype=torch.float64)),
            check_propagates_grad=False,
        )
        test(
            op,
            (torch.randn(B0, 2), torch.randint(10, [B0], dtype=torch.int64)),
            check_propagates_grad=False,
        )

    def test_tensor_split(self):
        test = self._vmap_view_test
        op = torch.tensor_split
        B0, B1, B2 = 7, 11, 13

        # tests for torch.tensor_split(self, indices_or_sections: int, dim)
        test(op, (torch.rand(B0, 2, 1024), 5, -1), in_dims=(0, None, None))
        test(op, (torch.rand(2, B0, 1024), 150, 1), in_dims=(1, None, None))
        test(
            vmap(op, in_dims=(0, None, None)),
            (torch.rand(B1, 1023, B0, 5), 256, 0),
            in_dims=(2, None, None),
        )
        test(
            vmap(vmap(lambda t: op(t, 4, 1), in_dims=2)),
            (torch.rand(B1, 2, B0, 64, B2),),
            in_dims=2,
        )

        # tests for torch.tensor_split(self, indices_or_sections: List[int], dim)
        test(
            op,
            (torch.rand(B0, 2, 1024), [50, 100, 378, 890], -1),
            in_dims=(0, None, None),
        )
        test(
            op,
            (torch.rand(2, B0, 1024), [50, 100, 212, 345, 0, 378, 890], 1),
            in_dims=(1, None, None),
        )
        test(
            vmap(op, in_dims=(0, None, None)),
            (torch.rand(B1, 1023, B0, 5), [50, 100, 212, 345, 0, 378, 890], 0),
            in_dims=(2, None, None),
        )
        test(
            vmap(vmap(lambda t: op(t, [4, 8, 9, 34, 29], 1), in_dims=2)),
            (torch.rand(B1, 2, B0, 64, B2),),
            in_dims=2,
        )

    @skipIfTorchDynamo("really slow")
    def test_split(self):
        test = self._vmap_view_test
        op = torch.split
        B0, B1, B2 = 7, 11, 13

        # tests for torch.split(self, split_size: int, dim)
        test(op, (torch.rand(B0, 2, 1024), 101, -1), in_dims=(0, None, None))
        test(op, (torch.rand(2, B0, 1024), 130, 1), in_dims=(1, None, None))
        test(
            vmap(op, in_dims=(0, None, None)),
            (torch.rand(B1, 1023, B0, 5), 256, 0),
            in_dims=(2, None, None),
        )
        test(
            vmap(vmap(lambda t: op(t, 4, 1), in_dims=2)),
            (torch.rand(B1, 2, B0, 64, B2),),
            in_dims=2,
        )

        # tests for torch.split(self, split_size: List[int], dim)
        test(op, (torch.rand(B0, 2, 1024), [1, 1020, 3], -1), in_dims=(0, None, None))
        test(
            op, (torch.rand(2, B0, 1024), [100] * 10 + [24], 1), in_dims=(1, None, None)
        )
        test(
            vmap(op, in_dims=(0, None, None)),
            (torch.rand(B1, 1023, B0, 5), [256] * 3 + [255], 0),
            in_dims=(2, None, None),
        )
        test(
            vmap(vmap(lambda t: op(t, [4] * 8 + [8] * 4, 1), in_dims=2)),
            (torch.rand(B1, 2, B0, 64, B2),),
            in_dims=2,
        )

    def test_trace(self):
        op = torch.trace
        test = self._vmap_test
        B0, B1, B2 = 7, 11, 13
        test(op, (torch.rand(B0, 2, 5),))
        test(op, (torch.rand(2, B0, 5),), in_dims=1)
        test(vmap(op), (torch.rand(B1, 2, B0, 5),), in_dims=2)
        test(vmap(vmap(op, in_dims=2)), (torch.rand(B1, 2, B0, 5, B2),), in_dims=2)

    def test_transpose(self):
        op = torch.transpose
        test = self._vmap_view_test

        B0, B1, B2 = 7, 11, 13
        test(lambda x: op(x, 0, 1), (torch.rand(B0, 2, 5),))
        test(lambda x: op(x, -1, -2), (torch.rand(B0, 2, 5),))
        test(lambda x: op(x, 3, 1), (torch.rand(B0, 2, 5, 4, 6),))
        test(lambda x: op(x, 1, 0), (torch.rand(2, B0, 5),), in_dims=1)
        test(vmap(lambda x: op(x, 0, 1)), (torch.rand(B1, 2, B0, 5),), in_dims=2)
        test(
            vmap(vmap(lambda x: op(x, 0, 1), in_dims=2)),
            (torch.rand(B1, 2, B0, 5, B2),),
            in_dims=2,
        )

        # Special case: scalar tensor
        for dim1, dim2 in itertools.product([0, -1], [0, -1]):
            x = torch.rand(B0)
            result = vmap(lambda x: op(x, dim1, dim2))(x)
            self.assertTrue(result is x)

    def test_t(self):
        op = torch.t
        test = self._vmap_view_test
        B0, B1, B2 = 7, 11, 13
        test(op, (torch.rand(B0, 2, 5),))
        test(op, (torch.rand(2, B0, 5),), in_dims=1)
        test(vmap(op), (torch.rand(B1, 2, B0, 5),), in_dims=2)
        test(vmap(vmap(op, in_dims=2)), (torch.rand(B1, 2, B0, 5, B2),), in_dims=2)

    def test_T_numpy(self):
        def op(t):
            return t.T

        test = self._vmap_view_test
        B0, B1, B2 = 7, 11, 13
        test(op, (torch.rand(B0, 2, 3, 5),))
        test(op, (torch.rand(2, B0, 3, 5),), in_dims=1)
        test(vmap(op), (torch.rand(B1, 2, B0, 5),), in_dims=2)
        test(vmap(op), (torch.rand(B1, 2, B0, 3, 5),), in_dims=2)
        test(vmap(vmap(op, in_dims=2)), (torch.rand(B1, 2, B0, 3, B2, 5),), in_dims=2)

    def test_to(self):
        test = self._vmap_test
        B0, B1 = 7, 11

        test(lambda t: t.to("cpu"), (torch.rand(B0),))
        test(lambda t: t.to(torch.double), (torch.rand(B0),))
        test(
            lambda t, o: t.to(o), (torch.rand(B0), torch.randn(B0, dtype=torch.float64))
        )
        test(
            lambda t, o: t.to(o),
            (torch.rand(B0), torch.randn(B0, dtype=torch.float64)),
            in_dims=(0, None),
        )
        test(vmap(lambda t: t.to(torch.double)), (torch.rand(B0, B1, 3),))

        # also test some casting methods
        test(lambda t: t.double(), (torch.rand(B0),))
        test(lambda t: t.float(), (torch.rand(B0),))
        test(lambda t: t.int(), (torch.rand(B0),), check_propagates_grad=False)
        test(lambda t: t.long(), (torch.rand(B0),), check_propagates_grad=False)

    def test_unfold(self):
        op = torch.Tensor.unfold
        test = self._vmap_view_test
        B0, B1, B2 = 3, 2, 5

        test(op, (torch.rand(B0, 7, 11), 0, 2, 1), in_dims=(0, None, None, None))
        test(op, (torch.rand(7, B0, 11), 1, 4, 2), in_dims=(1, None, None, None))
        test(
            vmap(op, in_dims=(0, None, None, None)),
            (torch.rand(B1, 7, B0, 11), 1, 5, 1),
            in_dims=(2, None, None, None),
        )
        test(
            vmap(
                vmap(op, in_dims=(2, None, None, None)), in_dims=(0, None, None, None)
            ),
            (torch.rand(B1, 7, B0, 11, B2), -1, 2, 4),
            in_dims=(2, None, None, None),
        )

    def test_unbind(self):
        test = self._vmap_view_test
        op = torch.unbind
        B0, B1, B2 = 7, 11, 13

        test(op, (torch.rand(B0, 2, 1024), -1), in_dims=(0, None))
        test(op, (torch.rand(B0, 2, 0),))
        test(op, (torch.rand(2, B0, 7), 0), in_dims=(1, None))
        test(
            vmap(op, in_dims=(0, None)),
            (torch.rand(B1, 1023, B0, 5), 1),
            in_dims=(2, None),
        )
        test(
            vmap(vmap(lambda t: op(t, dim=1), in_dims=2)),
            (torch.rand(B1, 2, B0, 32, B2),),
            in_dims=2,
        )

    def test_view(self):
        test = self._vmap_view_test
        B0, B1, B2 = 7, 11, 13
        op = torch.Tensor.view

        # We should error out if the view would produce an incorrect result
        with self.assertRaises(RuntimeError):
            vmap(op, in_dims=(1, None))(torch.rand(2, B0, 5), [10])

        test(op, (torch.rand(B0, 2 * 5), [2, 5]), in_dims=(0, None))
        test(op, (torch.rand(B0, 4, 5), [1, 2, 1, 10]), in_dims=(0, None))
        test(vmap(lambda t: t.view([-1])), (torch.rand(B0, B1, 2, 5, 3),))
        test(
            vmap(vmap(lambda t: t.reshape([-1])), in_dims=1),
            (torch.rand(B2, B0, B1, 3, 2, 5),),
            in_dims=1,
        )

    def test_view_as(self):
        test = self._vmap_view_test
        B0, B1, B2 = 7, 11, 13
        op = torch.Tensor.view_as

        # We should error out if the view would produce an incorrect result
        with self.assertRaises(RuntimeError):
            vmap(op, in_dims=(1, 0))(torch.rand(2, B0, 5), torch.rand(B0, 10))

        test(op, (torch.rand(B0, 2 * 5), torch.rand(B0, 2, 5)))
        test(op, (torch.rand(2 * 5), torch.rand(B0, 2, 5)), in_dims=(None, 0))
        test(op, (torch.rand(B0, 2 * 5), torch.rand(2, 5)), in_dims=(0, None))

        test(op, (torch.rand(B0, 4, 5), torch.rand(2, 1, 1, 10)), in_dims=(0, None))

        test(vmap(op), (torch.rand(B0, B1, 2, 5), torch.randn(B0, B1, 10)))
        test(
            vmap(vmap(op, in_dims=(0, None)), in_dims=(0, None)),
            (torch.rand(B1, B2, B0, 3, 2, 5), torch.rand(B0, 3 * 2 * 5)),
            in_dims=(2, 0),
        )

    def test_conv2d(self):
        conv_setups = [
            (torch.nn.Conv1d, torch.conv1d, [2, 4, 15]),
            (torch.nn.Conv2d, torch.conv2d, [2, 4, 15, 20]),
            (torch.nn.Conv3d, torch.conv3d, [2, 4, 15, 20, 25]),
            # (torch.nn.ConvTranspose2d, torch.conv_transpose2d, [2, 4, 15, 20])
        ]
        for conv_mod, conv_fn, inp_shape in conv_setups:
            mod = conv_mod(4, 8, kernel_size=3)
            arg_values = [torch.randn(inp_shape), mod.weight, mod.bias]
            kwarg_values = {}
            for loop_out, batched_out in get_fallback_and_vmap_exhaustive(
                conv_fn, arg_values, kwarg_values
            ):
                self.assertEqual(loop_out, batched_out)

            arg_values = [torch.randn(inp_shape), mod.weight, None]
            for loop_out, batched_out in get_fallback_and_vmap_exhaustive(
                conv_fn, arg_values, kwarg_values
            ):
                self.assertEqual(loop_out, batched_out)

            mod2 = conv_mod(
                4, 8, kernel_size=3, groups=2, stride=3, padding=1, dilation=2
            )
            arg_values = [torch.randn(inp_shape), mod2.weight, mod2.bias]
            kwarg_values = dict(groups=2, stride=3, padding=1, dilation=2)
            for loop_out, batched_out in get_fallback_and_vmap_exhaustive(
                conv_fn, arg_values, kwarg_values
            ):
                self.assertEqual(loop_out, batched_out)

            arg_values = [torch.randn(inp_shape), mod2.weight, None]
            for loop_out, batched_out in get_fallback_and_vmap_exhaustive(
                conv_fn, arg_values, kwarg_values
            ):
                self.assertEqual(loop_out, batched_out)

    def test_one_hot(self):
        sample_inputs = [
            (torch.randint(0, 3, []), 3),
            (torch.randint(0, 3, [2, 3, 4]), 4),
        ]
        for args in sample_inputs:
            for loop_out, batched_out in get_fallback_and_vmap_exhaustive(
                F.one_hot, args, {}
            ):
                self.assertEqual(loop_out, batched_out)

    def test_conj_bit(self):
        x = torch.tensor([1 + 1j, 2 + 1j])

        def foo(x):
            assert not x.is_conj()
            y = x.conj()
            assert y.is_conj()
            return y

        res = vmap(foo)(x)
        self.assertEqual(res, x.conj())

    def test_mode_key(self):
        def vmap_f(x):
            return x + torch.randn(())

        def naive_f(x, shape):
            return x + torch.randn(shape)

        torch.manual_seed(0)
        out1 = vmap(vmap(vmap_f, randomness="different"), randomness="different")(
            torch.ones(2, 3)
        )

        torch.manual_seed(0)
        out2 = naive_f(torch.ones(2, 3), (2, 3))
        self.assertEqual(out1, out2)

        torch.manual_seed(0)
        out1 = vmap(vmap(vmap_f, randomness="different"), randomness="different")(
            torch.ones(2, 3, 4)
        )

        torch.manual_seed(0)
        out2 = naive_f(torch.ones(2, 3, 4), (2, 3, 1))
        self.assertEqual(out1, out2)

        self.assertTrue(torch.randn(()).dim() == 0)

    @parametrize("in_dim", [0, 1, 2])
    @parametrize("out_dim", [0, 1, 2])
    @parametrize("randomness", ["error", "same"])
    def test_chunk_vmap(self, in_dim, out_dim, randomness):
        x = torch.randn(4, 5, 6)

        def f(x):
            y = x.sin()
            if randomness != "error":
                y = y + torch.rand_like(x)
            return y

        rs = torch.get_rng_state()
        expected = vmap(f, in_dims=in_dim, out_dims=out_dim, randomness=randomness)(x)

        for chunks in [1, 2, 3, 4, 7, 10, 16]:
            torch.set_rng_state(rs)
            output = chunk_vmap(
                f,
                in_dims=in_dim,
                out_dims=out_dim,
                randomness=randomness,
                chunks=chunks,
            )(x)
            self.assertEqual(output, expected)

    @parametrize("in_dim", [0, 1, 2])
    @parametrize("out_dim", [0, 1, 2])
    @parametrize("randomness", ["error", "same"])
    def test_vmap_chunksize(self, in_dim, out_dim, randomness):
        x = torch.randn(4, 5, 6)
        y = torch.randn_like(x)

        # fn: Single Input/Single Output
        def f(x):
            y = x.sin()
            if randomness != "error":
                y = y + torch.rand_like(x)
            return y

        f_args = (x,)
        f_kwargs = {"in_dims": in_dim, "out_dims": out_dim, "randomness": randomness}

        # fn: Nested Input/Single Output
        def f1(pair):
            x, y = pair
            z = x.sin() + y.cos()
            if randomness != "error":
                z = z + torch.rand_like(z)
            return z

        f1_args = ((x, y),)
        f1_kwargs = {
            "in_dims": ((in_dim,) * 2,),
            "out_dims": out_dim,
            "randomness": randomness,
        }

        # fn: Single Input/Nested Output
        def f2(x):
            y = x.sin()
            if randomness != "error":
                y = y + torch.rand_like(x)
            return {"out": y, "out1": y + 2}

        f2_args = (x,)
        f2_kwargs = {"in_dims": in_dim, "out_dims": out_dim, "randomness": randomness}

        # fn: Nested Input/Nested Output (first tensor is not vmapped).
        def f3(inp_dict):
            x = inp_dict["inp"]
            y = inp_dict["inp1"]
            z = x.sin() + y.cos()
            if randomness != "error":
                z = z + torch.rand_like(z)
            return {"z": z, "tuple": (z, z + 1)}

        f3_args = (
            {
                "inp": x.index_select(in_dim, torch.tensor([0])).squeeze(in_dim),
                "inp1": y,
            },
        )
        f3_kwargs = {
            "in_dims": ({"inp": None, "inp1": in_dim},),
            "out_dims": out_dim,
            "randomness": randomness,
        }

        # fn: Nested Input/Nested Output (first argument is not a Tensor).
        def f4(inp_dict):
            x = inp_dict["inp"]
            y = inp_dict["inp1"]
            z = x + y.cos()
            if randomness != "error":
                z = z + torch.rand_like(z)
            return {"z": z, "tuple": (z, z + 1)}

        f4_args = ({"inp": 2.0, "inp1": y},)
        f4_kwargs = {
            "in_dims": ({"inp": None, "inp1": in_dim},),
            "out_dims": out_dim,
            "randomness": randomness,
        }

        fns_and_args = (
            (f, f_args, f_kwargs),
            (f1, f1_args, f1_kwargs),
            (f2, f2_args, f2_kwargs),
            (f3, f3_args, f3_kwargs),
            (f4, f4_args, f4_kwargs),
        )
        for fn, args, kwargs in fns_and_args:
            rs = torch.get_rng_state()
            expected_vmap = vmap(fn, **kwargs)(*args)
            for chunk_size in (1, 2, 3, 4, 7, 10, 16, 100):
                torch.set_rng_state(rs)
                output = vmap(fn, chunk_size=chunk_size, **kwargs)(*args)
                self.assertEqual(output, expected_vmap)

    @parametrize("in_dim", [0, 1])
    @parametrize("out_dim", [0, 1])
    @parametrize("randomness", ["error", "same"])
    def test_vmap_chunksize_error(self, in_dim, out_dim, randomness):
        x = torch.randn(4, 5, 6)

        def f(x):
            y = x.sin()
            if randomness != "error":
                y = y + torch.rand_like(x)
            return y

        # Incorrect `chunk_size`
        for chunk_size in (-1, 0):
            with self.assertRaisesRegex(
                ValueError, "vmap: chunk_size should be None or greater than 0."
            ):
                vmap(
                    f,
                    in_dims=in_dim,
                    out_dims=out_dim,
                    randomness=randomness,
                    chunk_size=chunk_size,
                )(x)

        # Incorrect `out_dims`
        msg = "out_dims is not compatible with the structure of `outputs`"
        with self.assertRaisesRegex(ValueError, msg):
            vmap(
                f,
                in_dims=in_dim,
                out_dims=(out_dim, out_dim),
                randomness=randomness,
                chunk_size=2,
            )(x)

    @parametrize("in_dim", [0, 1])
    @parametrize("out_dim", [0, 1])
    @parametrize("randomness", ["error", "same"])
    def test_vmap_chunksize_composition(self, in_dim, out_dim, randomness):
        x = torch.randn(4, 5, 6)
        y = torch.randn_like(x)

        # fn: Single Input/Single Output
        def f(x):
            y = x.sin()
            if randomness != "error":
                y = y + torch.rand_like(x)
            return y

        f_args = (x,)

        # fn: Nested Input/Single Output
        def f1(pair):
            x, y = pair
            z = x.sin() + y.cos()
            if randomness != "error":
                z = z + torch.rand_like(z)
            return z

        f1_args = ((x, y),)

        # fn: Single Input/Nested Output
        def f2(x):
            y = x.sin()
            if randomness != "error":
                y = y + torch.rand_like(x)
            return {"out": y, "out1": y + 2}

        f2_args = (x,)

        # fn: Nested Input/Nested Output
        def f3(inp_dict):
            x = inp_dict["inp"]
            y = inp_dict["inp1"]
            z = x.sin() + y.cos()
            if randomness != "error":
                z = z + torch.rand_like(z)
            return {"z": z, "tuple": (z, z + 1)}

        f3_args = ({"inp": x, "inp1": y},)

        for fn, args in ((f, f_args), (f1, f1_args), (f2, f2_args), (f3, f3_args)):
            rs = torch.get_rng_state()
            expected = vmap(
                vmap(fn, in_dims=in_dim, out_dims=out_dim, randomness=randomness),
                in_dims=in_dim,
                out_dims=out_dim,
                randomness=randomness,
            )(*args)
            for chunk_size in (1, 2, 3, 4, 7, 10, 16, 100):
                torch.set_rng_state(rs)
                actual = vmap(
                    vmap(
                        fn,
                        in_dims=in_dim,
                        out_dims=out_dim,
                        randomness=randomness,
                        chunk_size=chunk_size,
                    ),
                    in_dims=in_dim,
                    out_dims=out_dim,
                    randomness=randomness,
                    chunk_size=chunk_size,
                )(*args)
                self.assertEqual(actual, expected)


instantiate_parametrized_tests(TestVmapOperators)


def construct_v(output, batch_size, contig=False):
    if contig:
        return torch.randn(
            batch_size, *output.shape, dtype=output.dtype, device=output.device
        )
    result = torch.randn(
        *output.shape, batch_size, dtype=output.dtype, device=output.device
    )
    return result.movedim(-1, 0)


def as_tuple(x):
    if isinstance(x, tuple):
        return x
    elif isinstance(x, list):
        return tuple(x)
    else:
        return (x,)


def differentiable(args):
    return tuple(
        arg
        for arg in as_tuple(args)
        if isinstance(arg, torch.Tensor) and arg.requires_grad
    )


def _get_rand_no_zeros(*args, **kwargs):
    requires_grad = kwargs.get("requires_grad", False)
    kwargs_without_requires_grad = kwargs.copy()
    kwargs_without_requires_grad["requires_grad"] = False
    result = torch.rand(*args, **kwargs_without_requires_grad)
    return result.clamp_min_(0.1).requires_grad_(requires_grad)


@markDynamoStrictTest
class TestVmapBatchedGradient(Namespace.TestVmapBase):
    def _vmap_test(self, *args, **kwargs):
        return _vmap_test(self, *args, **kwargs)

    # Tests batched gradient computation of outputs = op(*args, **kwargs)
    # by comparing it to a sequential map+stack fallback.
    #
    # output_process_fn: a function that maps the outputs to the part
    #       that should be differentiated.
    # batch_size: the batch dim size for the batched grad
    def _batched_grad_test(
        self, op, args, kwargs=None, output_process_fn=lambda x: x, batch_size=3
    ):
        if kwargs is None:
            kwargs = {}
        outputs = op(*args, **kwargs)
        outputs = differentiable(output_process_fn(outputs))
        for contig in [True, False]:
            batched_vectors = tuple(
                construct_v(out, batch_size, contig) for out in outputs
            )

            def vector_jacobian_product(*vectors):
                return torch.autograd.grad(
                    outputs, differentiable(args), vectors, retain_graph=True
                )

            self._vmap_test(
                vector_jacobian_product, batched_vectors, check_propagates_grad=False
            )

    # Tests batched second grad computation of outputs = op(*args, **kwargs).
    # by comparing it to a sequential map+stack fallback.
    #
    # output_process_fn: a function that maps the outputs to the part
    #       that should be differentiated.
    # batch_size: the batch dim size for the batched grad
    #
    # NB: we only test computing batched gradients in the second gradient
    # computation. One specific use case that does this is computing the hessian
    # matrix of a scalar-valued function; this is useful in Bayesian Logistic
    # Regression.
    # It might be useful to have a test that computes batched first gradients and
    # then uses those to compute batched second gradients in the future.
    def _batched_grad_grad_test(
        self, op, args, kwargs=None, output_process_fn=lambda x: x, batch_size=3
    ):
        if kwargs is None:
            kwargs = {}
        outputs = op(*args, **kwargs)
        outputs = differentiable(output_process_fn(outputs))
        ones = tuple(torch.ones_like(out) for out in outputs)
        # Same thing as summing together all of the outputs and calling .backward()
        first_grads = torch.autograd.grad(
            outputs, differentiable(args), ones, create_graph=True
        )
        first_grads = differentiable(first_grads)
        self.assertNotEqual(
            len(first_grads), 0, "None of the first grads depend on the input!"
        )

        for contig in [True, False]:
            batched_vectors = tuple(
                construct_v(grad, batch_size, contig) for grad in first_grads
            )

            def vector_hessian_product(*vectors):
                outputs = torch.autograd.grad(
                    first_grads,
                    differentiable(args),
                    vectors,
                    retain_graph=True,
                    allow_unused=True,
                )
                outputs = tuple(out for out in outputs if out is not None)
                assert len(outputs) > 0
                return outputs

            self._vmap_test(
                vector_hessian_product, batched_vectors, check_propagates_grad=False
            )

    def _test_arithmetic(self, op, device, test_grad_grad=True):
        x = torch.randn(2, 3, requires_grad=True, device=device)
        y = _get_rand_no_zeros(2, 3, device=device, requires_grad=True)
        scalar = 3.14
        self._batched_grad_test(op, (x, y))
        self._batched_grad_test(op, (scalar, y))
        self._batched_grad_test(op, (x, scalar))

        if test_grad_grad:
            self._batched_grad_grad_test(op, (x, y))

    def test_add(self, device):
        self._test_arithmetic(torch.add, device, test_grad_grad=False)
        self._test_arithmetic(lambda x, y: x + y, device, test_grad_grad=False)

    def test_sub(self, device):
        self._test_arithmetic(torch.sub, device, test_grad_grad=False)
        self._test_arithmetic(lambda x, y: x - y, device, test_grad_grad=False)

    def test_mul(self, device):
        self._test_arithmetic(torch.mul, device)
        self._test_arithmetic(lambda x, y: x * y, device)

    def test_div(self, device):
        self._test_arithmetic(torch.div, device)
        self._test_arithmetic(lambda x, y: x / y, device)

    def test_binary_cross_entropy(self, device):
        x = F.sigmoid(torch.randn(3, 2, device=device, requires_grad=True))
        target = torch.rand(3, 2, device=device)

        op = functools.partial(F.binary_cross_entropy, target=target)

        self._batched_grad_test(op, (x,), {})
        self._batched_grad_grad_test(op, (x,), {})

    def test_log_softmax(self, device):
        op = functools.partial(torch.log_softmax, dim=-1)
        x = torch.randn(3, 2, device=device, requires_grad=True)

        self._batched_grad_test(op, (x,), {})
        self._batched_grad_grad_test(op, (x,), {})

    def test_expand(self, device):
        x = torch.randn(2, 3, device=device, requires_grad=True)

        def op(x):
            return x.expand(5, 5, 2, 3)

        self._batched_grad_test(op, (x,))

    @allowVmapFallbackUsage
    def test_index(self, device):
        x = torch.randn(2, 3, requires_grad=True, device=device)
        index = torch.tensor([[0, 0], [1, 1]], device=device)

        def op(x):
            y = x * x
            return y[index]

        self._batched_grad_test(op, (x,))
        self._batched_grad_grad_test(op, (x,))

    def test_lgamma(self, device):
        x = torch.randn(2, 3, requires_grad=True, device=device)
        self._batched_grad_test(Tensor.lgamma, (x,))
        self._batched_grad_grad_test(Tensor.lgamma, (x,))

    def test_log(self, device):
        x = _get_rand_no_zeros(2, 3, device=device, requires_grad=True)
        self._batched_grad_test(torch.log, (x,))
        self._batched_grad_grad_test(torch.log, (x,))

    def test_logsumexp(self, device):
        x = _get_rand_no_zeros(2, 3, device=device, requires_grad=True)

        def op(x):
            return torch.logsumexp(x, -1)

        self._batched_grad_test(op, (x,))
        self._batched_grad_grad_test(op, (x,))

    def test_log1p(self, device):
        x = _get_rand_no_zeros(2, 3, device=device, requires_grad=True)
        self._batched_grad_test(torch.log1p, (x,))
        self._batched_grad_grad_test(torch.log1p, (x,))

    @allowVmapFallbackUsage
    def test_max(self, device):
        x = torch.randn(2, 3, requires_grad=True, device=device)
        self._batched_grad_test(torch.max, (x,))

    @allowVmapFallbackUsage
    def test_median(self, device):
        x = torch.randn(2, 3, requires_grad=True, device=device)
        self._batched_grad_test(torch.median, (x,))

    @allowVmapFallbackUsage
    def test_min(self, device):
        x = torch.randn(2, 3, requires_grad=True, device=device)
        self._batched_grad_test(torch.min, (x,))

    def test_permute(self, device):
        x = torch.randn(2, 3, 5, requires_grad=True, device=device)

        def op(x):
            return x.permute(2, 0, 1)

        self._batched_grad_test(op, (x,))

    def test_reshape(self, device):
        x = torch.randn(2, 3, 5, requires_grad=True, device=device)

        def op(x):
            return x.reshape([2 * 3, 5])

        self._batched_grad_test(op, (x,))

    def test_sigmoid(self, device):
        x = torch.randn(2, 3, requires_grad=True, device=device)
        self._batched_grad_test(Tensor.sigmoid, (x,))
        self._batched_grad_grad_test(Tensor.sigmoid, (x,))

    def test_stack(self, device):
        x = torch.randn(2, 3, device=device, requires_grad=True)
        y = torch.randn(2, 3, device=device, requires_grad=True)

        def op(x, y):
            return torch.stack([x, y])

        self._batched_grad_test(op, (x, y))

    def test_select(self, device):
        x = torch.randn(2, 3, device=device, requires_grad=True)
        self._batched_grad_test(lambda x: x[1], (x,))
        self._batched_grad_test(lambda x: x.select(1, 2), (x,))
        self._batched_grad_test(lambda x: x.select(-1, 0), (x,))

    def test_slice(self, device):
        x = torch.randn(2, 3, 5, device=device, requires_grad=True)
        self._batched_grad_test(lambda x: x[0:1], (x,))
        self._batched_grad_test(lambda x: x[:, 1:3], (x,))
        self._batched_grad_test(lambda x: x[..., 1:3], (x,))

    def test_trace(self, device):
        x = torch.randn(2, 3, device=device, requires_grad=True)
        self._batched_grad_test(Tensor.trace, (x,))

        x = torch.randn(3, 2, 2, device=device)

        def sum_grad_trace(x):
            return grad(torch.trace)(x).sum()

        output = vmap(grad(sum_grad_trace))(x)
        self.assertEqual(output, torch.zeros_like(output))

    def test_where(self, device):
        x = torch.randn(3, 2, device=device)
        y = torch.ones(3, 2, device=device)

        def f(x, y):
            return torch.where(x > 0, x, y)

        # Check that there is no runtime error, exactness tests are done with opinfo
        vmap(f)(x, y)

        x = torch.randint(0, 2, size=(4, 3), dtype=torch.float)

        def f(t):
            return torch.where(t)

        with self.assertRaisesRegex(
            RuntimeError, r"Attempted to vmap over aten::where"
        ):
            vmap(f)(x)

    def test_threshold(self, device):
        x = torch.randn(2, 3, device=device, requires_grad=True)
        self._batched_grad_test(lambda x: F.threshold(x, 0.5, 0.0), (x,))

    @allowVmapFallbackUsage
    def test_inplace_view(self, device):
        leaf = torch.randn(4, 5, requires_grad=True)

        def func(leaf):
            # Make sure the function is non-trivially twice differentiable
            base = leaf * leaf
            view = base[0]
            view.cos_()
            return view

        self._batched_grad_test(func, (leaf,), {})
        self._batched_grad_grad_test(func, (leaf,), {})

    @allowVmapFallbackUsage
    def test_inplace_manyview(self, device):
        leaf = torch.randn(4, 4, 5, requires_grad=True)

        def func(leaf):
            # Make sure the function is non-trivially twice differentiable
            base = leaf * leaf
            view = base.transpose(0, 2)
            view = view[1]
            view = view.diagonal()
            view = view[::2]
            view.cos_()
            return view

        self._batched_grad_test(func, (leaf,), {})
        self._batched_grad_grad_test(func, (leaf,), {})

    def test_diagonal(self, device):
        x = torch.randn(4, 5, device=device, requires_grad=True)
        self._batched_grad_test(lambda x: x.diagonal(1, 0, 1), (x,))

        x = torch.randn(3, 4, 5, device=device, requires_grad=True)
        self._batched_grad_test(lambda x: x.diagonal(0, -1, -2), (x,))

    @allowVmapFallbackUsage
    def test_unrelated_output(self, device):
        B0 = 3
        x = torch.randn([], requires_grad=True)
        y = torch.randn([], requires_grad=True)
        gy = torch.randn(B0, requires_grad=True)

        def vjp(v):
            (res,) = torch.autograd.grad(y, x, v, allow_unused=True)
            return torch.zeros_like(x) if res is None else res

        result = vmap(vjp)(gy)
        self.assertEqual(result, torch.zeros(B0, *x.shape, device=device))

    @allowVmapFallbackUsage
    def test_unrelated_output_multiple_grad(self, device):
        B0 = 3
        x = torch.randn([], requires_grad=True)
        y = torch.randn([], requires_grad=True)
        gy = torch.randn(B0, requires_grad=True)

        def vjp(v):
            (res,) = torch.autograd.grad(y, x, v, allow_unused=True)
            return torch.zeros_like(x) if res is None else res

        _ = vjp(gy[0])
        result = vmap(vjp)(gy)
        self.assertEqual(result, torch.zeros(B0, *x.shape, device=device))


def discover_variants(opinfo):
    aliases = []
    inplace_variants = []

    if opinfo.inplace_variant:
        inplace_variants.append(opinfo.inplace_variant)

    aliases.append(opinfo.op)
    for alias in opinfo.aliases:
        aliases.append(alias.op)
        if alias.inplace_variant:
            inplace_variants.append(alias.inplace_variant)
    return aliases, inplace_variants


# TODO: enable this when we get a bit closer to getting torch.vmap x torch.compile working.
# @markDynamoStrictTest
@unMarkDynamoStrictTest
class TestVmapOperatorsOpInfo(TestCase):
    def vmap_outplace_test(
        self, func, args, kwargs, in_dims, check_shape_only=False, postprocess_fn=None
    ):
        for vmap_out, loop_out in compute_quantities_for_vmap_test(
            func, args, kwargs, in_dims
        ):
            if postprocess_fn is not None:
                loop_out = postprocess_fn(loop_out)
                vmap_out = postprocess_fn(vmap_out)
            if check_shape_only:
                self.assertEqual(vmap_out.shape, loop_out.shape)
                continue
            self.assertEqual(vmap_out, loop_out)

    def vmap_inplace_test(self, func, args, kwargs, in_dims, postprocess_fn=None):
        # NB: This test assumes that the first argument is being modified.
        # This is OK because it's what every other OpInfo-based test assumes,
        # but it is going to need a more robust solution eventually.
        if in_dims[0] is None:
            # Check that we correctly raise an error when vmap is impossible
            # on the in-place operation
            with self.assertRaises(RuntimeError):
                for _ in compute_quantities_for_vmap_test(
                    func,
                    args,
                    kwargs,
                    in_dims,
                    compute_loop_out=False,
                    clone_inputs=True,
                ):
                    pass
            return
        for vmap_out, loop_out in compute_quantities_for_vmap_test(
            func, args, kwargs, in_dims, clone_inputs=True
        ):
            if postprocess_fn is not None:
                loop_out = postprocess_fn(loop_out)
                vmap_out = postprocess_fn(vmap_out)
            self.assertEqual(vmap_out, loop_out)

    def opinfo_vmap_test(
        self,
        device,
        dtype,
        op,
        check_has_batch_rule,
        skip_inplace=(),
        postprocess_fn=None,
    ):
        def test():
            # Error inputs check
            if op.error_inputs_func is not None:
                error_inputs = op.error_inputs(device)
                for error_input in error_inputs:
                    sample_input = error_input.sample_input
                    args = (sample_input.input,) + tuple(sample_input.args)
                    kwargs = sample_input.kwargs
                    for batched_args, in_dims, _ in generate_vmap_inputs(args, {}):
                        with self.assertRaises(Exception):
                            vmap(op, in_dims)(*batched_args, **kwargs)

            # Sample inputs check
            sample_inputs_op = {
                # Take too long with reference inputs
                "special.chebyshev_polynomial_t",
                "special.chebyshev_polynomial_u",
                "special.chebyshev_polynomial_v",
                "special.chebyshev_polynomial_w",
                "special.hermite_polynomial_he",
                "special.laguerre_polynomial_l",
                "special.legendre_polynomial_p",
                "special.shifted_chebyshev_polynomial_t",
                "special.shifted_chebyshev_polynomial_u",
                "special.shifted_chebyshev_polynomial_v",
                "special.shifted_chebyshev_polynomial_w",
            }
            if op.name in sample_inputs_op:
                sample_inputs_itr = op.sample_inputs(device, dtype, requires_grad=False)
            else:
                sample_inputs_itr = op.reference_inputs(
                    device, dtype, requires_grad=False
                )
            aliases, inplace_aliases = discover_variants(op)
            check_shape_only = op.name in ("empty_like", "new_empty")
            for sample_input in sample_inputs_itr:
                args = (sample_input.input,) + sample_input.args
                if not any(isinstance(arg, torch.Tensor) for arg in args):
                    # Atleast one tensor required for vmap.
                    continue
                kwargs = sample_input.kwargs
                is_batch_norm_and_training = is_batch_norm_training(op.name, kwargs)
                for batched_args, in_dims, _ in generate_vmap_inputs(
                    args, {}, is_batch_norm_and_training=is_batch_norm_and_training
                ):
                    for func in aliases:
                        self.vmap_outplace_test(
                            func,
                            batched_args,
                            kwargs,
                            in_dims,
                            check_shape_only,
                            postprocess_fn,
                        )
                    if op.name in skip_inplace:
                        continue
                    if not is_valid_inplace_sample_input(
                        sample_input, op, op.inplace_variant
                    ):
                        continue
                    for func in inplace_aliases:
                        self.vmap_inplace_test(
                            func, batched_args, kwargs, in_dims, postprocess_fn
                        )

        if check_has_batch_rule:
            check_vmap_fallback(self, test, op)
        else:
            test()

    vmap_fail = {
        # -------------------- ALLOWED FAILURES --------------------------------
        # These are things that we either cannot fix or are not actually problems
        xfail("resize_"),
        xfail("resize_as_"),
        xfail("to_sparse"),
        xfail("__getitem__"),  # dynamic mask
        xfail("index_put"),  # dynamic mask
        xfail(
            "nn.functional.dropout"
        ),  # works, can't check against for loop because of randomness inconsistency
        xfail("nn.functional.scaled_dot_product_attention"),  # randomness
        xfail("nn.functional.multi_head_attention_forward"),  # randomness
        xfail("masked_select"),  # dynamic op
        xfail("nonzero"),  # dynamic op
        xfail("unique", ""),  # dynamic op
        xfail("unique_consecutive", ""),  # dynamic op
        xfail("allclose"),  # returns a boolean
        xfail("uniform"),  # randomness is tested separately
        xfail("rand_like"),  # randomness is tested separately
        xfail("randint_like"),  # randomness is tested separately
        xfail("randn_like"),  # randomness is tested separately
        xfail("bernoulli", ""),  # randomness is tested separately
        xfail("normal", ""),  # randomness is tested separately
        xfail("normal", "number_mean"),  # randomness is tested separately
        xfail("multinomial", ""),  # randomness
        xfail("nn.functional.embedding", ""),  # we only support some cases
        xfail("nn.functional.rrelu"),  # randomness
        xfail("nn.functional.dropout2d", ""),  # randomness
        xfail("nn.functional.dropout3d", ""),  # randomness
        xfail("nn.functional.alpha_dropout", ""),  # randomness
        xfail("nn.functional.feature_alpha_dropout", "with_train"),  # randomness
        xfail("as_strided"),  # Our test runner can't handle this; manual test exists
        xfail(
            "as_strided_scatter"
        ),  # no batching rule implemented, default doesnt work
        skip(
            "new_empty_strided"
        ),  # empty tensor data is garbage so it's hard to make comparisons with it
        xfail("nn.functional.fractional_max_pool3d"),  # randomness
        xfail("nn.functional.fractional_max_pool2d"),  # randomness
        xfail("pca_lowrank", ""),  # random operation
        xfail("svd_lowrank", ""),  # random operation
        xfail("sparse.sampled_addmm"),  # sparse
        xfail("sparse.mm", "reduce"),  # sparse
        xfail(
            "NumpyCubeNotComposableAutogradFunction"
        ),  # Not composable autograd.Function
        skip("_softmax_backward_data"),
        skip(
            "linalg.eigh", ""
        ),  # not always return the same result for the same input, see test_linalg_eigh for manual test
        skip("to"),  # RuntimeError: required rank 4 tensor to use channels_last format
        # ----------------------------------------------------------------------
        # ---------------------------- BUGS ------------------------------------
        # entries in here don't work and need to be fixed.
        # Each one of these is a bug
        decorate("frexp", decorator=skipIfTorchDynamo()),
        xfail("clamp_min", ""),  # Exception not raised on error input
        xfail("clamp_max", ""),  # Exception not raised on error input
        xfail(
            "view_as_complex"
        ),  # RuntimeError: Tensor must have a last dimension with stride 1
        xfail("tensor_split"),  # data_ptr
        xfail(
            "histogramdd"
        ),  # expected Tensor as element 0 in argument 0, but got tuple
        xfail("nn.functional.gaussian_nll_loss"),  # data-dependent control flow error
        xfail(
            "nn.functional.embedding_bag"
        ),  # embedding renorm vmap inplace incompatible
        xfail("narrow"),  # Batching rule not implemented for aten::narrow.Tensor
        # required rank 4 tensor to use channels_last format
        xfail("bfloat16"),
        xfail("bool"),
        xfail("byte"),
        xfail("char"),
        xfail("double"),
        xfail("float"),
        xfail("half"),
        xfail("int"),
        xfail("long"),
        xfail("short"),
        xfail("cdouble"),
        xfail("cfloat"),
        xfail(
            "jiterator_binary", device_type="cuda"
        ),  # NYI: querying is_contiguous inside of vmap
        xfail(
            "jiterator_binary_return_by_ref", device_type="cuda"
        ),  # NYI: querying is_contiguous inside of vmap
        xfail(
            "jiterator_4inputs_with_extra_args", device_type="cuda"
        ),  # NYI: querying is_contiguous inside of vmap
        xfail(
            "equal", ""
        ),  # TypeError: object of type 'bool' has no len(); likely testrunner problem
        xfail(
            "jiterator_unary", device_type="cuda"
        ),  # NYI: querying is_contiguous inside of vmap
        xfail(
            "jiterator_2inputs_2outputs", device_type="cuda"
        ),  # NYI: querying is_contiguous inside of vmap
        # ---------------------------------------------------------------------
        # TypeError: expected Tensor as element 0 in argument 0, but got NotImplementedType
        xfail("__rsub__"),
        # RuntimeError: Batching rule not implemented for aten::moveaxis.int;
        # the fallback path doesn't work on out= or view ops.
        xfail("movedim"),
        # RuntimeError: NYI: querying is_contiguous inside of vmap for
        # memory_format other than torch.contiguous_format
        xfail("contiguous"),
        # RuntimeError: NYI: Tensor.clone(memory_format) inside vmap is only supported
        # with memory_format torch.preserve_format or torch.contiguous_format (got ChannelsLast)
        xfail("clone"),
        # RuntimeError: When vmap-ing torch.nn.functional.one_hot,
        # please provide an explicit positive num_classes argument.
        xfail("nn.functional.one_hot"),
        # RuntimeError: Expected all tensors to be on the same device,
        # but found at least two devices, cuda:0 and cpu!
        xfail("eq", device_type="cuda"),
        xfail("ge", device_type="cuda"),
        xfail("gt", device_type="cuda"),
        xfail("le", device_type="cuda"),
        xfail("lt", device_type="cuda"),
        xfail("ne", device_type="cuda"),
        # RuntimeError: aten::_flash_attention_forward hit the vmap fallback which is currently disabled
        xfail("torch.ops.aten._flash_attention_forward"),
    }

    @with_tf32_off  # https://github.com/pytorch/pytorch/issues/86798
    @ops(op_db + additional_op_db + autograd_function_db, dtypes=OpDTypes.any_one)
    @opsToleranceOverride(
        "TestVmapOperatorsOpInfo",
        "test_vmap_exhaustive",
        (
            tol1(
                "linalg.det",
                {torch.float32: tol(atol=1e-04, rtol=1e-04)},
                device_type="cuda",
            ),
            # The following is often flaky, but just on windows.
            # We should investigate if it's actually a problem or not.
            tol1(
                "nn.functional.conv_transpose3d",
                {torch.float32: tol(atol=1e-04, rtol=1e-02)},
                device_type="cuda",
            ),
        ),
    )
    @toleranceOverride(
        {
            torch.float32: tol(atol=1e-04, rtol=1e-04),
            torch.complex64: tol(atol=1e-04, rtol=1e-04),
        }
    )
    @skipOps(
        "TestVmapOperatorsOpInfo",
        "test_vmap_exhaustive",
        vmap_fail.union(
            {
                # RuntimeError: Batch norm got a batched tensor as input while the running_mean or running_var,
                # which will be updated in place, were not batched.
                xfail("native_batch_norm"),
                xfail("_native_batch_norm_legit"),
                # TODO: implement batching rule
                xfail("_batch_norm_with_update"),
                xfail("tril"),  # Exception not raised on error input
                xfail("triu"),  # Exception not raised on error input
                xfail("as_strided", "partial_views"),
                # https://github.com/pytorch/pytorch/issues/96560
                decorate("nn.functional.batch_norm", decorator=skipIfRocm),
                # RuntimeError: output with shape [4, 4] doesn't match the broadcast shape [1, 4, 4]
                xfail("addcdiv"),
                xfail("addcmul"),
                xfail("clamp"),
                xfail("torch.ops.aten._efficient_attention_forward"),  # outputs ints
                # TypeError: expected Tensor as element 0 in argument 0, but got float
                xfail("item"),
            }
        ),
    )
    def test_vmap_exhaustive(self, device, dtype, op):
        # needs to be fixed
        inplace_failure_list = ()
        self.opinfo_vmap_test(
            device,
            dtype,
            op,
            check_has_batch_rule=False,
            skip_inplace=inplace_failure_list,
        )

    @with_tf32_off
    @ops(op_db + additional_op_db + autograd_function_db, dtypes=OpDTypes.any_one)
<<<<<<< HEAD
    @opsToleranceOverride('TestVmapOperatorsOpInfo', 'test_op_has_batch_rule', (
        tol1('linalg.det',
             {torch.float32: tol(atol=1e-04, rtol=1e-04)}, device_type='cuda'),
    ))
    @toleranceOverride({torch.float32: tol(atol=1e-04, rtol=1e-04), torch.complex64: tol(atol=1e-04, rtol=1e-04)})
    @skipOps('TestVmapOperatorsOpInfo', 'test_op_has_batch_rule', vmap_fail.union({
        xfail('as_strided', 'partial_views'),
        skip('to'),  # RuntimeError: required rank 4 tensor to use channels_last format
        xfail('fill'),
        # Batch norm got a batched tensor as input while the running_mean or running_var,
        # which will be updated in place, were not batched.
        xfail('native_batch_norm'),
        xfail('_native_batch_norm_legit'),
        # TODO: implement batching rule
        xfail('_batch_norm_with_update'),
        xfail('histogram'),
        xfail('scatter_reduce', 'sum'),
        xfail('scatter_reduce', 'mean'),
        xfail('scatter_reduce', 'amax'),
        xfail('scatter_reduce', 'amin'),
        # `index_put` OpInfo in pytorch/pytorch has
        # masked index as input which is not supported
        xfail('index_put', ''),
        xfail('isin'),
        xfail('masked_fill'),
        xfail('masked_scatter'),
        xfail('masked_select'),
        xfail('nanquantile'),
        xfail('ormqr'),
        xfail('put'),
        xfail('quantile'),
        xfail('renorm'),
        xfail('resize_as_'),
        xfail('take'),
        xfail('tensor_split'),
        xfail('to_sparse'),
        # TypeError: expected Tensor as element 0 in argument 0, but got float
        xfail('item'),
        xfail('tril'),  # Exception not raised on error input
        xfail('triu'),  # Exception not raised on error input
        xfail('__getitem__', ''),
        xfail('count_nonzero'),
        xfail('nn.functional.dropout'),  # works, can't check against for loop because of randomness inconsistency
        xfail('nn.functional.scaled_dot_product_attention'),  # randomness
        xfail('nn.functional.multi_head_attention_forward'),  # randomness
        xfail('torch.ops.aten._efficient_attention_forward'),  # outputs ints
        xfail('resize_'),
        xfail('view_as_complex'),
        xfail('matrix_exp'),
        xfail('fft.ihfft2'),
        xfail('fft.ihfftn'),
        xfail('allclose'),
        xfail('argwhere'),
        xfail('unique_consecutive'),
        xfail('unique'),
        xfail('nn.functional.ctc_loss'),
        xfail('nn.functional.gaussian_nll_loss'),
        xfail('histc'),
        xfail('as_strided'),
        xfail('istft'),
        xfail('nonzero'),
        xfail('nn.functional.fractional_max_pool2d'),
        xfail('stft'),
        xfail('isclose'),
        xfail('nn.functional.fractional_max_pool3d'),
        xfail('nn.functional.bilinear'),
        xfail('nn.functional.embedding_bag'),
        xfail('linalg.tensorsolve'),
        xfail('bernoulli', ''),
        xfail('nn.functional.feature_alpha_dropout', 'with_train'),
        xfail('native_dropout_backward'),
        xfail('nn.functional.kl_div', ''),
        xfail('multinomial', ''),
        xfail('pca_lowrank', ''),
        xfail('normal', ''),
        xfail('nn.functional.dropout2d', ''),
        xfail('normal', 'number_mean'),
        xfail('svd_lowrank', ''),
        xfail('diagflat', ''),
        xfail('special.log_ndtr'),
        xfail('narrow'),  # Batching rule not implemented for aten::narrow.Tensor
        xfail('nn.functional.triplet_margin_loss', ''),
        xfail('nn.functional.pdist', ''),
        xfail('scatter_reduce', 'sum'),
        xfail('scatter_reduce', 'amax'),
        xfail('nn.functional.max_unpool1d', 'grad'),
        xfail('nn.functional.multi_margin_loss', ''),
        xfail('scatter_reduce', 'prod'),
        xfail('nn.functional.multilabel_margin_loss', ''),
        xfail('scatter_reduce', 'amin'),
        xfail('nn.functional.max_unpool3d', 'grad'),
        xfail('nn.functional.max_unpool2d', ''),
        xfail('nn.functional.max_unpool2d', 'grad'),
        xfail('nn.functional.margin_ranking_loss', ''),
        xfail('nn.functional.max_unpool1d', ''),
        xfail('nn.functional.soft_margin_loss', ''),
        xfail('scatter_reduce', 'mean'),
        xfail('nn.functional.max_unpool3d', ''),
        xfail('linalg.ldl_solve', '', device_type='cpu'),
        xfail('chalf', ''),
        xfail('clamp_max', ''),
        xfail('jiterator_binary_return_by_ref', device_type='cuda'),
        xfail('jiterator_unary', device_type='cuda'),
        xfail('jiterator_2inputs_2outputs', device_type='cuda'),
        xfail('special.airy_ai'),
        xfail('clamp_min', ''),
        xfail('sparse.sampled_addmm'),
        xfail('sparse.mm', 'reduce'),
        xfail('special.chebyshev_polynomial_u'),
        xfail('_segment_reduce', 'offsets'),
        xfail('index_reduce', 'prod'),
        xfail('index_reduce', 'mean'),
        xfail('index_reduce', 'amax'),
        xfail('index_reduce', 'amin'),
        xfail('special.laguerre_polynomial_l'),
        xfail('special.hermite_polynomial_h'),
        xfail('jiterator_binary', device_type='cuda'),
        xfail('jiterator_4inputs_with_extra_args', device_type='cuda'),
        xfail('_segment_reduce', 'lengths'),
        xfail('lu_solve', ''),
        xfail('special.hermite_polynomial_he'),
        xfail('nn.functional.dropout3d', ''),
        xfail('special.chebyshev_polynomial_t'),
        xfail('as_strided_scatter', ''),
        xfail('equal', ''),
        xfail('linalg.lu', ''),
        skip('linalg.ldl_solve', ''),
        skip('_softmax_backward_data'),
        # https://github.com/pytorch/pytorch/issues/96560
        decorate('nn.functional.batch_norm', decorator=skipIfRocm),

        # One or more of the overload doesn't have a Batch rule.
        xfail('bincount'),
        # RuntimeError: Expected all tensors to be on the same device,
        # but found at least two devices, cuda:0 and cpu!
        xfail('ge', device_type='cuda'),
        xfail('argsort'),  # aten::argsort.stable hit the vmap fallback which is currently disabled
        xfail('searchsorted'),  # aten::searchsorted.Scalar hit the vmap fallback which is currently disabled
    }))
=======
    @opsToleranceOverride(
        "TestVmapOperatorsOpInfo",
        "test_op_has_batch_rule",
        (
            tol1(
                "linalg.det",
                {torch.float32: tol(atol=1e-04, rtol=1e-04)},
                device_type="cuda",
            ),
        ),
    )
    @toleranceOverride(
        {
            torch.float32: tol(atol=1e-04, rtol=1e-04),
            torch.complex64: tol(atol=1e-04, rtol=1e-04),
        }
    )
    @skipOps(
        "TestVmapOperatorsOpInfo",
        "test_op_has_batch_rule",
        vmap_fail.union(
            {
                xfail("as_strided", "partial_views"),
                skip(
                    "to"
                ),  # RuntimeError: required rank 4 tensor to use channels_last format
                xfail("fill"),
                # Batch norm got a batched tensor as input while the running_mean or running_var,
                # which will be updated in place, were not batched.
                xfail("native_batch_norm"),
                xfail("_native_batch_norm_legit"),
                # TODO: implement batching rule
                xfail("_batch_norm_with_update"),
                xfail("histogram"),
                xfail("scatter_reduce", "sum"),
                xfail("scatter_reduce", "mean"),
                xfail("scatter_reduce", "amax"),
                xfail("scatter_reduce", "amin"),
                # `index_put` OpInfo in pytorch/pytorch has
                # masked index as input which is not supported
                xfail("index_put", ""),
                xfail("isin"),
                xfail("masked_fill"),
                xfail("masked_scatter"),
                xfail("masked_select"),
                xfail("nanquantile"),
                xfail("ormqr"),
                xfail("put"),
                xfail("quantile"),
                xfail("renorm"),
                xfail("resize_as_"),
                xfail("take"),
                xfail("tensor_split"),
                xfail("to_sparse"),
                # TypeError: expected Tensor as element 0 in argument 0, but got float
                xfail("item"),
                xfail("tril"),  # Exception not raised on error input
                xfail("triu"),  # Exception not raised on error input
                xfail("__getitem__", ""),
                xfail("count_nonzero"),
                xfail(
                    "nn.functional.dropout"
                ),  # works, can't check against for loop because of randomness inconsistency
                xfail("nn.functional.scaled_dot_product_attention"),  # randomness
                xfail("nn.functional.multi_head_attention_forward"),  # randomness
                xfail("torch.ops.aten._efficient_attention_forward"),  # outputs ints
                xfail("resize_"),
                xfail("view_as_complex"),
                xfail("matrix_exp"),
                xfail("fft.ihfft2"),
                xfail("fft.ihfftn"),
                xfail("allclose"),
                xfail("argwhere"),
                xfail("unique_consecutive"),
                xfail("unique"),
                xfail("nn.functional.ctc_loss"),
                xfail("nn.functional.gaussian_nll_loss"),
                xfail("histc"),
                xfail("as_strided"),
                xfail("istft"),
                xfail("nonzero"),
                xfail("nn.functional.fractional_max_pool2d"),
                xfail("stft"),
                xfail("isclose"),
                xfail("nn.functional.fractional_max_pool3d"),
                xfail("nn.functional.bilinear"),
                xfail("nn.functional.embedding_bag"),
                xfail("linalg.tensorsolve"),
                xfail("bernoulli", ""),
                xfail("nn.functional.feature_alpha_dropout", "with_train"),
                xfail("native_dropout_backward"),
                xfail("nn.functional.kl_div", ""),
                xfail("multinomial", ""),
                xfail("pca_lowrank", ""),
                xfail("normal", ""),
                xfail("nn.functional.dropout2d", ""),
                xfail("normal", "number_mean"),
                xfail("svd_lowrank", ""),
                xfail("diagflat", ""),
                xfail("special.log_ndtr"),
                xfail(
                    "narrow"
                ),  # Batching rule not implemented for aten::narrow.Tensor
                xfail("nn.functional.triplet_margin_loss", ""),
                xfail("nn.functional.pdist", ""),
                xfail("scatter_reduce", "sum"),
                xfail("scatter_reduce", "amax"),
                xfail("nn.functional.max_unpool1d", "grad"),
                xfail("nn.functional.multi_margin_loss", ""),
                xfail("scatter_reduce", "prod"),
                xfail("nn.functional.multilabel_margin_loss", ""),
                xfail("scatter_reduce", "amin"),
                xfail("nn.functional.max_unpool3d", "grad"),
                xfail("nn.functional.max_unpool2d", ""),
                xfail("nn.functional.max_unpool2d", "grad"),
                xfail("nn.functional.margin_ranking_loss", ""),
                xfail("nn.functional.max_unpool1d", ""),
                xfail("nn.functional.soft_margin_loss", ""),
                xfail("scatter_reduce", "mean"),
                xfail("nn.functional.max_unpool3d", ""),
                xfail("linalg.ldl_solve", "", device_type="cpu"),
                xfail("chalf", ""),
                xfail("clamp_max", ""),
                xfail("jiterator_binary_return_by_ref", device_type="cuda"),
                xfail("jiterator_unary", device_type="cuda"),
                xfail("jiterator_2inputs_2outputs", device_type="cuda"),
                xfail("special.airy_ai"),
                xfail("clamp_min", ""),
                xfail("sparse.sampled_addmm"),
                xfail("sparse.mm", "reduce"),
                xfail("special.chebyshev_polynomial_u"),
                xfail("_segment_reduce", "offsets"),
                xfail("index_reduce", ""),
                xfail("special.laguerre_polynomial_l"),
                xfail("special.hermite_polynomial_h"),
                xfail("jiterator_binary", device_type="cuda"),
                xfail("jiterator_4inputs_with_extra_args", device_type="cuda"),
                xfail("_segment_reduce", "lengths"),
                xfail("lu_solve", ""),
                xfail("special.hermite_polynomial_he"),
                xfail("nn.functional.dropout3d", ""),
                xfail("special.chebyshev_polynomial_t"),
                xfail("as_strided_scatter", ""),
                xfail("equal", ""),
                xfail("linalg.lu", ""),
                skip("linalg.ldl_solve", ""),
                skip("_softmax_backward_data"),
                # https://github.com/pytorch/pytorch/issues/96560
                decorate("nn.functional.batch_norm", decorator=skipIfRocm),
                # One or more of the overload doesn't have a Batch rule.
                xfail("bincount"),
                # RuntimeError: Expected all tensors to be on the same device,
                # but found at least two devices, cuda:0 and cpu!
                xfail("ge", device_type="cuda"),
                xfail(
                    "argsort"
                ),  # aten::argsort.stable hit the vmap fallback which is currently disabled
                xfail(
                    "searchsorted"
                ),  # aten::searchsorted.Scalar hit the vmap fallback which is currently disabled
            }
        ),
    )
>>>>>>> acc46675
    def test_op_has_batch_rule(self, device, dtype, op):
        # needs to be fixed
        inplace_failures = (
            "addbmm",
            "addcdiv",
            "addcmul",
            "addmm",
            "addmv",
            "addr",
            "baddbmm",
            "clamp",
            "conj_physical",
            "cumprod",
            "cumsum",
            "floor_divide",
            "fmod",
            "heaviside",
            "hypot",
            "igamma",
            "igammac",
            "index_copy",
            "ldexp",
            "lerp",
            "neg",
            "nextafter",
            "polygamma",
            "pow",
            "remainder",
            "scatter_add",
            "scatter",
            "square",
            "sub",
            "trunc",
            "xlogy",
        )
        self.opinfo_vmap_test(
            device, dtype, op, check_has_batch_rule=True, skip_inplace=inplace_failures
        )

    def test_linalg_svd(self, device):
        # linalg_svd returns a tuple of three tensors, (U, S, Vh).
        # Given the same input, it may return different tensors,
        # because svd isn't unique. To test that the svd is correct, we multiply
        # U @ diag(S) @ Vh and check that the output from vmap matches the
        # output from a for-loop.
        def compute_A(out):
            U, S, Vh = out
            m = U.shape[-1]
            n = Vh.shape[-2]
            diag_S = S.new_zeros(*S.shape[:-1], m, n)
            diag_S.diagonal(offset=0, dim1=-2, dim2=-1).copy_(S)
            return U @ diag_S @ Vh

        opinfos = [op for op in op_db if op.name == "linalg.svd"]
        assert len(opinfos) > 0

        for op in opinfos:
            self.opinfo_vmap_test(
                device,
                torch.float,
                op,
                check_has_batch_rule=True,
                postprocess_fn=compute_A,
            )

    def test_linalg_eigh(self, device):
        # linalg_svd returns two tensors, (Q, L).
        # Given the same input, it may return different tensors,
        # because the eig decomposition isn't unique.
        # To test that eigh is correct, we multiply
        # Q @ diag(L) @ Qh and check that the output from vmap matches the
        # output from a for-loop.
        def compute_A(out):
            L, Q = out
            n = Q.shape[-1]
            diag_L = L.new_zeros(*L.shape[:-1], n, n)
            diag_L.diagonal(offset=0, dim1=-2, dim2=-1).copy_(L)
            Qh = Q.transpose(-2, -1).conj()
            return Q @ diag_L @ Qh

        opinfos = [op for op in op_db if op.name == "linalg.eigh"]
        assert len(opinfos) > 0

        for op in opinfos:
            self.opinfo_vmap_test(
                device,
                torch.float,
                op,
                check_has_batch_rule=True,
                postprocess_fn=compute_A,
            )

    @skipIfTorchDynamo()
    def test_slogdet(self, device):
        # There's no OpInfo for this
        def test():
            B = 2
            x = torch.randn(B, 5, 5, device=device)
            self.vmap_outplace_test(torch.slogdet, (x,), {}, (0,))

        check_vmap_fallback(self, test, torch.slogdet)

    def test_index_fill(self, device):
        # There's no OpInfo for these tests

        B = 2

        def test1():
            # negative dim
            x = torch.randn(B, 5, 5, device=device)
            dim = -2
            index = torch.tensor([[2, 3], [0, 4]], device=device)
            value = 5.0
            self.vmap_outplace_test(
                torch.index_fill, (x, dim, index, value), {}, (None, None, 0, None)
            )

        def test2():
            # self batched, self logical rank 1, index logical rank 1
            x = torch.zeros(B, 3, device=device)
            dim = 0
            index = torch.tensor([[0], [1]], device=device)
            for value in (1.0, torch.rand((), device=device)):
                self.vmap_outplace_test(
                    torch.index_fill, (x, dim, index, value), {}, (0, None, 0, None)
                )

        def test3():
            # self batched, self logical rank 1, index logical rank 0
            x = torch.zeros(B, 3, device=device)
            dim = 0
            index = torch.tensor([0, 1], device=device)
            for value in (1.0, torch.rand((), device=device)):
                self.vmap_outplace_test(
                    torch.index_fill, (x, dim, index, value), {}, (0, None, 0, None)
                )

        def test4():
            # self not batched, self logical rank 0, index logical rank 1
            x = torch.zeros([], device=device)
            dim = 0
            index = torch.tensor([[0], [0]], device=device)
            for value in (1.0, torch.rand((), device=device)):
                self.vmap_outplace_test(
                    torch.index_fill, (x, dim, index, value), {}, (None, None, 0, None)
                )

        def test5():
            # self not batched, self logical rank 0, index logical rank 0
            x = torch.zeros([], device=device)
            dim = 0
            index = torch.tensor([0, 0], device=device)
            for value in (1.0, torch.rand((), device=device)):
                self.vmap_outplace_test(
                    torch.index_fill, (x, dim, index, value), {}, (None, None, 0, None)
                )

        def test6():
            # self not batched, self logical rank 0, index logical rank 1
            x = torch.zeros(3, device=device)
            dim = 0
            index = torch.tensor([[0], [1]], device=device)
            for value in (1.0, torch.rand((), device=device)):
                self.vmap_outplace_test(
                    torch.index_fill, (x, dim, index, value), {}, (None, None, 0, None)
                )

        def test7():
            # self not batched, self logical rank 0, index logical rank 0
            x = torch.zeros(3, device=device)
            dim = 0
            index = torch.tensor([0, 1], device=device)
            for value in (1.0, torch.rand((), device=device)):
                self.vmap_outplace_test(
                    torch.index_fill, (x, dim, index, value), {}, (None, None, 0, None)
                )

        def test8():
            # self batched, self logical rank > 1, index logical rank 0
            x = torch.zeros(B, 3, 3, device=device)
            dim = 0
            index = torch.tensor([0, 1], device=device)
            for value in (1.0, torch.rand((), device=device)):
                self.vmap_outplace_test(
                    torch.index_fill, (x, dim, index, value), {}, (0, None, 0, None)
                )

        for test in (test1, test2, test3, test4, test5, test6, test7, test8):
            check_vmap_fallback(self, test, torch.index_fill)

    def test_fill__Tensor(self, device):
        # There's no OpInfo for fill_.Tensor, so here's an extra test for it.
        def test():
            B = 2
            args = (torch.randn(B, 3, device=device), torch.randn(B))
            self.vmap_inplace_test(Tensor.fill_, args, {}, (0, 0))

            args = (torch.randn(3, B, device=device), torch.randn(B))
            self.vmap_inplace_test(Tensor.fill_, args, {}, (-1, 0))

            args = (torch.randn(3, device=device), torch.randn(B))
            self.vmap_inplace_test(Tensor.fill_, args, {}, (None, 0))

            args = (torch.randn(3, B, device=device), torch.randn([]))
            self.vmap_inplace_test(Tensor.fill_, args, {}, (1, None))

        check_vmap_fallback(self, test, Tensor.fill_)

    def test_conv_double_backward(self, device):
        images = torch.randn(2, 1, 5, 5, device=device)
        weight = torch.randn(2, 1, 2, 2, device=device)
        bias = torch.randn(2, device=device)
        ggI = torch.randn_like(images)
        ggW = torch.randn_like(weight)
        ggb = torch.randn_like(bias)
        stride = (1, 1)
        padding = (0, 0)
        dilation = (1, 1)
        transposed = False
        output_padding = (0, 0)
        groups = 1
        output_mask = (True, True, True)
        gO = torch.randn_like(
            F.conv2d(images, weight, bias, stride, padding, dilation, groups)
        )

        args = (
            ggI,
            ggW,
            ggb,
            gO,
            weight,
            images,
            stride,
            padding,
            dilation,
            transposed,
            output_padding,
            groups,
            output_mask,
        )
        op = torch.ops.aten._convolution_double_backward

        generator = get_fallback_and_vmap_exhaustive(op, args, {})
        is_cuda_sm86 = device.startswith("cuda") and torch.cuda.get_device_capability(
            0
        ) == (8, 6)
        atol, rtol = (1e-3, 1e-3) if is_cuda_sm86 else (1e-4, 1e-4)

        def test():
            for loop_out, batched_out in generator:
                self.assertEqual(loop_out, batched_out, atol=atol, rtol=rtol)

        check_vmap_fallback(self, test, op)

    def test_isnan(self, device):
        test = functools.partial(_vmap_test, check_propagates_grad=False)

        B, N, C, H, W = 2, 3, 24, 5, 7
        op = torch.isnan

        x = torch.randn(B, N, C, H, W)
        x[x > 0] = float("nan")
        test(self, op, (x,), in_dims=(0))

    def test_sum_scalar(self, device):
        x = torch.tensor([10.0], device=device)
        y = vmap(torch.sum)(x)
        self.assertEqual(y, x)

        y = vmap(lambda x: x.sum(0))(x)
        self.assertEqual(y, x)

        y = vmap(lambda x: x.sum(-1))(x)
        self.assertEqual(y, x)

    def test_isinf(self, device):
        test = functools.partial(_vmap_test, check_propagates_grad=False)

        B, N, C, H, W = 2, 3, 24, 5, 7
        op = torch.isinf

        x = torch.randn(B, N, C, H, W)
        x[x > 0] = float("inf")
        test(self, op, (x,), in_dims=(0))

    def test_foo_like(self, device):
        # vfdev-5: Probably, we can remove this line. Flake8 reported as unused
        # test = functools.partial(_vmap_test, check_propagates_grad=False)

        B, N, C, H, W = 2, 3, 24, 5, 7
        for op in [torch.ones_like, torch.zeros_like]:
            x = torch.randn(B, N, C, H, W)
            # todo(chilli): test these better
            # Not testing correctness, just that they run
            vmap(op, in_dims=(0,))(
                x,
            )

    def test_flatten(self, device):
        test = functools.partial(_vmap_test, check_propagates_grad=False)

        op = torch.flatten

        x = torch.randn(2, 3, 4, 5)
        test(self, op, (x, 1, 2), in_dims=(0, None, None))

    def test_group_norm(self, device):
        test = functools.partial(_vmap_test, check_propagates_grad=False)

        B, N, C, H, W = 2, 3, 24, 5, 7
        op = F.group_norm

        x = torch.randn(B, N, C, H, W)
        weight = torch.randn(C)
        bias = torch.randn(C)
        test(self, op, (x, 3, weight, bias), in_dims=(0, None, None, None))

        x = torch.randn(B, N, C, H, W)
        weight = torch.randn(B, C)
        bias = torch.randn(B, C)
        test(self, op, (x, 4, weight, bias), in_dims=(0, None, 0, 0))

    def test_index_put(self, device):
        def test(f, t, idx, values):
            base = f(t[0], idx[0], values[0])
            self.assertEqual(vmap(f, in_dims=(0, 0, 0))(t, idx, values)[0], base)
            self.assertEqual(
                vmap(f, in_dims=(0, None, None))(t, idx[0], values[0])[0], base
            )
            self.assertEqual(vmap(f, in_dims=(0, None, 0))(t, idx[0], values)[0], base)
            self.assertEqual(vmap(f, in_dims=(0, 0, None))(t, idx, values[0])[0], base)

        def f(x, y, z):
            x[y] = z
            return x

        x = torch.randn(3, 4, 5, device=device)
        y = torch.zeros((3, 2), device=device).long()
        z = torch.randn(3, 2, 5, device=device)
        test(f, x, y, z)

        # indexing innermost dim
        def f(t, idx, values):
            t[:, idx] = values
            return t

        t = torch.zeros((3, 2, 3))
        values = torch.ones((3, 1, 2))
        idx = torch.tensor([[1, 2]]).expand((3, 2))
        test(f, t, idx, values)

        # indexing middle dim
        def f(t, idx, values):
            t[:, idx, :] = values
            return t

        t = torch.zeros((3, 2, 3, 3))
        values = torch.ones((3, 1, 2, 3))
        idx = torch.tensor([[0, 2]]).expand((3, 2))
        test(f, t, idx, values)

        # indexing with slices
        def f(t, values):
            t[:, :2, :] = values
            return t

        base = f(t[0], values[0])
        self.assertEqual(vmap(f, in_dims=(0, 0))(t, values)[0], base)
        self.assertEqual(vmap(f, in_dims=(0, None))(t, values[0])[0], base)

        # index_put_
        tensor = torch.zeros(3, 3, 4)
        value = torch.ones(3, 2)
        idxs = (
            torch.tensor([[0], [1], [2]]),
            torch.tensor([[0]]),
            torch.tensor([1, 2]),
        )
        expected = torch.index_put_(tensor.clone(), idxs, value)

        def f(t, idx, v):
            torch.index_put_(t, idx, v)
            return t

        self.assertEqual(
            vmap(f, in_dims=(0, (None, None), 0))(tensor, idxs[1:], value), expected
        )
        self.assertEqual(
            vmap(f, in_dims=(0, (None, None), None))(tensor, idxs[1:], value[0]),
            expected,
        )

        # boolean mask
        B = 2
        x = torch.randn(1, 3, 3)
        gy = torch.randn(B, 1, 3, 3)

        def f(x, gy):
            mask = x < 1e-09
            zeros = torch.zeros([])
            index_put = torch.ops.aten.index_put.default(gy, [mask], zeros)
            return index_put

        self.vmap_outplace_test(f, (x, gy), {}, in_dims=(None, 0))

    @parametrize("training", [True, False])
    @parametrize("track_running_stats", [True, False])
    @parametrize("affine", [True, False])
    def test_batch_norm(self, device, affine, track_running_stats, training):
        if not track_running_stats and not training:
            return

        test = functools.partial(_vmap_test, check_propagates_grad=False)
        BN = torch.nn.BatchNorm2d
        ensemble_size = 10
        hidden_dim = 3

        weights, buffers, _, _, _ = functional_init_with_buffers(BN, [ensemble_size])(
            hidden_dim, affine=affine, track_running_stats=track_running_stats
        )

        inputs = [torch.randn(ensemble_size, 32, hidden_dim, 16, 16, device=device)]
        in_dims = [0]

        def append(inp, in_dim):
            inputs.append(inp)
            in_dims.append(in_dim)

        if track_running_stats:
            running_mean, running_var, _ = buffers
            append(running_mean.to(device), 0)
            append(running_var.to(device), 0)
        else:
            append(None, None)
            append(None, None)

        if affine:
            weight, bias = weights
            append(weight.to(device), 0)
            append(bias.to(device), 0)
        else:
            append(None, None)
            append(None, None)

        append(training, None)

        def op(inp, running_mean, running_var, weight, bias, training):
            res = F.batch_norm(inp, running_mean, running_var, weight, bias, training)
            if track_running_stats:
                return res, running_mean, running_var
            return res

        test(self, op, tuple(inputs), in_dims=tuple(in_dims))

    def test_torch_return_types_returns(self, device):
        t = torch.randn(3, 2, 2, device=device)
        self.assertTrue(
            isinstance(vmap(torch.min, (0, None))(t, 0), torch.return_types.min)
        )
        self.assertTrue(
            isinstance(vmap(torch.max, (0, None))(t, 0), torch.return_types.max)
        )
        self.assertTrue(
            isinstance(
                vmap(torch.topk, (0, None, None))(t, 1, 0), torch.return_types.topk
            )
        )
        self.assertTrue(
            isinstance(vmap(torch.linalg.eig, (0))(t), torch.return_types.linalg_eig)
        )

    def test_namedtuple_returns(self, device):
        Point = namedtuple("Point", ["x", "y"])

        def f(x, y):
            return Point(x=x, y=y)

        x = torch.randn(2, 5, device=device)
        y = torch.randn(2, 3, device=device)
        self.assertTrue(isinstance(vmap(f)(x, y), Point))

    def test_inplace_on_view(self, device):
        def func(leaf):
            base = leaf * leaf
            view = base.transpose(0, 1)
            view[2:4, 2:4] *= 2
            view[0:2, 0:2].diagonal().sin_()
            view = view[1:3, 1:3]
            view.cos_()
            return view

        def push_vjp(leaf, gout):
            _, vjp_fn = vjp(func, leaf)
            (result,) = vjp_fn(gout)
            return result

        leaf = torch.randn(4, 4, device=device)
        gout = torch.randn(2, 2, device=device)
        args = (leaf, gout)

        for (
            batched_args,
            in_dims,
            _,
        ) in generate_vmap_inputs(args, {}):
            if in_dims[1] is None:
                # triggers some composite compliance problem
                continue
            self.vmap_outplace_test(push_vjp, batched_args, {}, in_dims)

    def test_advanced_indexing(self, device):
        def test(f, args):
            for loop_out, batched_out in get_fallback_and_vmap_exhaustive(f, args, {}):
                self.assertEqual(loop_out, batched_out)

        def f(x, idx):
            return x[:, idx]

        def f2(x, idx):
            return x[idx, :]

        def f3(x, idx):
            return x[:, :, idx]

        inps = (
            torch.randn(5, 5, 5, device=device),
            torch.randn(5, 5, 5, 5, device=device),
            torch.randn(5, 5, 5, 5, 5, device=device),
        )
        idxes = (
            torch.tensor([0, 1, 2], device=device),
            torch.tensor([0, 1, 2], device=device).reshape(3, 1),
            torch.tensor([0, 1, 2], device=device).reshape(3, 1, 1),
        )
        for inp, idx in itertools.product(inps, idxes):
            test(f, (inp, idx))
            test(f2, (inp, idx))
            test(f3, (inp, idx))

    def test_nested_advanced_indexing(self, device):
        e = torch.rand(7, 4, device=device)
        idx = torch.tensor([0, 1], device=device).view(2, 1)

        # simple reference implementation for comparison
        def _fake_vmap(f, in_dims=0, out_dims=0):
            def w(input):
                r = [f(input.select(in_dims, i)) for i in range(input.size(in_dims))]
                return torch.stack(r, out_dims)

            return w

        def with_vmap(_vmap):
            def g(idx_):
                def f(e_):
                    return e_[idx_]

                return _vmap(f, in_dims=1)(e)

            r = _vmap(g)(idx)
            return r

        a = with_vmap(vmap)
        b = with_vmap(_fake_vmap)
        self.assertEqual(a, b)

    @ops(
        filter(lambda op: "linalg" in op.name, op_db + additional_op_db),
        allowed_dtypes=(torch.float,),
    )
    @skipOps(
        "TestVmapOperatorsOpInfo",
        "test_vmap_linalg_failure_1D_input",
        {
            xfail("linalg.vector_norm"),  # can accept vector inputs
            xfail("linalg.norm"),  # can accept vector inputs
            xfail("linalg.norm", "subgradients_at_zero"),  # can accept vector inputs
            xfail("linalg.vander"),  # can accept vector inputs
            skip(
                "linalg.multi_dot"
            ),  # accepts list of tensor inputs, has its own special test
            xfail("linalg.vecdot"),
            # throws in vmap on CUDA
            # IndexError: Dimension out of range (expected to be in range of [-1, 0], but got -2)
            # https://github.com/pytorch/pytorch/runs/8110653462?check_suite_focus=true
            # but it passes locally
            xfail("linalg.diagonal"),
            skip("linalg.matrix_norm", ""),
            skip("linalg.ldl_solve", ""),
        },
    )
    def test_vmap_linalg_failure_1D_input(self, device, dtype, op):
        for sample in op.sample_inputs(device, dtype, requires_grad=False):
            if sample.input.dim() != 2 or sample.input.shape[0] == 0:
                continue
            test_input = sample.input[
                0
            ]  # using the sample input avoids numerical inconsistency issues
            with self.assertRaisesRegex(RuntimeError, "dimension"):
                op(test_input, *sample.args, **sample.kwargs)

            def op_wrapper(inp):
                return op(inp, *sample.args, **sample.kwargs)

            # square inputs are more likely to pass linalg checks
            test_input = test_input.expand(test_input.shape[0], test_input.shape[0])
            with self.assertRaisesRegex(RuntimeError, "dimension"):
                return vmap(op_wrapper)(test_input)

    def test_vmap_multi_dot_failure_1D_input(self):
        # special exception for first and last tensors so making giving 3 items avoids special cases
        inputs = (torch.randn(3, 3), torch.randn(3), torch.randn(3, 3))
        with self.assertRaisesRegex(RuntimeError, "tensor 1 must be 2D but got 1D"):
            torch.linalg.multi_dot(inputs)

        # square inputs are more likely to pass linalg checks
        inputs = tuple(i.expand(i.shape[0], i.shape[0]) for i in inputs)
        with self.assertRaisesRegex(RuntimeError, "tensor 1 must be 2D but got 1D"):
            return vmap(torch.linalg.multi_dot)(inputs)

    def test_vmap_escaped_error(self):
        escaped = None

        def f(x):
            nonlocal escaped
            escaped = x
            return x**2

        x = torch.randn([3, 3, 3, 3, 3])
        vmap(f)(x)

        common_message = (
            r"your tensor may have escaped from inside a function being vmapped.*{0}.*"
        )

        # Note: These are not a complete set of tests for all possible functions calling 'vmap_check_escaped'

        with self.assertRaisesRegex(
            RuntimeError, common_message.format("gen_vmap_plumbing")
        ):
            escaped.sin()

        with self.assertRaisesRegex(
            RuntimeError, common_message.format("boxed_tensor_inputs_batch_rule")
        ):
            escaped.sin_()

        with self.assertRaisesRegex(
            RuntimeError, common_message.format("gen_vmap_inplace_plumbing")
        ):
            escaped.mul_(1)

        with self.assertRaisesRegex(
            RuntimeError, common_message.format("binary_cross_entropy_plumbing")
        ):
            torch.nn.functional.binary_cross_entropy(escaped, torch.zeros([3, 3, 3, 3]))

        with self.assertRaisesRegex(
            RuntimeError, common_message.format("boxed_existing_bdim_all_batch_rule")
        ):
            torch.nn.functional.adaptive_max_pool2d(escaped, output_size=(1, 1))

        with self.assertRaisesRegex(
            RuntimeError, common_message.format("boxed_reduction_batch_rule")
        ):
            escaped.argmin()

        a = torch.zeros([4, 4, 4, 4])
        b = torch.zeros([4, 4, 4, 4], dtype=torch.long)
        with self.assertRaisesRegex(
            RuntimeError, common_message.format("boxed_all_tensors_have_optional_bdim")
        ):
            torch.ops.aten.adaptive_max_pool2d_backward(escaped, a, b)

        vmap(f)(torch.tensor([[0, 0], [0, 0]], dtype=torch.int))
        with self.assertRaisesRegex(
            RuntimeError, common_message.format("gen_vmap_plumbing_no_returns")
        ):
            torch.ops.aten._linalg_check_errors(escaped, "linalg.inv", is_matrix=False)

    def test_vmap_with_anomaly_detection(self):
        with torch.autograd.set_detect_anomaly(True):
            x = torch.zeros(3) - 1

            def fn(x):
                return x.sum()

            per_sample_grad = vmap(grad(fn))(x)
            self.assertEqual(per_sample_grad, torch.ones_like(x))

            def bad_fn(x):
                return x.sqrt().sum()

            err_msg = "Function 'SqrtBackward0' returned nan values in its 0th output."
            with self.assertRaisesRegex(RuntimeError, err_msg):
                vmap(grad(bad_fn))(x)

    def test_searchsorted_bucketize(self, device):
        # OpInfo generates test with repeated samples in batch dim.
        # Thus we test explicitly with different samples across a batch.

        def test():
            boundaries = torch.tensor(
                [[1, 4, 5, 7, 9], [1, 2, 6, 8, 10]], device=device
            )
            v = torch.tensor(3, device=device)
            self.vmap_outplace_test(torch.searchsorted, (boundaries, v), {}, (0, None))
            self.vmap_outplace_test(torch.bucketize, (v, boundaries), {}, (None, 0))
            boundaries = torch.tensor([[1, 4, 5, 7, 9], [1, 2, 4, 8, 9]], device=device)
            v = torch.tensor([3, 4], device=device)
            self.vmap_outplace_test(torch.searchsorted, (boundaries, v), {}, (0, 0))
            self.vmap_outplace_test(torch.bucketize, (v, boundaries), {}, (0, 0))

        test()


@markDynamoStrictTest
class TestRandomness(TestCase):
    def _reset_random(self, generator, orig_state, use_generator, seed):
        return (
            generator.set_state(orig_state)
            if use_generator
            else torch.manual_seed(seed)
        )

    def _get_image(self, batched_input, batch_size, device):
        if batched_input == "first":
            return torch.ones([batch_size, 3, 3, 14, 14], device=device)
        if batched_input == "last":
            return torch.ones([3, 3, 14, 14, batch_size], device=device)
        assert batched_input == "none"
        return torch.ones([3, 3, 14, 14], device=device)

    def _assert_all_slices_equal(self, tensor):
        expected = tensor[0]
        self.assertTrue((tensor == expected).all())

    def _assert_all_slices_unique(self, tensor):
        B0 = tensor.shape[0]
        slices_equal = vmap(vmap(lambda x, y: (x == y).all(), (0, None)), (None, 0))(
            tensor, tensor
        )
        assert slices_equal.shape == (B0, B0)
        slices_equal.diagonal().zero_()
        self.assertEqual(slices_equal, torch.zeros_like(slices_equal))

    def _assert_throws_in_error_mode(self, fn, args, in_dims):
        with self.assertRaisesRegex(
            RuntimeError, r"called random operation while in randomness error mode"
        ):
            vmap(fn, in_dims=in_dims, randomness="error")(*args)

    def _assert_throws_in_different_mode_inplace(self, fn, args, in_dims):
        with self.assertRaisesRegex(
            RuntimeError, r"different inplace randomness on an unbatched tensor"
        ):
            vmap(fn, in_dims=in_dims, randomness="different")(*args)

    def _assert_throws_in_same_mode_batched(self, fn, args, in_dims):
        with self.assertRaisesRegex(
            RuntimeError,
            r"Vmap does not currently support same randomness with a batched tensor input",
        ):
            vmap(fn, in_dims=in_dims, randomness="same")(*args)

    def _in_dims(self, *batched_strings):
        def get_in_dim(batched_string):
            if batched_string == "first":
                return 0
            if batched_string == "last":
                return -1
            assert batched_string == "none"
            return None

        batched_strings = batched_strings + (
            "first",
        )  # for the always batched as first dim dummy argument
        return tuple(get_in_dim(batched_string) for batched_string in batched_strings)

    @parametrize("randomness", ["same", "different", "error"])
    @parametrize("use_generator", [True, False])
    def test_factory_ops(self, device, randomness, use_generator):
        generator = torch.Generator(device=device)
        orig_state = generator.get_state()
        kwargs = (
            {"device": device, "generator": generator}
            if use_generator
            else {"device": device}
        )
        ops = [
            lambda _, shape: torch.randn(shape, **kwargs),
            lambda _, shape: torch.rand(shape, **kwargs),
            lambda _, shape: torch.randint(100, shape, **kwargs),
            lambda _, shape: torch.randint(5, 100, shape, **kwargs),
            lambda _, shape: torch.normal(0.0, 1.0, shape, **kwargs),
        ]
        B0 = 4
        shape = (3, 3)
        seed = 1234567

        for op in ops:
            passed = torch.randn(B0, device=device)
            if randomness == "error":
                self._assert_throws_in_error_mode(
                    op, (passed, shape), in_dims=(0, None)
                )
                return

            generator = self._reset_random(generator, orig_state, use_generator, seed)
            vmap_result = vmap(op, in_dims=(0, None), randomness=randomness)(
                passed, shape
            )

            generator = self._reset_random(generator, orig_state, use_generator, seed)
            if randomness == "different":
                expected = op(passed, [B0, *shape])
                self._assert_all_slices_unique(vmap_result)
                self.assertEqual(vmap_result, expected)
            else:
                expected = op(passed, shape)
                self._assert_all_slices_equal(vmap_result)
                for i in range(B0):
                    self.assertEqual(vmap_result[i], expected)

    @parametrize("randomness", ["same", "different", "error"])
    @parametrize("use_generator", [True, False])
    def test_randperm(self, device, randomness, use_generator):
        # needs a special case because randperm doesn't take a batch size
        B0 = 4
        seed = 1234567
        passed = torch.randn(B0, device=device)

        torch.manual_seed(seed)
        generator = torch.Generator(device=device)
        orig_state = generator.get_state()

        kwargs = (
            {"device": device, "generator": generator}
            if use_generator
            else {"device": device}
        )

        if randomness == "error":
            with self.assertRaisesRegex(
                RuntimeError, r"called random operation while in randomness error mode"
            ):
                vmap(lambda _: torch.randperm(10, **kwargs), randomness=randomness)(
                    passed
                )
            return

        vmap_result = vmap(
            lambda _: torch.randperm(10, **kwargs), randomness=randomness
        )(passed)
        generator = generator.set_state(orig_state)
        torch.manual_seed(seed)
        if randomness == "different":
            for i in range(B0):
                expected = torch.randperm(10, **kwargs)
                # RNG differs between eager and via dynamo trace on CUDA
                if TEST_WITH_TORCHDYNAMO and torch.device(device).type == "cuda":
                    self._assert_all_slices_unique(vmap_result)
                else:
                    self.assertEqual(vmap_result[i], expected)
        else:
            expected = torch.randperm(10, **kwargs)
            # RNG differs between eager and via dynamo trace on CUDA
            if TEST_WITH_TORCHDYNAMO and torch.device(device).type == "cuda":
                self._assert_all_slices_equal(vmap_result)
            else:
                for i in range(B0):
                    self.assertEqual(vmap_result[i], expected)

    @parametrize("randomness", ["error", "same", "different"])
    @parametrize("batched_input", ["first", "last", "none"])
    def test_dropout(self, device, randomness, batched_input):
        def op(t, ignored):
            return torch.nn.functional.dropout(torch.ones_like(t), training=True)

        B0 = 4
        always_batched = torch.randn((B0,))
        passed = self._get_image(batched_input, B0, device)
        in_dims = self._in_dims(batched_input)

        if randomness == "error":
            with self.assertRaisesRegex(
                RuntimeError, r"called random operation while in randomness error mode"
            ):
                vmap(op, randomness=randomness, in_dims=in_dims)(passed, always_batched)
            return

        vmap_result = vmap(op, randomness=randomness, in_dims=in_dims)(
            passed, always_batched
        )

        # Check that the randomness is within bounds...
        # ideally this is close to 0.5
        p_estimate = vmap_result.mean() / 2
        self.assertTrue(p_estimate < 0.75)
        self.assertTrue(p_estimate > 0.25)

        if randomness == "different":
            self._assert_all_slices_unique(vmap_result)
            return

        assert randomness == "same"
        self._assert_all_slices_equal(vmap_result)

    @parametrize("randomness", ["error", "same", "different"])
    @parametrize("batched_input", ["first", "last", "none"])
    def test_alpha_dropout(self, device, randomness, batched_input):
        def op(t, ignored):
            return torch.nn.functional.alpha_dropout(torch.ones_like(t), training=True)

        B0 = 4
        always_batched = torch.randn((B0,))
        passed = self._get_image(batched_input, B0, device)
        in_dims = self._in_dims(batched_input)

        if randomness == "error":
            with self.assertRaisesRegex(
                RuntimeError, r"called random operation while in randomness error mode"
            ):
                vmap(op, randomness=randomness, in_dims=in_dims)(passed, always_batched)
            return

        # I have no clue how to actually test correctness of alpha dropout because the docs
        # seem wrong: https://github.com/pytorch/pytorch/issues/74004
        vmap_result = vmap(op, randomness=randomness, in_dims=in_dims)(
            passed, always_batched
        )
        if randomness == "different":
            self._assert_all_slices_unique(vmap_result)
            return

        assert randomness == "same"
        self._assert_all_slices_equal(vmap_result)

    @parametrize("randomness", ["error", "same", "different"])
    @parametrize("batched_input", ["first", "last", "none"])
    @parametrize("dim", [2, 3])
    def test_feature_dropout(self, device, randomness, batched_input, dim):
        def op(t, ignored):
            f = (
                torch.nn.functional.dropout2d
                if dim == 2
                else torch.nn.functional.dropout3d
            )
            return f(torch.ones_like(t), training=True)

        B0 = 4
        always_batched = torch.randn((B0,))
        passed = self._get_image(batched_input, B0, device)
        if dim == 3:
            unsqueeze_dim = -2 if batched_input == "last" else -1
            passed = passed.unsqueeze(unsqueeze_dim)
        in_dims = self._in_dims(batched_input)

        if randomness == "error":
            with self.assertRaisesRegex(
                RuntimeError, r"called random operation while in randomness error mode"
            ):
                vmap(op, randomness=randomness, in_dims=in_dims)(passed, always_batched)
            return

        vmap_result = vmap(op, randomness=randomness, in_dims=in_dims)(
            passed, always_batched
        )

        # Check the "feature" pattern
        dims = [-1, -2] if dim == 2 else [-1, -2, -3]
        planes_numel = (
            2
            * vmap_result.numel()
            / (vmap_result.shape[0] * vmap_result.shape[1] * vmap_result.shape[2])
        )
        planes = vmap_result.sum(dims)
        result = (planes == 0) ^ (planes == planes_numel)
        self.assertEqual(result, torch.ones_like(result, dtype=torch.bool))

        if randomness == "different":
            self._assert_all_slices_unique(vmap_result)
            return

        assert randomness == "same"
        self._assert_all_slices_equal(vmap_result)

    @parametrize("randomness", ["error", "same", "different"])
    @parametrize("batched_input", ["first", "last", "none"])
    def test_feature_alpha_dropout(self, device, randomness, batched_input):
        def op(t, ignored):
            return torch.nn.functional.feature_alpha_dropout(
                torch.ones_like(t), training=True
            )

        B0 = 4
        always_batched = torch.randn((B0,))
        passed = self._get_image(batched_input, B0, device)
        unsqueeze_dim = -2 if batched_input == "last" else -1
        passed = passed.unsqueeze(unsqueeze_dim)
        in_dims = self._in_dims(batched_input)

        if randomness == "error":
            with self.assertRaisesRegex(
                RuntimeError, r"called random operation while in randomness error mode"
            ):
                vmap(op, randomness=randomness, in_dims=in_dims)(passed, always_batched)
            return

        vmap_result = vmap(op, randomness=randomness, in_dims=in_dims)(
            passed, always_batched
        )

        # I have no clue how to actually test correctness of alpha dropout because the docs
        # seem wrong: https://github.com/pytorch/pytorch/issues/74004

        # Check the "feature" pattern
        dims = [-1, -2, -3]
        planes = vmap_result.sum(dims)
        max_elt = planes.max()
        min_elt = planes.min()
        result = (planes == min_elt) ^ (planes == max_elt)
        self.assertEqual(result, torch.ones_like(result, dtype=torch.bool))

        if randomness == "different":
            self._assert_all_slices_unique(vmap_result)
            return

        assert randomness == "same"
        self._assert_all_slices_equal(vmap_result)

    @parametrize("randomness", ["error", "same", "different"])
    @parametrize("batched_input", ["first", "last", "none"])
    def test_like_functions(self, device, randomness, batched_input):
        seed = 1234567
        supported_ops = [
            lambda t, _: torch.randint_like(t, 20),
            lambda t, _: torch.randint_like(t, 0, 20),
            lambda t, _: torch.rand_like(t),
            lambda t, _: torch.randn_like(t),
        ]
        B0 = 4

        for op in supported_ops:
            always_batched = torch.randn(B0)
            passed = self._get_image(batched_input, B0, device)
            in_dims = self._in_dims(batched_input)

            if randomness == "error":
                with self.assertRaisesRegex(
                    RuntimeError,
                    r"called random operation while in randomness error mode",
                ):
                    vmap(op, in_dims=in_dims, randomness=randomness)(
                        passed, always_batched
                    )
                return

            torch.manual_seed(seed)
            vmap_result = vmap(op, randomness=randomness, in_dims=in_dims)(
                passed, always_batched
            )

            torch.manual_seed(seed)

            if batched_input == "last":
                passed = passed.movedim(-1, 0)
            if randomness == "different":
                if batched_input == "none":
                    passed = passed.expand(B0, *passed.shape)
                expected = op(passed, 0)

                self._assert_all_slices_unique(vmap_result)
                # RNG differs between eager and via dynamo trace on CUDA
                if not (TEST_WITH_TORCHDYNAMO and torch.device(device).type == "cuda"):
                    self.assertEqual(expected, vmap_result)
                return

            assert randomness == "same"
            if batched_input != "none":
                passed = passed[0]
            expected = op(passed, 0)
            self._assert_all_slices_equal(vmap_result)
            # RNG differs between eager and via dynamo trace on CUDA
            if not (TEST_WITH_TORCHDYNAMO and torch.device(device).type == "cuda"):
                for i in range(B0):
                    self.assertEqual(expected, vmap_result[i])

    @parametrize("use_generator", [True, False])
    @parametrize("randomness", ["error", "same", "different"])
    @parametrize("batched_input", ["first", "last", "none"])
    def test_random_unary_inplace(
        self, device, use_generator, randomness, batched_input
    ):
        generator = torch.Generator(device=device)
        orig_state = generator.get_state()
        kwargs = {"generator": generator} if use_generator else {}
        ops = [
            lambda t, _: t.random_(**kwargs),
            lambda t, _: t.random_(100, **kwargs),
            lambda t, _: t.random_(-5, 100, **kwargs),
            lambda t, _: t.normal_(**kwargs),
            lambda t, _: t.bernoulli_(**kwargs),
            lambda t, _: t.cauchy_(**kwargs),
            lambda t, _: t.exponential_(**kwargs),
            lambda t, _: t.geometric_(0.5, **kwargs),
            lambda t, _: t.log_normal_(**kwargs),
            lambda t, _: t.uniform_(**kwargs),
        ]
        B0 = 4
        seed = 1234567
        in_dims = self._in_dims(batched_input)

        for op in ops:
            # because of in place updates, clone inputs
            always_batched = torch.randn(B0, device=device)
            passed = self._get_image(batched_input, B0, device)
            passed_expected = passed.clone()

            if randomness == "error":
                self._assert_throws_in_error_mode(
                    op, (passed, always_batched), in_dims=in_dims
                )
                return
            if randomness == "different" and batched_input == "none":
                self._assert_throws_in_different_mode_inplace(
                    op, (passed, always_batched), in_dims=in_dims
                )
                return

            generator = self._reset_random(generator, orig_state, use_generator, seed)
            vmap_result = vmap(op, in_dims=in_dims, randomness=randomness)(
                passed, always_batched
            )

            if batched_input == "last":
                passed_expected = passed_expected.movedim(-1, 0)
            generator = self._reset_random(generator, orig_state, use_generator, seed)
            if randomness == "different":
                expected = op(passed_expected, always_batched)
                self._assert_all_slices_unique(vmap_result)
                self.assertEqual(vmap_result, expected)
            else:
                if batched_input != "none":
                    passed_expected = passed_expected[
                        0
                    ].clone()  # bug in pytorch, normal_ on views doesn't work
                expected = op(passed_expected, always_batched)
                self._assert_all_slices_equal(vmap_result)
                for i in range(B0):
                    self.assertEqual(vmap_result[i], expected)

    @parametrize("use_generator", [True, False])
    @parametrize("randomness", ["error", "same", "different"])
    @parametrize("batched_input", ["first", "last", "none"])
    @parametrize("batched_probability", ["first", "last", "none"])
    def test_bernoulli_in_place(
        self, device, use_generator, randomness, batched_input, batched_probability
    ):
        B0 = 4
        seed = 1234567
        generator = torch.Generator(device=device)
        orig_state = generator.get_state()
        kwargs = {"generator": generator} if use_generator else {}
        in_dims = self._in_dims(batched_input, batched_probability)

        def op(t, p, ignored):
            return t.bernoulli_(p, **kwargs)

        # because of in place updates, clone inputs
        always_batched = torch.randn(B0, device=device)
        input = self._get_image(batched_input, B0, device)
        input_expected = input.clone()
        probability = self._get_image(batched_probability, B0, device) - 0.5

        if randomness == "error":
            self._assert_throws_in_error_mode(
                op, (input, probability, always_batched), in_dims=in_dims
            )
            return
        if randomness == "same" and batched_probability != "none":
            self._assert_throws_in_same_mode_batched(
                op, (input, probability, always_batched), in_dims=in_dims
            )
            return
        if batched_input == "none" and batched_probability != "none":
            regex = r"there exists a Tensor `other` in extra_args that has more elements than `self`"
            with self.assertRaisesRegex(RuntimeError, regex):
                vmap(op, in_dims=in_dims, randomness=randomness)(
                    input, probability, always_batched
                )
            return
        if randomness == "different" and batched_input == "none":
            self._assert_throws_in_different_mode_inplace(
                op, (input, probability, always_batched), in_dims=in_dims
            )
            return

        self._reset_random(generator, orig_state, use_generator, seed)
        vmap_result = vmap(op, in_dims=in_dims, randomness=randomness)(
            input, probability, always_batched
        )

        self._reset_random(generator, orig_state, use_generator, seed)
        if batched_input == "last":
            input_expected = input_expected.movedim(-1, 0)
        if batched_probability == "last":
            probability = probability.movedim(-1, 0)
        if randomness == "different":
            expected = op(input_expected, probability, always_batched)
            self._assert_all_slices_unique(vmap_result)
            self.assertEqual(vmap_result, expected)
        else:
            if batched_input != "none":
                input_expected = input_expected[0]
            expected = op(input_expected, probability, always_batched)
            self._assert_all_slices_equal(vmap_result)
            for i in range(B0):
                self.assertEqual(vmap_result[i], expected)

    @parametrize("use_generator", [True, False])
    @parametrize("randomness", ["error", "same", "different"])
    @parametrize("batched_input", ["first", "last", "none"])
    @parametrize("batched_other", ["first", "last", "none"])
    def test_random_binary_out_of_place(
        self, device, use_generator, randomness, batched_input, batched_other
    ):
        generator = torch.Generator(device=device)
        orig_state = generator.get_state()
        kwargs = {"generator": generator} if use_generator else {}
        ops = [
            lambda t, o, _: torch.normal(t, o, **kwargs),
            lambda t, o, _: torch.binomial(t, (o - 0.5), **kwargs),
        ]

        B0 = 4
        seed = 1234567
        in_dims = self._in_dims(batched_input, batched_other)

        for op in ops:
            always_batched = torch.randn(B0, device=device)
            input = self._get_image(batched_input, B0, device)
            other = self._get_image(batched_other, B0, device)

            if randomness == "error":
                self._assert_throws_in_error_mode(
                    op, (input, other, always_batched), in_dims=in_dims
                )
                return
            if randomness == "same" and (
                batched_input != "none" or batched_other != "none"
            ):
                self._assert_throws_in_same_mode_batched(
                    op, (input, other, always_batched), in_dims=in_dims
                )
                return

            generator = self._reset_random(generator, orig_state, use_generator, seed)
            vmap_result = vmap(op, in_dims=in_dims, randomness=randomness)(
                input, other, always_batched
            )

            if batched_input == "last":
                input = input.movedim(-1, 0)
            if batched_other == "last":
                other = other.movedim(-1, 0)

            generator = self._reset_random(generator, orig_state, use_generator, seed)
            if randomness == "different":
                if batched_input == "none":
                    input = input.expand(B0, *input.shape)
                expected = op(input, other, always_batched)
                self._assert_all_slices_unique(vmap_result)
                self.assertEqual(vmap_result, expected)
            else:
                assert batched_input == "none" and batched_other == "none"
                expected = op(input, other, always_batched)
                self._assert_all_slices_equal(vmap_result)
                for i in range(B0):
                    self.assertEqual(vmap_result[i], expected)

    @parametrize("use_generator", [True, False])
    @parametrize("randomness", ["error", "same", "different"])
    @parametrize("batched_input", ["first", "last", "none"])
    def test_random_unary_out_of_place(
        self, device, use_generator, randomness, batched_input
    ):
        generator = torch.Generator(device=device)
        orig_state = generator.get_state()
        kwargs = {"generator": generator} if use_generator else {}
        ops = [
            lambda t, _: torch.normal(0.0, torch.abs(t), **kwargs),
            lambda t, _: torch.normal(t, 1.0, **kwargs),
            lambda t, _: torch.bernoulli(t - 0.5, **kwargs),
            lambda t, _: torch.bernoulli(t, 0.5, **kwargs),
            lambda t, _: torch._standard_gamma(t, **kwargs),
            lambda t, _: torch._sample_dirichlet(t, **kwargs),
            lambda t, _: torch.poisson(t, **kwargs),
        ]

        B0 = 4
        seed = 1234567
        in_dims = self._in_dims(batched_input)

        for op in ops:
            always_batched = torch.randn(B0, device=device)
            passed = self._get_image(batched_input, B0, device)
            if randomness == "error":
                self._assert_throws_in_error_mode(
                    op, (passed, always_batched), in_dims=in_dims
                )
                return
            if randomness == "same" and batched_input != "none":
                self._assert_throws_in_same_mode_batched(
                    op, (passed, always_batched), in_dims=in_dims
                )
                return

            generator = self._reset_random(generator, orig_state, use_generator, seed)
            vmap_result = vmap(op, in_dims=in_dims, randomness=randomness)(
                passed, always_batched
            )

            generator = self._reset_random(generator, orig_state, use_generator, seed)
            if randomness == "different":
                if batched_input == "none":
                    passed = passed.expand(B0, *passed.shape)
                if batched_input == "last":
                    passed = passed.movedim(-1, 0)
                expected = op(passed, always_batched)
                self._assert_all_slices_unique(vmap_result)
                self.assertEqual(vmap_result, expected)
            else:
                expected = op(passed, always_batched)
                self._assert_all_slices_equal(vmap_result)
                for i in range(B0):
                    self.assertEqual(vmap_result[i], expected)

    @parametrize("use_generator", [True, False])
    @parametrize("randomness", ["error", "same", "different"])
    @parametrize("batched_call", [True, False])
    @parametrize("batched_input", ["first", "last", "none"])
    def test_multinomial(
        self, device, use_generator, randomness, batched_call, batched_input
    ):
        def flatten_input(input, batch_call, batch_location):
            if batch_call and batch_location != "none":
                final_size = 3  # [B0, B, N]
            elif not batch_call and batch_location == "none":
                final_size = 1  # [N]
            else:
                final_size = 2  # [B0, N] or [B, N]

            start_idx = final_size - 1
            end_idx = -1
            if batch_location == "last":
                start_idx -= 1
                end_idx -= (
                    1  # gets to correct final size because using negative indices
                )

            ret = input.flatten(start_idx, end_idx)
            assert ret.dim() == final_size
            return ret

        def op(input, _):
            return torch.multinomial(input, 10, **kwargs)

        generator = torch.Generator(device=device)
        orig_state = generator.get_state()
        kwargs = {"generator": generator} if use_generator else {}

        B0 = 4
        seed = 1234567
        in_dims = self._in_dims(batched_input)

        always_batched = torch.randn(B0, device=device)
        passed = self._get_image(batched_input, B0, device)
        passed = flatten_input(passed, batched_call, batched_input)
        if randomness == "error":
            self._assert_throws_in_error_mode(
                op, (passed, always_batched), in_dims=in_dims
            )
            return
        if randomness == "same" and batched_input != "none":
            self._assert_throws_in_same_mode_batched(
                op, (passed, always_batched), in_dims=in_dims
            )
            return

        generator = self._reset_random(generator, orig_state, use_generator, seed)
        vmap_result = vmap(op, in_dims=in_dims, randomness=randomness)(
            passed, always_batched
        )

        generator = self._reset_random(generator, orig_state, use_generator, seed)

        if randomness == "different":
            if batched_input == "none":
                passed = passed.expand(B0, *passed.shape)
            if batched_input == "last":
                passed = passed.movedim(-1, 0)
            orig_passed_size = passed.shape[:2] if batched_call else passed.shape[:1]
            passed = passed.flatten(0, 1) if batched_call else passed
            expected = op(passed, always_batched)
            expected = expected.reshape(*orig_passed_size, 10)
            self._assert_all_slices_unique(vmap_result)
            self.assertEqual(vmap_result, expected)
        else:
            expected = op(passed, always_batched)
            self._assert_all_slices_equal(vmap_result)
            for i in range(B0):
                self.assertEqual(vmap_result[i], expected)

    def test_unsupported_random(self, device):
        x = torch.randn(3, device=device)
        y = x.abs()
        z = x.abs()
        with self.assertRaisesRegex(RuntimeError, "calling out variants"):

            def f(x):
                return torch.randn(3, device=device, out=y)

            vmap(f, randomness="same")(x)
        with self.assertRaisesRegex(RuntimeError, "calling out variants"):

            def f(x0, x1):
                return torch.normal(x, y, out=x)

            vmap(f, randomness="same")(z, z)
        with self.assertRaisesRegex(RuntimeError, "do not yet support"):

            def f(z):
                return torch.rrelu(x)

            vmap(f, randomness="same")(z)

    @parametrize("in_dim", [0, 1, 2])
    @parametrize("out_dim", [0, 1, 2])
    def test_chunk_vmap(self, in_dim, out_dim):
        randomness = "different"

        x = torch.randn(4, 5, 6)

        def f(x):
            y = x.sin() + torch.rand_like(x)
            return y

        for chunks in [1, 2, 3, 4, 7, 10, 16]:
            output = chunk_vmap(
                f,
                in_dims=in_dim,
                out_dims=out_dim,
                randomness=randomness,
                chunks=chunks,
            )(x)
            self._assert_all_slices_unique(output)

    @parametrize("in_dim", [0, 1, 2])
    @parametrize("out_dim", [0, 1, 2])
    def test_vmap_chunksize(self, in_dim, out_dim):
        randomness = "different"

        x = torch.randn(4, 5, 6)

        def f(x):
            y = x.sin() + torch.rand_like(x)
            return y

        for chunk_size in [1, 2, 3, 4, 7, 10, 16, 100]:
            output = vmap(
                f,
                in_dims=in_dim,
                out_dims=out_dim,
                randomness=randomness,
                chunk_size=chunk_size,
            )(x)
            self._assert_all_slices_unique(output)

    def test_jacfwd_with_random(self):
        # checks on behavior are above, this just checks that jacfwd respects
        # the randomness param

        x = torch.rand(3, 4)
        with self.assertRaisesRegex(
            RuntimeError, r"called random operation while in randomness error mode"
        ):
            jacfwd(torch.bernoulli)(x)

        # x isn't batched so use bernoulli since it doesn't do inplace randomness
        jacfwd(torch.bernoulli, randomness="same")(x)
        jacfwd(torch.bernoulli, randomness="different")(x)

    @parametrize("randomness", ["error", "same", "different"])
    def test_dropout_unbatched(self, device, randomness):
        x = torch.randn(3, device=device)
        y = torch.randn(1, 3, device=device)

        def fn(x, y):
            # output from dropout should be a Tensor[B, 1, 3] (B=3)
            return x + torch.nn.functional.dropout(y, p=0.5).mean(1)

        # We just verify that this doesn't raise an error for
        # `same` and `different` randomness.
        # Ref: https://github.com/pytorch/pytorch/issues/92283
        context = (
            self.assertRaises(RuntimeError)
            if randomness == "error"
            else contextlib.nullcontext()
        )
        with context:
            vmap(fn, in_dims=(0, None), randomness=randomness)(x, y)


@markDynamoStrictTest
class TestTransformFailure(TestCase):
    @skipIfTorchDynamo()
    @parametrize(
        "transform",
        ["vmap", "grad", "grad_and_value", "vjp", "jvp", "jacrev", "jacfwd"],
    )
    def test_fails_with_autograd_function(self, device, transform):
        failed_build_envs = ("linux-focal-py3.8-clang10", "linux-focal-py3.11-clang10")
        if (
            device == "cpu"
            and transform in ["grad", "vmap"]
            and TEST_WITH_TORCHDYNAMO
            and os.getenv("BUILD_ENVIRONMENT", "") in failed_build_envs
        ):
            raise unittest.SkipTest(
                "Unexpected successes on focal with dynamo,"
                + " see https://github.com/pytorch/pytorch/issues/107173"
            )

        class Test(torch.autograd.Function):
            @staticmethod
            def forward(_, input):
                return input

            @staticmethod
            def backward(_, grad_input):
                return grad_input

        transform = getattr(functorch, transform)

        def f(x):
            return Test.apply(x)

        if transform in (grad, grad_and_value):
            input = torch.tensor(4.0)
        else:
            input = torch.randn(5)

        if transform == vjp:
            transform = functools.partial(transform, f)
        elif transform == jvp:
            input = (input,)
            transform = functools.partial(transform, f, input)
        else:
            transform = transform(f)

        with self.assertRaisesRegex(RuntimeError, "autograd.Function"):
            transform(input)


@markDynamoStrictTest
class TestVmapDeviceType(Namespace.TestVmapBase):
    def _vmap_test(self, *args, **kwargs):
        return _vmap_test(self, *args, **kwargs)

    def test__is_all_true(self, device):
        def test():
            def f(x, *, expected_result):
                result = torch.ops.aten._is_all_true(x)
                self.assertFalse(torch._C._functorch.is_batchedtensor(result))
                self.assertEqual(result.shape, torch.Size([]))
                self.assertEqual(result.item(), expected_result)
                return result

            x = torch.rand(10, device=device)
            vmap(f)(x >= 0, expected_result=True)
            vmap(f)(x < 0, expected_result=False)

            x[random.choice(range(10))] *= -1
            vmap(f)(x >= 0, expected_result=False)
            vmap(f)(x < 0, expected_result=False)

            x = -torch.rand(10, device=device)
            vmap(f)(x > 0, expected_result=False)
            vmap(f)(x <= 0, expected_result=True)

        check_vmap_fallback(self, test, torch._is_all_true)

    def test__is_any_true(self, device):
        def test():
            def f(x, *, expected_result):
                result = torch.ops.aten._is_any_true(x)
                self.assertFalse(torch._C._functorch.is_batchedtensor(result))
                self.assertEqual(result.shape, torch.Size([]))
                self.assertEqual(result.item(), expected_result)
                return result

            x = torch.zeros(10, device=device, dtype=torch.bool)
            vmap(f)(x > 0, expected_result=False)

            x[5] = True
            vmap(f)(x > 0, expected_result=True)
            vmap(f)(x[1::2], expected_result=True)
            vmap(f)(x[0::2], expected_result=False)

        check_vmap_fallback(self, test, torch._is_any_true)

    def test_check_tensor(self, device):
        def test():
            test_sizes = [
                (1,),
                (10,),
                (1, 1),
                (1, 10),
                (10, 1),
                (10, 10),
                (1, 1, 1),
                (10, 1, 1),
                (1, 10, 1),
                (10, 10, 10),
            ]

            def check_gte_0(t):
                return torch._test_check_tensor(t >= 0)

            error_message = "Test message for TORCH_CHECK_TENSOR_ALL"

            for size in test_sizes:
                t_all_gte_0 = torch.rand(size, device=device)
                t_all_lt_0 = t_all_gte_0 - 1

                vmap(check_gte_0)(t_all_gte_0)

                if len(size) >= 2:
                    vmap(vmap(check_gte_0))(t_all_gte_0)

                with self.assertRaisesRegex(RuntimeError, error_message):
                    vmap(check_gte_0)(t_all_lt_0)

                if len(size) >= 2:
                    with self.assertRaisesRegex(RuntimeError, error_message):
                        vmap(vmap(check_gte_0))(t_all_lt_0)

                if t_all_gte_0.numel() > 1:
                    t_all_gte_0_but_one = t_all_gte_0.clone()
                    idx = (random.choice(range(dim_size)) for dim_size in size)
                    t_all_gte_0_but_one[(..., *idx)] = -1

                    with self.assertRaisesRegex(RuntimeError, error_message):
                        vmap(check_gte_0)(t_all_gte_0_but_one)

                    if len(size) >= 2:
                        with self.assertRaisesRegex(RuntimeError, error_message):
                            vmap(vmap(check_gte_0))(t_all_gte_0_but_one)

        check_vmap_fallback(self, test, torch._test_check_tensor)


@markDynamoStrictTest
class TestVmapNestedTensor(Namespace.TestVmapBase):
    def _vmap_test(self, *args, **kwargs):
        return _vmap_test(self, *args, **kwargs)

    # dims should be something like [5, None, 10], with None indicating that a
    # random ragged structure should be used
    def _create_nt(self, dims, device):
        sizes = [
            [
                d if d is not None else torch.randint(2, 10, size=(1,)).item()
                for d in dims[1:]
            ]
            for d in range(dims[0])
        ]
        return torch.nested.nested_tensor(
            [torch.randn(*size) for size in sizes], device=device
        )

    # Creates an NT matching another NT's number of components and
    # shape / ragged structure for all dims specified to be -1.
    def _nt_from_similar(self, other, dims):
        assert len(dims) == other.dim()
        assert dims[0] == -1 or dims[0] == other.size(0)

        ret_sizes = []
        for t in other.unbind():
            other_size = t.shape
            ret_size = []
            for i, d in enumerate(dims[1:]):
                if d == -1:
                    ret_size.append(other_size[i])
                else:
                    ret_size.append(d)
            ret_sizes.append(ret_size)

        return torch.nested.nested_tensor(
            [torch.randn(*size) for size in ret_sizes], device=other.device
        )

    @allowVmapFallbackUsage
    def test_fallback_unary(self, device):
        def f(x):
            return x.sin() * 5.0 + 4.0

        nt = self._create_nt([4, None, 3], device=device)
        self._vmap_test(f, (nt,))

    @allowVmapFallbackUsage
    def test_fallback_binary(self, device):
        def f(x, y):
            return x @ y

        x = self._create_nt([5, None, 3], device=device)
        y = self._create_nt([5, 3, None], device=device)
        self._vmap_test(f, (x, y))

    @allowVmapFallbackUsage
    def test_fallback_binary_nt_and_unbatched_dense(self, device):
        def f(x, y):
            return x @ y

        x = self._create_nt([5, None, 3], device=device)
        y = torch.randn(3, 4, device=device)
        self._vmap_test(f, (x, y), in_dims=(0, None))

    @allowVmapFallbackUsage
    def test_fallback_binary_nt_and_batched_dense(self, device):
        def f(x, y):
            return x @ y

        x = self._create_nt([5, None, 3], device=device)
        y = torch.randn(5, 3, 4, device=device)
        self._vmap_test(f, (x, y))

    def test_nt_acts_as_dense_in_vmap(self, device):
        def f(x):
            assert not x.is_nested
            return x

        x = self._create_nt([5, None, 3], device=device)
        self._vmap_test(f, (x,))

    def test_cat_batching_rule(self, device):
        def f(x, y, dim):
            return torch.cat([x, y], dim=dim)

        # Different nested structure, same other dims
        x = self._create_nt([3, None, 2], device=device)
        y = self._create_nt([3, None, 2], device=device)
        self._vmap_test(functools.partial(f, dim=0), (x, y))

        x = self._create_nt([3, 2, None], device=device)
        y = self._create_nt([3, 2, None], device=device)
        self._vmap_test(functools.partial(f, dim=1), (x, y))

        # Same nested structure, different other dims
        x = self._create_nt([3, 2, None], device=device)
        y = self._nt_from_similar(x, [-1, 4, -1])
        self._vmap_test(functools.partial(f, dim=0), (x, y))

        x = self._create_nt([3, None, 2], device=device)
        y = self._nt_from_similar(x, [-1, -1, 4])
        self._vmap_test(functools.partial(f, dim=1), (x, y))

    # .shape calls don't work on NTs
    # TODO: Fix this somehow?
    @unittest.expectedFailure
    def test_shape_call(self, device):
        def f(x):
            x.shape[0]
            return x

        x = self._create_nt([3, None, 2])
        self._vmap_test(f, (x,))

    def test_nt_with_nonzero_in_dim_raises(self, device):
        def f(x):
            return x

        x = self._create_nt([3, None, 2], device=device)
        with self.assertRaisesRegex(
            RuntimeError, "Nested tensors can only be vmapped over dim=0"
        ):
            vmap(f, in_dims=2)(x)

    def test_nt_with_nonzero_out_dim_raises(self, device):
        def f(x):
            return x

        x = self._create_nt([3, None, 2], device=device)
        with self.assertRaisesRegex(
            RuntimeError, "Nested tensors can only be vmapped over dim=0"
        ):
            vmap(f, out_dims=2)(x)

    def test_fallback_with_nt_and_batched_dense_with_nonzero_bdim_raises(self, device):
        def f(x, y):
            return x @ y

        x = self._create_nt([5, None, 3], device=device)
        y = torch.randn(3, 5, 4, device=device)

        with self.assertRaisesRegex(
            RuntimeError,
            "Fallback not supported for mixed nested / non-nested arguments without bdim=0",
        ):
            vmap(f, in_dims=(0, 1))(x, y)

    def test_multilevel_vmap_raises(self, device):
        def f(x):
            return x.sin() * 4.0 + 3.0

        x = self._create_nt([2, 2, 2, None], device=device)

        with self.assertRaisesRegex(
            RuntimeError, "Only one level of vmap is supported"
        ):
            vmap(vmap(f))(x)

        with self.assertRaisesRegex(
            RuntimeError, "Only one level of vmap is supported"
        ):
            vmap(vmap(vmap(f)))(x)


only_for = ("cpu", "cuda")
instantiate_device_type_tests(TestVmapOperatorsOpInfo, globals(), only_for=only_for)

instantiate_device_type_tests(
    TestVmapBatchedGradient,
    globals(),
    only_for=only_for,
)
instantiate_device_type_tests(TestTransformFailure, globals(), only_for=only_for)
instantiate_device_type_tests(TestRandomness, globals(), only_for=only_for)
instantiate_device_type_tests(TestVmapDeviceType, globals(), only_for=only_for)
instantiate_device_type_tests(TestVmapNestedTensor, globals(), only_for=only_for)

if __name__ == "__main__":
    run_tests()<|MERGE_RESOLUTION|>--- conflicted
+++ resolved
@@ -4225,147 +4225,6 @@
 
     @with_tf32_off
     @ops(op_db + additional_op_db + autograd_function_db, dtypes=OpDTypes.any_one)
-<<<<<<< HEAD
-    @opsToleranceOverride('TestVmapOperatorsOpInfo', 'test_op_has_batch_rule', (
-        tol1('linalg.det',
-             {torch.float32: tol(atol=1e-04, rtol=1e-04)}, device_type='cuda'),
-    ))
-    @toleranceOverride({torch.float32: tol(atol=1e-04, rtol=1e-04), torch.complex64: tol(atol=1e-04, rtol=1e-04)})
-    @skipOps('TestVmapOperatorsOpInfo', 'test_op_has_batch_rule', vmap_fail.union({
-        xfail('as_strided', 'partial_views'),
-        skip('to'),  # RuntimeError: required rank 4 tensor to use channels_last format
-        xfail('fill'),
-        # Batch norm got a batched tensor as input while the running_mean or running_var,
-        # which will be updated in place, were not batched.
-        xfail('native_batch_norm'),
-        xfail('_native_batch_norm_legit'),
-        # TODO: implement batching rule
-        xfail('_batch_norm_with_update'),
-        xfail('histogram'),
-        xfail('scatter_reduce', 'sum'),
-        xfail('scatter_reduce', 'mean'),
-        xfail('scatter_reduce', 'amax'),
-        xfail('scatter_reduce', 'amin'),
-        # `index_put` OpInfo in pytorch/pytorch has
-        # masked index as input which is not supported
-        xfail('index_put', ''),
-        xfail('isin'),
-        xfail('masked_fill'),
-        xfail('masked_scatter'),
-        xfail('masked_select'),
-        xfail('nanquantile'),
-        xfail('ormqr'),
-        xfail('put'),
-        xfail('quantile'),
-        xfail('renorm'),
-        xfail('resize_as_'),
-        xfail('take'),
-        xfail('tensor_split'),
-        xfail('to_sparse'),
-        # TypeError: expected Tensor as element 0 in argument 0, but got float
-        xfail('item'),
-        xfail('tril'),  # Exception not raised on error input
-        xfail('triu'),  # Exception not raised on error input
-        xfail('__getitem__', ''),
-        xfail('count_nonzero'),
-        xfail('nn.functional.dropout'),  # works, can't check against for loop because of randomness inconsistency
-        xfail('nn.functional.scaled_dot_product_attention'),  # randomness
-        xfail('nn.functional.multi_head_attention_forward'),  # randomness
-        xfail('torch.ops.aten._efficient_attention_forward'),  # outputs ints
-        xfail('resize_'),
-        xfail('view_as_complex'),
-        xfail('matrix_exp'),
-        xfail('fft.ihfft2'),
-        xfail('fft.ihfftn'),
-        xfail('allclose'),
-        xfail('argwhere'),
-        xfail('unique_consecutive'),
-        xfail('unique'),
-        xfail('nn.functional.ctc_loss'),
-        xfail('nn.functional.gaussian_nll_loss'),
-        xfail('histc'),
-        xfail('as_strided'),
-        xfail('istft'),
-        xfail('nonzero'),
-        xfail('nn.functional.fractional_max_pool2d'),
-        xfail('stft'),
-        xfail('isclose'),
-        xfail('nn.functional.fractional_max_pool3d'),
-        xfail('nn.functional.bilinear'),
-        xfail('nn.functional.embedding_bag'),
-        xfail('linalg.tensorsolve'),
-        xfail('bernoulli', ''),
-        xfail('nn.functional.feature_alpha_dropout', 'with_train'),
-        xfail('native_dropout_backward'),
-        xfail('nn.functional.kl_div', ''),
-        xfail('multinomial', ''),
-        xfail('pca_lowrank', ''),
-        xfail('normal', ''),
-        xfail('nn.functional.dropout2d', ''),
-        xfail('normal', 'number_mean'),
-        xfail('svd_lowrank', ''),
-        xfail('diagflat', ''),
-        xfail('special.log_ndtr'),
-        xfail('narrow'),  # Batching rule not implemented for aten::narrow.Tensor
-        xfail('nn.functional.triplet_margin_loss', ''),
-        xfail('nn.functional.pdist', ''),
-        xfail('scatter_reduce', 'sum'),
-        xfail('scatter_reduce', 'amax'),
-        xfail('nn.functional.max_unpool1d', 'grad'),
-        xfail('nn.functional.multi_margin_loss', ''),
-        xfail('scatter_reduce', 'prod'),
-        xfail('nn.functional.multilabel_margin_loss', ''),
-        xfail('scatter_reduce', 'amin'),
-        xfail('nn.functional.max_unpool3d', 'grad'),
-        xfail('nn.functional.max_unpool2d', ''),
-        xfail('nn.functional.max_unpool2d', 'grad'),
-        xfail('nn.functional.margin_ranking_loss', ''),
-        xfail('nn.functional.max_unpool1d', ''),
-        xfail('nn.functional.soft_margin_loss', ''),
-        xfail('scatter_reduce', 'mean'),
-        xfail('nn.functional.max_unpool3d', ''),
-        xfail('linalg.ldl_solve', '', device_type='cpu'),
-        xfail('chalf', ''),
-        xfail('clamp_max', ''),
-        xfail('jiterator_binary_return_by_ref', device_type='cuda'),
-        xfail('jiterator_unary', device_type='cuda'),
-        xfail('jiterator_2inputs_2outputs', device_type='cuda'),
-        xfail('special.airy_ai'),
-        xfail('clamp_min', ''),
-        xfail('sparse.sampled_addmm'),
-        xfail('sparse.mm', 'reduce'),
-        xfail('special.chebyshev_polynomial_u'),
-        xfail('_segment_reduce', 'offsets'),
-        xfail('index_reduce', 'prod'),
-        xfail('index_reduce', 'mean'),
-        xfail('index_reduce', 'amax'),
-        xfail('index_reduce', 'amin'),
-        xfail('special.laguerre_polynomial_l'),
-        xfail('special.hermite_polynomial_h'),
-        xfail('jiterator_binary', device_type='cuda'),
-        xfail('jiterator_4inputs_with_extra_args', device_type='cuda'),
-        xfail('_segment_reduce', 'lengths'),
-        xfail('lu_solve', ''),
-        xfail('special.hermite_polynomial_he'),
-        xfail('nn.functional.dropout3d', ''),
-        xfail('special.chebyshev_polynomial_t'),
-        xfail('as_strided_scatter', ''),
-        xfail('equal', ''),
-        xfail('linalg.lu', ''),
-        skip('linalg.ldl_solve', ''),
-        skip('_softmax_backward_data'),
-        # https://github.com/pytorch/pytorch/issues/96560
-        decorate('nn.functional.batch_norm', decorator=skipIfRocm),
-
-        # One or more of the overload doesn't have a Batch rule.
-        xfail('bincount'),
-        # RuntimeError: Expected all tensors to be on the same device,
-        # but found at least two devices, cuda:0 and cpu!
-        xfail('ge', device_type='cuda'),
-        xfail('argsort'),  # aten::argsort.stable hit the vmap fallback which is currently disabled
-        xfail('searchsorted'),  # aten::searchsorted.Scalar hit the vmap fallback which is currently disabled
-    }))
-=======
     @opsToleranceOverride(
         "TestVmapOperatorsOpInfo",
         "test_op_has_batch_rule",
@@ -4498,7 +4357,10 @@
                 xfail("sparse.mm", "reduce"),
                 xfail("special.chebyshev_polynomial_u"),
                 xfail("_segment_reduce", "offsets"),
-                xfail("index_reduce", ""),
+                xfail("index_reduce", "prod"),
+                xfail("index_reduce", "mean"),
+                xfail("index_reduce", "amin"),
+                xfail("index_reduce", "amax"),
                 xfail("special.laguerre_polynomial_l"),
                 xfail("special.hermite_polynomial_h"),
                 xfail("jiterator_binary", device_type="cuda"),
@@ -4529,7 +4391,6 @@
             }
         ),
     )
->>>>>>> acc46675
     def test_op_has_batch_rule(self, device, dtype, op):
         # needs to be fixed
         inplace_failures = (
