# Owner(s): ["oncall: pt2"]

# Copyright (c) Facebook, Inc. and its affiliates.
# All rights reserved.
#
# This source code is licensed under the BSD-style license found in the
# LICENSE file in the root directory of this source tree.

from typing import Union, Callable, List, Any, Optional, Dict
from unittest.mock import patch
from torch.testing._internal.common_utils import (
    TestCase,
    run_tests,
    IS_ARM64,
    IS_MACOS,
    IS_WINDOWS,
    IS_X86,
    compare_equal_outs_and_grads,
    outs_and_grads,
    skipIfRocm,
)
from torch.testing._internal.two_tensor import TwoTensor, TwoTensorMode
import copy
import torch
import torch._dynamo as torchdynamo
import torch.nn as nn
import torch.utils._pytree as pytree
import unittest
import warnings
import itertools
from contextlib import nullcontext
from functools import partial
from torch.nn.utils.rnn import PackedSequence
from torch.testing._internal.common_device_type import instantiate_device_type_tests, toleranceOverride, tol
from torch.testing._internal.common_methods_invocations import op_db
from torch.testing._internal.common_modules import module_db, modules
from torch.testing._internal.common_utils import parametrize, instantiate_parametrized_tests
from torch.testing._internal.optests import _test_aot_autograd_forwards_backwards_helper, aot_autograd_check
from torch.testing._internal.hop_db import hop_db
from torch._higher_order_ops.out_dtype import out_dtype
from functorch import (
    grad, vjp, vmap, jacrev,
    make_fx
)
from torch._functorch.aot_autograd import aot_module_simplified, aot_export_module, aot_export_joint_simple
from functorch.compile import (
    nnc_jit, compiled_function, compiled_module,
    min_cut_rematerialization_partition, aot_function, aot_module,
    nop, default_partition, default_decompositions,
    memory_efficient_fusion, get_aot_compilation_context, make_boxed_compiler
)
from functorch.experimental import control_flow
from torch._decomp import decomposition_table

from torch.testing._internal.common_device_type import ops
from common_utils import (
    decorate,
    xfail,
    skip,
    skipOps,
    decorateForModules,
)
from torch._subclasses.fake_tensor import DynamicOutputShapeException, FakeTensorMode
from torch.fx.experimental.proxy_tensor import is_sym_node
from torch.fx.experimental.symbolic_shapes import ShapeEnv, GuardOnDataDependentSymNode

USE_TORCHVISION = False
try:
    import torchvision
    USE_TORCHVISION = True
except ImportError:
    warnings.warn("Couldn't import torchvision. Some of our tests use it, try "
                  "to install it with commands from pytorch.org, post-fixed with "
                  "`--no-deps` to avoid overwriting the pytorch installation",
                  UserWarning)

USE_NETWORKX = False
try:
    import networkx  # noqa: F401
    USE_NETWORKX = True
except ImportError:
    warnings.warn("Some tests use networkx but it was not installed",
                  UserWarning)

# NB: numpy is a testing dependency!

class AOTTestCase(TestCase):
    def setUp(self):
        super().setUp()

class TestPythonKey(AOTTestCase):
    def test_make_fx(self, device):
        def f(x):
            return torch.sin(x)
        inp = torch.randn(3)
        fx_f = make_fx(f)(inp)

        new_inp = torch.randn(3)
        self.assertEqual(fx_f(new_inp), f(new_inp))

    def test_make_fx_grad(self, device):
        def f(x):
            return torch.sin(x).sum()
        inp = torch.randn(3)
        f = grad(f)
        fx_f = make_fx(f)(inp)

        new_inp = torch.randn(3)
        self.assertEqual(fx_f(new_inp), f(new_inp))

    def test_scalar_device(self, device):
        def f(a, b):
            return a + b
        inps = [torch.randn(3, device=device), torch.tensor(5)]
        fx_f = make_fx(f)(*inps)
        self.assertEqual(fx_f(*inps), f(*inps))

    def test_make_fx_vmap(self, device):
        def f(x):
            return torch.sin(x)
        inp = torch.randn(5, 3)
        f = vmap(f)
        fx_f = make_fx(f)(inp)
        new_inp = torch.randn(5, 3)
        self.assertEqual(fx_f(new_inp), f(new_inp))

    def test_make_fx_jacrev(self, device):
        def f(x):
            return x.sin().sum()
        inp = torch.randn(3)
        f = jacrev(jacrev(f))
        fx_f = make_fx(f)(inp)
        new_inp = torch.randn(3)
        self.assertEqual(fx_f(new_inp), f(new_inp))

    def test_make_fx_vjp(self, device):
        def f(x):
            return torch.sin(x).sum()

        primals = torch.randn(3)
        _, vjp_fn = vjp(f, primals)
        cotangent = torch.randn(())
        fx_f = make_fx(vjp_fn)(cotangent, True, True)
        new_cotangent = torch.randn(())
        self.assertEqual(fx_f(new_cotangent, True, True), vjp_fn(new_cotangent))

    def test_make_fx_functionalize(self, device):
        from functorch.experimental import functionalize

        def fn(a):
            a = a * 2
            a.relu_()
            return a

        a = torch.randn(3, device=device)
        symbolic_gm = torch.fx.symbolic_trace(fn)
        includes_method_relu_ = any(
            str(n.target) == "relu_" for n in symbolic_gm.graph.nodes
        )
        self.assertTrue(includes_method_relu_)
        # Also verifies fix for https://github.com/pytorch/pytorch/issues/84570
        gm = make_fx(functionalize(symbolic_gm))(a)
        includes_aten_relu = any(
            n.target == torch.ops.aten.relu.default for n in gm.graph.nodes
        )
        self.assertTrue(includes_aten_relu)

    def test_make_fx_no_decompose(self, device):
        # FIXME
        return self.skipTest("error: maximum recursion reached")

        def f(x):
            return torch.tanh(x).sum()

        fx_f = make_fx(grad(f))(torch.randn(5))
        ops = {i.target for i in fx_f.graph.nodes}

        self.assertEqual(torch.ops.aten.tanh_backward in ops, True)

        fx_f = make_fx(grad(f), decomposition_table)(torch.randn(5))
        ops = {i.target for i in fx_f.graph.nodes}
        self.assertEqual(torch.ops.aten.tanh_backward in ops, False)

    def test_nnc_jit(self, device):
        def f(x):
            return torch.sin(x)

        jit_f = nnc_jit(f)

        inp = torch.randn(3)
        self.assertEqual(jit_f(inp), f(inp))

    def test_nnc_scalar(self, device):
        def f(x):
            return torch.sin(x)

        jit_f = nnc_jit(f)

        inp = torch.randn(())
        self.assertEqual(jit_f(inp), f(inp))

    def test_nnc_pytrees(self, device):
        def f(x):
            return [torch.sin(x[0])]

        jit_f = nnc_jit(f)

        inp = [torch.randn(3)]
        self.assertEqual(jit_f(inp), f(inp))

    def test_external_calls(self, device):
        def f(a, b):
            return torch.mv(a, b)
        jit_f = nnc_jit(f)
        inp = [torch.randn(3, 3), torch.randn(3)]
        self.assertEqual(jit_f(*inp), f(*inp))

    def test_nnc_passthrough(self, device):
        def f(x, y):
            return x + y, y
        inp = (torch.randn(3), torch.randn(3))
        jit_f = nnc_jit(f)
        self.assertEqual(jit_f(*inp), f(*inp))

        def f(x):
            x['a'] = x['a'] * 2
            return x
        inp = ({'a': torch.randn(3), 'b': torch.randn(3)},)
        jit_f = nnc_jit(f)
        self.assertEqual(jit_f(*inp), f(*inp))

    @unittest.skipIf(not USE_TORCHVISION, "test requires torchvision")
    def test_resnet18_backward_trace(self, device):
        mod = torchvision.models.resnet18()

        def f(x):
            out = mod(x)
            out.sum().backward()
            return [a.grad for a in mod.parameters()]

        inp = torch.randn(3, 3, 250, 250, requires_grad=True)
        grads = f(inp)

        mod.zero_grad()
        mod(inp).sum().backward()
        grads2 = [a.grad for a in mod.parameters()]
        self.assertEqual(grads, grads2)

def get_base(t):
    return t._base if t._is_view() else t

def is_in_base(t, maybe_tensors):
    t_base = get_base(t)
    for maybe_tensor in maybe_tensors:
        if isinstance(maybe_tensor, torch.Tensor):
            if t_base is get_base(maybe_tensor):
                return True
    return False

class TestAOTAutograd(AOTTestCase):
    # test_mutation will:
    # - Ensure that inputs are non-leaves, so our graphs can mutate them
    # - try to mutate outputs of the graph (to ensure that autograd meta is set properly on outputs)
    @patch("functorch.compile.config.debug_assert", True)
    def verify_aot_autograd(
        self,
        f,
        inp_: Union[Callable, List[Any]],
        *,
        test_mutation: bool = False,
        keep_inp_mutations: bool = False,
        decompositions: Optional[Dict] = None,
        dynamic: bool = False,
        # Only active when inp_ is Callable.
        # TODO: probably consolidate all tests to make inp a Callable.
        make_inputs_subclasses: bool = False,
    ):
        for keep_input_mutations in [True] if keep_inp_mutations else [True, False]:
            # Some tests pass in a callable for inp, to generate the inputs
            # (useful if we want to generate complicated aliasing inputs)
            if isinstance(inp_, Callable):
                inp_callable = inp_
                # The callable should return a tuple of f_inputs, f_graph_inputs
                # (The idea is that we might want to compile a function with the graph inputs,
                # but test autograd backprop all the way through the actual inputs)
                with TwoTensorMode() if make_inputs_subclasses else nullcontext():
                    inp_copy, graph_inps_copy = inp_callable()
                    inp, graph_inps = inp_callable()
            else:
                inp_copy = []
                inp = []
                # Our input clones need to mimic when inputs are duplicates of one another
                dupes_map = {}
                for i, x in enumerate(inp_):
                    if x in dupes_map:
                        x_dupe_idx = dupes_map[x]
                        inp_copy.append(inp_copy[x_dupe_idx])
                        inp.append(inp[x_dupe_idx])
                    else:
                        dupes_map[x] = i
                        if not isinstance(x, torch.Tensor):
                            x_copy = x
                            x_copy2 = x
                        else:
                            x_copy = x.clone().detach().requires_grad_(x.requires_grad)
                            x_copy2 = x.clone().detach().requires_grad_(x.requires_grad)
                            if x.requires_grad and not x.is_leaf:
                                x_copy = x_copy.clone()
                                x_copy2 = x_copy2.clone()
                        inp_copy.append(x_copy)
                        inp.append(x_copy2)

                if test_mutation:
                    # For graphs where we mutate inputs, need our test to make sure inputs aren't leaves
                    graph_inps = [x.add(1) for x in inp]
                    graph_inps_copy = [x.add(1) for x in inp_copy]
                else:
                    graph_inps = inp
                    graph_inps_copy = inp_copy
            fw_graph_cell = [None]
            if isinstance(f, nn.Module):
                compiled_f = aot_module(
                    f,
                    fw_compiler=make_boxed_compiler(partial(extract_graph, graph_cell=fw_graph_cell)),
                    bw_compiler=nop,
                    decompositions=decompositions,
                    keep_inference_input_mutations=keep_input_mutations,
                    dynamic=dynamic
                )
            else:
                compiled_f = aot_function(
                    f,
                    fw_compiler=make_boxed_compiler(partial(extract_graph, graph_cell=fw_graph_cell)),
                    bw_compiler=nop,
                    decompositions=decompositions,
                    keep_inference_input_mutations=keep_input_mutations,
                    dynamic=dynamic
                )
            ref_out, ref_grad = outs_and_grads(f, graph_inps, inp)
            test_out, test_grad = outs_and_grads(compiled_f, graph_inps_copy, inp_copy)
            self.assertEqual(ref_grad, test_grad)

            if isinstance(ref_out, torch.Tensor):
                self.assertTrue(isinstance(test_out, torch.Tensor))
                ref_out, test_out = [ref_out], [test_out]
            for ref_o, test_o in zip(ref_out, test_out):
                if isinstance(ref_o, torch.Tensor):
                    self.assertEqual(ref_o.requires_grad, test_o.requires_grad)
                    self.assertEqual(ref_o.is_leaf, test_o.is_leaf)
                    ref_is_view_of_non_interm = is_in_base(ref_o, graph_inps) or is_in_base(ref_o, ref_out)
                    test_is_view_of_non_interm = is_in_base(test_o, graph_inps_copy) or is_in_base(test_o, test_out)
                    self.assertEqual(ref_is_view_of_non_interm, test_is_view_of_non_interm)
                    self.assertEqual(ref_o, test_o)
                    if test_mutation:
                        # This tests that autograd meta is set properly on the output we can
                        # mutate it.
                        ref_o.mul_(2)
                        test_o.mul_(2)
                        self.assertEqual(ref_o, test_o)
            for ref_i, test_i in zip(inp, inp_copy):
                if isinstance(ref_i, torch.Tensor):
                    self.assertEqual(ref_i.requires_grad, test_i.requires_grad)
                self.assertEqual(ref_i, test_i)
        return fw_graph_cell[0]

    def test_non_tensor_and_none_inputs(self):
        # int, None, Tensor
        def f(a, b, c):
            return a * c
        inp = [2, None, torch.ones(3, 3, dtype=torch.float32, requires_grad=True)]
        self.verify_aot_autograd(f, inp)
        inp = [2, None, torch.ones(3, 3, dtype=torch.float32, requires_grad=False)]
        self.verify_aot_autograd(f, inp)

    def test_single_output(self):
        def f(a, b):
            return a + b
        inp = [torch.randn(3, 3, requires_grad=True), torch.randn(3, 3)]
        self.verify_aot_autograd(f, inp)
        inp = [torch.randn(3, 3, requires_grad=False), torch.randn(3, 3)]
        self.verify_aot_autograd(f, inp)

    def test_multi_output(self):
        def f(a, b):
            return a + b, a - b
        inp = [torch.randn(3, 3, requires_grad=True), torch.randn(3, 3)]
        self.verify_aot_autograd(f, inp)
        inp = [torch.randn(3, 3, requires_grad=False), torch.randn(3, 3)]
        self.verify_aot_autograd(f, inp)

    def test_multi_output_list(self):
        def f(a, b):
            return [a + b, a - b]
        inp = [torch.randn(3, 3, requires_grad=True), torch.randn(3, 3)]
        self.verify_aot_autograd(f, inp)
        inp = [torch.randn(3, 3, requires_grad=False), torch.randn(3, 3)]
        self.verify_aot_autograd(f, inp)

    # Test for bug occurring at the intersection of fake tensors & functionalization.
    def test_squeeze_mutation(self):
        def f(a):
            b = a.clone().squeeze(-1)
            b.add_(1.)
            return a + b

        inp = [torch.randn(3, 1, requires_grad=True)]
        self.verify_aot_autograd(f, inp, dynamic=True)
        inp = [torch.randn(3, 1, requires_grad=False)]
        self.verify_aot_autograd(f, inp, dynamic=True)

    def test_complex_linear(self):
        # https://github.com/pytorch/pytorch/issues/93424
        inp = [torch.randn(1, 10, 10, dtype=torch.complex64)]

        class F(torch.nn.Module):
            def __init__(self):
                super().__init__()
                self.linear = nn.Linear(10, 10, dtype=torch.complex64)

            def forward(self, x):
                return self.linear(x).sum().abs()

        self.verify_aot_autograd(F(), inp)

    def test_embedding_bag_view_dynamic(self):
        # Backwards pass tries to wrap a sparse tensor in a FunctionalTensorWrapper;
        # test that this works even though the sparse tensor has no storage.

        class F(torch.nn.Module):
            def __init__(self):
                super().__init__()
                self.emb = torch.nn.EmbeddingBag(100, 8, sparse=True)

            def forward(self, x, y):
                return self.emb(x, y).view(-1)

        x = torch.arange(3)
        y = torch.arange(3)
        self.verify_aot_autograd(F(), [x, y], dynamic=False)
        self.verify_aot_autograd(F(), [x, y], dynamic=True)



    def test_input_mutation_simple(self):
        def f(a):
            a.mul_(2)
            return a * 3
        inp = [torch.ones(3, 3, requires_grad=True)]
        fw_graph = self.verify_aot_autograd(f, inp, test_mutation=True)
        inp = [torch.ones(3, 3, requires_grad=False)]
        self.verify_aot_autograd(f, inp, test_mutation=True)
        # Things to note:
        # - the extra clone is because we need to pass the pre-mutated input to grad(),
        #   but autograd operates above functionalization so we need to manually clone.
        #   Hopefully backends can optimize this easily.
        # - The extra return arg is because the compiled forward returns (mutated inputs + outputs)
        self.assertExpectedInline(fw_graph.code.strip(), """\
def forward(self, primals_1):
    clone = torch.ops.aten.clone.default(primals_1);  primals_1 = None
    mul = torch.ops.aten.mul.Tensor(clone, 2);  clone = None
    mul_1 = torch.ops.aten.mul.Tensor(mul, 3)
    return [mul, mul_1]""")

    def test_input_mutation_set__input_mutation(self):
        def f(a):
            b = torch.arange(9, dtype=a.dtype).reshape(3, 3)
            with torch.no_grad():
                a.set_(b)
            return a * b
        inp = [torch.ones(3, 3, requires_grad=True)]
        self.verify_aot_autograd(f, inp, test_mutation=True, keep_inp_mutations=True)
        inp = [torch.ones(3, 3, requires_grad=False)]
        self.verify_aot_autograd(f, inp, test_mutation=True, keep_inp_mutations=True)

    def test_set__steals_view_chain(self):
        def f(a, b):
            a_ = a.mul(2)
            b_ = b.mul(2)
            b_slice = b_[1].view(3, 3)
            # a_clone should inherit the view chain from b_slice
            a_.set_(b_slice)
            # Also mutates b_,
            a_.view(-1).mul_(2)
            return a_ * b_slice
        inp = [torch.ones(3, 3, requires_grad=False), torch.zeros(3, 9, requires_grad=False)]
        self.verify_aot_autograd(f, inp, keep_inp_mutations=True)

    def test_set__and_data_mutation_good(self):
        def f(a, b):
            # The data mutation happens *after* the set_(). This is ok (see the graph below)
            with torch.no_grad():
                a.set_(b)
                b.mul_(2)
            return a + b
        inp = [torch.ones(3, 3, requires_grad=True), torch.ones(3, 3, requires_grad=True)]
        fw_graph = self.verify_aot_autograd(f, inp, test_mutation=True, keep_inp_mutations=True)
        inp = [torch.ones(3, 3, requires_grad=False), torch.zeros(3, 3, requires_grad=False)]
        self.verify_aot_autograd(f, inp, test_mutation=True, keep_inp_mutations=True)
        # Important things to note:
        # - "return a.set_(b)" desugars into "return b"
        # - Both a and b are recorded as experiencing mutations,
        #   which is why we see "b_updated" (output of the mul) twice in the graph outputs.
        #   a is recorded as both a data mutation and a metadata mutation (due to set_ swapping its storage).
        # - the runtime epilogue for a is "a.set_(mul)"
        # - the runtime epilogue for b is "b.copy_(mul)"
        self.assertExpectedInline(fw_graph.code.strip(), """\
def forward(self, primals_1, primals_2):
    mul = torch.ops.aten.mul.Tensor(primals_2, 2)
    add = torch.ops.aten.add.Tensor(mul, mul)
    set_ = torch.ops.aten.set_.source_Tensor(primals_1, mul);  primals_1 = None
    copy_ = torch.ops.aten.copy_.default(primals_2, mul);  primals_2 = mul = None
    return [add]""")

    # This is a (hopefully) extremely rare case that is difficult to handle,
    # so we ban it.
    def test_set__and_data_mutation_bad(self):
        def f(a):
            a_view = a.view(-1)
            tmp = torch.ones(3, 3, requires_grad=True)
            # Now, any mutations on either tmp
            # will be tracked as graph input mutations.
            with torch.no_grad():
                a.set_(tmp)
                # BAD: a_view is now detached from every graph input,
                # so we won't recognize that this caused an input mutation!
                a_view.mul_(2)
            return a + tmp
        inp = [torch.ones(3, 3, requires_grad=True)]
        with self.assertRaisesRegex(RuntimeError, "cannot mutate tensors with frozen storage"):
            self.verify_aot_autograd(f, inp, test_mutation=True, keep_inp_mutations=True)

    def test_set__not_allowed(self):
        def f(a, b):
            with torch.no_grad():
                a.set_(b)
            # Mutating a will change a's grad_fn, which requires us to replay the mutation outside of the graph.
            # We currently ban this today, when the input also received a set_() input mutation.
            a.mul_(2)
            return a + b
        inp = [torch.ones(3, 3, requires_grad=True), torch.ones(3, 3, requires_grad=True)]
        with self.assertRaisesRegex(AssertionError, "prevented us from including it in the graph"):
            fw_graph = self.verify_aot_autograd(f, inp, test_mutation=True, keep_inp_mutations=True)

    def test_input_mutation_set__nop(self):
        def f(a):
            b = torch.arange(9, dtype=a.dtype)
            a_old = torch.ops.aten.alias.default(a)
            with torch.no_grad():
                a.set_(b)
                a.set_(a_old)
            return a + b.reshape(3, 3)
        inp = [torch.ones(3, 3, requires_grad=True)]
        fw_graph = self.verify_aot_autograd(f, inp, test_mutation=True, keep_inp_mutations=True)
        inp = [torch.ones(3, 3, requires_grad=False)]
        self.verify_aot_autograd(f, inp, test_mutation=True, keep_inp_mutations=True)
        # Things to note:
        # - There are no set_() calls in the graph (we functionalize a.set_(b) into "b")
        # - There is only **1** graph output. We properly realized that the two set_() calls
        #   undo each other, and so effectively no inputs are mutated.
        self.assertExpectedInline(fw_graph.code.strip(), """\
def forward(self, primals_1):
    arange = torch.ops.aten.arange.default(9, dtype = torch.float32, device = device(type='cpu'), pin_memory = False)
    alias = torch.ops.aten.alias.default(primals_1);  primals_1 = None
    view = torch.ops.aten.view.default(arange, [3, 3]);  arange = None
    add = torch.ops.aten.add.Tensor(alias, view);  alias = view = None
    return [add]""")

    def test_input_mutation_simple_with_none_and_nontensor(self):
        # Tensor, None, int
        def f(a, b, c):
            return a * c
        f_compiled = aot_function(f, nop)
        for req_grad in [True, False]:
            inp = [torch.ones(3, 3, requires_grad=req_grad), None, 3]
            out_ref = f(*inp)
            out_test = f_compiled(*inp)
            self.assertEqual(out_ref, out_test)

    # https://github.com/pytorch/pytorch/issues/93363
    def test_mutates_input_noncontiguous(self):
        def f(a):
            a.add_(1)
            return ()

        f_compiled = aot_function(f, nop)
        ref = torch.ones(4, requires_grad=True) + 0
        ref_view = ref[0::2]

        test = torch.ones(4, requires_grad=True) + 0
        test_view = test[0::2]

        out_ref = f(ref_view)
        out_test = f_compiled(test_view)
        print(ref)
        print(test)
        self.assertEqual(ref, test)

    def test_input_mutation_modifies_autograd_meta_of_aliases(self):
        def f(a):
            a.mul_(2)
            out = a + 1
            return out.detach()

        x_ref = torch.ones(3, 3, requires_grad=True).clone()
        x_ref_view = x_ref.view(3, 3)

        x_test = torch.ones(3, 3, requires_grad=True).clone()
        x_test_view = x_test.view(3, 3)

        f_compiled = aot_function(f, nop, keep_inference_input_mutations=True)
        f(x_ref)
        f_compiled(x_test)
        # f will mutate aliases of the input, including its autograd metadata!
        # y.grad_fn is AsStridedBackward
        self.assertEqual(x_ref_view, x_test_view)
        self.assertEqual(x_ref_view._version, x_test_view._version)
        self.assertEqual(x_ref_view.grad_fn.__class__, x_test_view.grad_fn.__class__)
        # Test the actual gradients are correct
        (x_ref * x_ref_view).sum().backward()
        (x_test * x_test_view).sum().backward()
        self.assertEqual(x_ref.grad, x_test.grad)
        self.assertEqual(x_ref_view.grad, x_test_view.grad)


    def test_outputs_are_aliased(self):
        # Tensor, None, int
        def f(a):
            b = a.mul(2)
            c = b.view(-1)
            return b, c
        f_compiled = aot_function(f, nop)
        for req_grad in [True, False]:
            inp = torch.ones(3, requires_grad=req_grad)
            out_ref = f(inp)
            out_test = f_compiled(inp)
            self.assertEqual(out_ref[0], out_test[0])
            self.assertEqual(out_ref[1], out_test[1])
            # Try mutating one of the outputs, which is aliased.
            out_ref[0].mul_(3)
            out_test[0].mul_(3)
            # Assert that the aliasing relationship was preserved
            self.assertEqual(out_ref[0], out_test[0])
            self.assertEqual(out_ref[1], out_test[1])

    def test_input_mutation_is_output(self):
        def f(a):
            a.mul_(2)
            return a
        inp = [torch.ones(3, 3, requires_grad=True)]
        fw_graph = self.verify_aot_autograd(f, inp, test_mutation=True)
        inp = [torch.ones(3, 3, requires_grad=False)]
        self.verify_aot_autograd(f, inp, test_mutation=True)
        self.assertExpectedInline(fw_graph.code.strip(), """\
def forward(self, primals_1):
    clone = torch.ops.aten.clone.default(primals_1);  primals_1 = None
    mul = torch.ops.aten.mul.Tensor(clone, 2);  clone = None
    return [mul, mul]""")

    def test_input_mutation_multiple(self):
        def f(a, b, c):
            a.mul_(2)
            c.mul_(2)
            return a + b + c

        def create_inp(req_grad):
            return [
                torch.ones(3, 3, requires_grad=req_grad),
                torch.ones(3, 3, requires_grad=req_grad),
                torch.ones(3, 3, requires_grad=req_grad),
            ]

        self.verify_aot_autograd(f, create_inp(False), test_mutation=True)

        fw_graph = self.verify_aot_autograd(f, create_inp(True), test_mutation=True)
        self.assertExpectedInline(fw_graph.code.strip(), """\
def forward(self, primals_1, primals_2, primals_3):
    clone = torch.ops.aten.clone.default(primals_1);  primals_1 = None
    clone_1 = torch.ops.aten.clone.default(primals_3);  primals_3 = None
    mul = torch.ops.aten.mul.Tensor(clone, 2);  clone = None
    mul_1 = torch.ops.aten.mul.Tensor(clone_1, 2);  clone_1 = None
    add = torch.ops.aten.add.Tensor(mul, primals_2);  primals_2 = None
    add_1 = torch.ops.aten.add.Tensor(add, mul_1);  add = None
    return [mul, mul_1, add_1]""")

    def test_input_mutation_return(self):
        def f(a, b):
            return torch.sin(a, out=b)

        inp = [
            torch.randn(3, 3),
            torch.ones(3, 3)
        ]

        fw_graph = self.verify_aot_autograd(
<<<<<<< HEAD
            f, inp, test_mutation=True, only_keep_inference_mutations=True
=======
            f, inp, test_mutation=True, keep_inp_mutations=True
>>>>>>> 22ba180e
        )
        self.assertExpectedInline(fw_graph.code.strip(), """\
def forward(self, arg0_1, arg1_1):
    sin = torch.ops.aten.sin.default(arg0_1);  arg0_1 = None
    copy_ = torch.ops.aten.copy_.default(arg1_1, sin);  arg1_1 = sin = None
    return (copy_,)""")

    def test_input_mutation_metadata(self):
        def f(a, b):
            a.transpose_(1, 0)
            return a + b

        def create_inp(req_grad):
            return [
                torch.ones(3, 3, requires_grad=req_grad),
                torch.ones(3, 3, requires_grad=req_grad),
            ]

        self.verify_aot_autograd(f, create_inp(True), test_mutation=True)
        self.verify_aot_autograd(f, create_inp(False), test_mutation=True)

    def test_input_output_aliase_custom_autograd_function(self):

        class Foo(torch.autograd.Function):
            @staticmethod
            def forward(ctx, x):
                return x

            @staticmethod
            def backward(ctx, gx):
                return gx * 0.5

        def f(x):
            return Foo.apply(x)

        inp = [torch.ones(2, 2, requires_grad=True)]
        self.verify_aot_autograd(f, inp, test_mutation=False)

    def test_input_mutation_requires_grad_detach(self):
        # Here, "a" requires grad, and gets mutated, so we append a copy_() to the end of the graph.
        # Its mutation doesn't take part in autograd though, because we mutated a detach'd view.
        # Need to make sure that this copy_() doesn't error, and doesn't participate in autograd either.
        def f(a):
            a.detach().mul_(2)
            return a + 3
        inp = [torch.ones(4, requires_grad=True)]
        self.verify_aot_autograd(f, inp, test_mutation=False)
        inp = [torch.ones(4, requires_grad=True)]
        # test_mutation=True will first do some compute on inp, so it is no longer an autograd leaf
        # by the time it becomes a graph input. Good to test both cases.
        self.verify_aot_autograd(f, inp, test_mutation=True)

    def test_input_mutation_hidden_from_autograd_aliasing(self):
        def f(a):
            a_alias = a.view(-1)
            with torch.no_grad():
                a_alias.mul_(2)
            return a + 1
        inp = [torch.ones(4, requires_grad=True)]
        # The important bit: we detected that the input mutation is safe
        # to include **inside** the graph, since it was under no_grad
        # (so all we need to do is use mark_dirty() on the input to bump the VC)
        fw_graph = self.verify_aot_autograd(f, inp, test_mutation=True, keep_inp_mutations=True)
        self.assertExpectedInline(fw_graph.code.strip(), """\
def forward(self, primals_1):
    view = torch.ops.aten.view.default(primals_1, [-1])
    mul = torch.ops.aten.mul.Tensor(view, 2);  view = None
    view_1 = torch.ops.aten.view.default(mul, [4]);  mul = None
    add = torch.ops.aten.add.Tensor(view_1, 1)
    copy_ = torch.ops.aten.copy_.default(primals_1, view_1);  primals_1 = view_1 = None
    return [add]""")

    def test_input_mutation_requires_grad_no_grad(self):
        def f(a):
            with torch.no_grad():
                a.mul_(2)
            return a + 3
        inp = [torch.ones(4, requires_grad=True)]
        fw_graph = self.verify_aot_autograd(f, inp, test_mutation=True, keep_inp_mutations=True)
        # Even though the input requires_grad, we expect the keep the input mutation in the graph
        # (Even though this is a training graph!)
        self.assertExpectedInline(fw_graph.code.strip(), """\
def forward(self, primals_1):
    mul = torch.ops.aten.mul.Tensor(primals_1, 2)
    add = torch.ops.aten.add.Tensor(mul, 3)
    copy_ = torch.ops.aten.copy_.default(primals_1, mul);  primals_1 = mul = None
    return [add]""")

    def test_input_mutation_requires_grad_no_grad_inference_graph(self):
        def f(a):
            with torch.no_grad():
                a.mul_(2)
                return a + 3
        inp = [torch.ones(4, requires_grad=True)]
        # Even though the input requires_grad, we expect the keep the input mutation in the graph
        fw_graph = self.verify_aot_autograd(f, inp, test_mutation=True, keep_inp_mutations=True)

        self.assertExpectedInline(fw_graph.code.strip(), """\
def forward(self, arg0_1):
    mul = torch.ops.aten.mul.Tensor(arg0_1, 2)
    add = torch.ops.aten.add.Tensor(mul, 3)
    copy_ = torch.ops.aten.copy_.default(arg0_1, mul);  arg0_1 = mul = None
    return (add,)""")

    def test_input_mutation_requires_grad_no_grad_detach_mixed(self):
        # Perform a mix of mutations on a:
        # 1 normal, 1 in no_grad, 1 on a detach'd tensor.
        # Only the first should participate in gradient computation.
        def f(a):
            a.detach().mul_(2)
            a.mul_(3)
            with torch.no_grad():
                a.mul_(4)
            return a + 5
        inp = [torch.ones(4, requires_grad=True)]
        fw_graph = self.verify_aot_autograd(f, inp, test_mutation=True)

    def test_input_mutation_metadata2(self):
        def f(a):
            a.transpose_(1, 0)
            a.mul_(2)
            return a + 1
        inp = [torch.ones(3, 3, requires_grad=True)]
        self.verify_aot_autograd(f, inp, test_mutation=True)
        inp = [torch.ones(3, 3, requires_grad=False)]
        self.verify_aot_autograd(f, inp, test_mutation=True)

    def test_input_mutation_batchnorm(self):
        def f(inpt, weight, bias, running_mean, running_var):
            # This is additionally a good test, because the input tensors that we mutate
            # are *also* saved for backwards.
            # This tests that what we save for the backward is actually cloned inputs,
            # and not the original inputs that got mutated.
            return torch._native_batch_norm_legit(inpt, weight, bias, running_mean, running_var, True, 0.5, 1e-5)

        def create_inp(req_grad):
            return [
                torch.ones(2, 5, 5, 5, requires_grad=req_grad),
                torch.ones(5, requires_grad=req_grad),
                torch.ones(5, requires_grad=req_grad),
                torch.ones(5),
                torch.ones(5),
            ]

        from torch._decomp import get_decompositions
        # This simulates what inductor does (running the fw + bw decompositions)
        decompositions = get_decompositions([
            torch.ops.aten._native_batch_norm_legit_functional,
            torch.ops.aten.native_batch_norm_backward,
        ])
        self.verify_aot_autograd(f, create_inp(True), test_mutation=True, decompositions=decompositions)
        self.verify_aot_autograd(f, create_inp(False), test_mutation=True, decompositions=decompositions)

    def test_batchnorm_inference(self):
        inp = [
            torch.ones(2, 5, 5, 5, requires_grad=True),
            torch.ones(5, requires_grad=True),
            torch.ones(5, requires_grad=True),
            torch.ones(5),
            torch.ones(5),
        ]

        m = torch.nn.BatchNorm2d(4, 4)
        m.eval()
        fw_graph_cell = [None]
        inp = torch.ones(4, 4, 4, 4)
        fw_graph_cell = [None]
        compiled_m = aot_module(
            m,
            fw_compiler=partial(extract_graph, graph_cell=fw_graph_cell),
            bw_compiler=nop,
            keep_inference_input_mutations=True,
        )
        inp = torch.ones(4, 4, 4, 4)
        with torch.no_grad():
            out = compiled_m(inp)
        # expectation: there are no copy_() calls in the decomposed batch norm when running under training=False (eval mode)
        code = fw_graph_cell[0].code.strip()
        self.assertTrue("copy_" not in str(code))

    def test_input_output_view_simple(self):
        def f(a):
            return a.view(-1)
        inp = [torch.ones(2, 2, requires_grad=False).add(1)]
        self.verify_aot_autograd(f, inp, test_mutation=True)
        inp = [torch.ones(2, 2, requires_grad=True).add(1)]
        fw_graph = self.verify_aot_autograd(f, inp, test_mutation=True)
        # Outputs that alias inputs are pulled out of the graph entirely, so we don't compile anything here
        self.assertExpectedInline(fw_graph.code.strip(), """\
def forward(self, primals_1):
    view = torch.ops.aten.view.default(primals_1, [-1]);  primals_1 = None
    return [view]""")

    def test_input_output_view_mutate_multiple(self):
        def f(a, b, c):
            a.mul_(2)
            c.mul_(3)
            return b.view(2, 2), c.view(2, 2)

        def create_inp(req_grad):
            return [
                torch.ones(2, 2, requires_grad=req_grad).add(1),
                torch.ones(2, 2, requires_grad=req_grad).add(1),
                torch.ones(2, 2, requires_grad=req_grad).add(1),
            ]

        self.verify_aot_autograd(f, create_inp(False), test_mutation=True)
        fw_graph = self.verify_aot_autograd(f, create_inp(True), test_mutation=True)
        # The original function returned two outputs, both of which aliased inputs.
        # We expect two outputs in the functional graph, a_updated and c_updated.
        # The actual aliased outputs themselves aren't in the compiled forward graph;
        # Instead, they're generated outside of  the graph.
        self.assertExpectedInline(fw_graph.code.strip(), """\
def forward(self, primals_1, primals_2, primals_3):
    clone = torch.ops.aten.clone.default(primals_1);  primals_1 = None
    clone_1 = torch.ops.aten.clone.default(primals_3);  primals_3 = None
    mul = torch.ops.aten.mul.Tensor(clone, 2);  clone = None
    mul_1 = torch.ops.aten.mul.Tensor(clone_1, 3);  clone_1 = None
    view = torch.ops.aten.view.default(primals_2, [2, 2]);  primals_2 = None
    view_2 = torch.ops.aten.view.default(mul_1, [2, 2])
    return [mul, mul_1, view, view_2]""")

    def test_input_output_view_metadata_mutate_multiple(self):
        def f(a, b, c):
            b.mul_(3)
            c.t_()
            return a.view(2, 2), b.view(2, 2), c.view(2, 2)

        def create_inp(req_grad):
            return [
                torch.ones(2, 2, requires_grad=req_grad).add(1),
                torch.ones(2, 2, requires_grad=req_grad).add(1),
                torch.ones(2, 2, requires_grad=req_grad).add(1),
            ]

        self.verify_aot_autograd(f, create_inp(False), test_mutation=True)
        fw_graph = self.verify_aot_autograd(f, create_inp(True), test_mutation=True)
        # Important thing to check here: of the three inputs:
        # Only the b.mul_(3) should show up in the graph (we functionalize it and return it).
        # Everything else that does not show up in the graph includes:
        # - The metadata mutation on c (we do it outside the graph)
        # - All 3 original fw outputs, which are aliases of inputs (we regenerate them outside of the graph)
        self.assertExpectedInline(fw_graph.code.strip(), """\
def forward(self, primals_1, primals_2, primals_3):
    clone = torch.ops.aten.clone.default(primals_2);  primals_2 = None
    view = torch.ops.aten.view.default(primals_3, [2, 2]);  primals_3 = None
    mul = torch.ops.aten.mul.Tensor(clone, 3);  clone = None
    t = torch.ops.aten.t.default(view);  view = None
    view_1 = torch.ops.aten.view.default(primals_1, [2, 2]);  primals_1 = None
    view_3 = torch.ops.aten.view.default(t, [2, 2])
    view_4 = torch.ops.aten.view.default(mul, [2, 2])
    return [mul, t, view_1, view_4, view_3]""")

    def test_input_mutation_and_output_view(self):
        def f(a):
            a.add_(1)
            return a.view(-1)
        inp = [torch.ones(2, 2, requires_grad=False).add(1)]
        self.verify_aot_autograd(f, inp, test_mutation=True)
        inp = [torch.ones(2, 2, requires_grad=True).add(1)]
        fw_graph = self.verify_aot_autograd(f, inp, test_mutation=True)
        # Here, total # of outputs is 1 because:
        # - num_mutated_inps = 1 (a_updated)
        # - num_fw_outputs = 0 (the output is an alias of the input, so we move it outside the compiled fw)
        self.assertExpectedInline(fw_graph.code.strip(), """\
def forward(self, primals_1):
    clone = torch.ops.aten.clone.default(primals_1);  primals_1 = None
    add = torch.ops.aten.add.Tensor(clone, 1);  clone = None
    view_1 = torch.ops.aten.view.default(add, [-1])
    return [add, view_1]""")


    def test_input_mutation_output_view_multiple(self):
        def f(a, b, c, d):
            b.transpose_(1, 0)
            c.add_(1)
            return d + 1, b.diagonal(), a + c

        def create_inp(req_grad):
            return [
                torch.arange(4, requires_grad=req_grad, dtype=torch.float32).view(2, 2).add(1),
                torch.arange(4, requires_grad=req_grad, dtype=torch.float32).view(2, 2).add(1),
                torch.ones(2, 2, requires_grad=req_grad).add(1),
                torch.ones(2, 2, requires_grad=req_grad).add(1),
            ]

        self.verify_aot_autograd(f, create_inp(False), test_mutation=True)
        fw_graph = self.verify_aot_autograd(f, create_inp(True), test_mutation=True)
        self.assertExpectedInline(fw_graph.code.strip(), """\
def forward(self, primals_1, primals_2, primals_3, primals_4):
    view = torch.ops.aten.view.default(primals_2, [2, 2]);  primals_2 = None
    clone = torch.ops.aten.clone.default(primals_3);  primals_3 = None
    transpose = torch.ops.aten.transpose.int(view, 1, 0);  view = None
    add = torch.ops.aten.add.Tensor(clone, 1);  clone = None
    add_1 = torch.ops.aten.add.Tensor(primals_4, 1);  primals_4 = None
    diagonal = torch.ops.aten.diagonal.default(transpose)
    add_2 = torch.ops.aten.add.Tensor(primals_1, add);  primals_1 = None
    return [transpose, add, add_1, diagonal, add_2]""")

    def test_output_aliases_intermediate_single(self):
        def f(a):
            out = torch.mul(a, 3)
            return out.view(-1)
        inp = [torch.ones(3, 3, requires_grad=False)]
        self.verify_aot_autograd(f, inp, test_mutation=True)
        inp = [torch.ones(3, 3, requires_grad=True)]
        fw_graph = self.verify_aot_autograd(f, inp, test_mutation=True)
        # In AOTAutograd, we are obligated to make the compiled forward directly return `out`,
        # and reconstruct `out.view(-1)` as a fresh output.
        self.assertExpectedInline(fw_graph.code.strip(), """\
def forward(self, primals_1):
    mul = torch.ops.aten.mul.Tensor(primals_1, 3);  primals_1 = None
    view = torch.ops.aten.view.default(mul, [-1]);  mul = None
    return [view]""")

    def test_output_aliases_input_multi_output_view_should_raise_autograd_error(self):
        def f1(a):
            return list(a.unbind(0))

        f1_compiled = aot_function(f1, nop)

        inp1 = torch.ones(3, 3, requires_grad=True).clone()
        inp2 = torch.ones(3, 3, requires_grad=True).clone()
        inp3 = torch.ones(3, 3, requires_grad=True).clone()

        with self.assertRaisesRegex(RuntimeError, "Such functions do not allow the output views"):
            out_test1 = f1_compiled(inp1)
            # This raises a runtime error from autograd in eager mode
            out_test1[0].mul_(2)

        with self.assertRaisesRegex(RuntimeError, "Such functions do not allow the output views"):
            out_test2 = f1_compiled(inp2)
            inp2.mul_(2)
            # In eager mode, if we mutate a tensor, any multi-output-view aliases
            # get their grad_fn replaced with error nodes, so accessing grad_fn should error
            grad_fn = out_test2[0].grad_fn

        with self.assertRaisesRegex(RuntimeError, "Such functions do not allow the output views"):
            out_test3 = f1_compiled(inp3)
            out_test1[0].detach().mul_(2)
            # The above case also applies to detached aliases (they turn the multi-output-view
            # alias's grad_fns into error nodes)
            grad_fn = out_test2[0].grad_fn


    def test_output_aliases_input_multi_output_view(self):
        # All aliased outs are from multi-output views, so AOTAutograd will hide the aliasing from autograd.
        def f1(a):
            return list(a.unbind(0))

        inp = torch.ones(3, 3, requires_grad=True)
        inp_ref = torch.ones(3, 3, requires_grad=True)
        f1_compiled = aot_function(f1, nop)

        out_ref = f1(inp_ref)
        out_test = f1_compiled(inp)
        # Assert that we get CompiledFunctionBackward in the backward graph,
        # and not AsStridedBackward. No view-regeneration necessary for this mult-output view case.
        # See Note: [AOTAutograd: differentiable outputs that alias each other from a multi-output view call]
        self.assertTrue(all('CompiledFunctionBackward' in str(o.grad_fn) for o in out_test))

        sum(out_ref).sum().backward()
        sum(out_test).sum().backward()
        self.assertEqual(inp_ref.grad, inp.grad)

        # Several of the outputs are from multi-output views.
        # However: they are part of the same alias set as "a", and "a.view(out.shape)",
        # which are both user-visible.
        # AOTAutograd will not try to be smart here and hide the aliasing relationships from autograd.
        # Instead, it will perform its "output aliases input" logic, and regenerate all aliases.
        def f3(a):
            return *list(a.unbind(0)), a.view(a.shape)

        inp = torch.ones(3, 3, requires_grad=True)
        inp_ref = torch.ones(3, 3, requires_grad=True)
        f3_compiled = aot_function(f3, nop)

        inp_ref_clone = inp_ref.clone()
        inp_clone = inp.clone()
        out_ref = f3(inp_ref_clone)
        out_test = f3_compiled(inp_clone)
        self.assertTrue(all('UnbindBackward' in str(o.grad_fn) for o in out_test[:3]))

        # The last output is not from a multi-output view, so autograd will let us mutate it.
        out_ref[-1].mul_(2)
        out_test[-1].mul_(2)
        # Also mutate the input, which should affect the aliased output.
        inp_ref_clone.view(-1).mul_(3)
        inp_clone.view(-1).mul_(3)
        # Do backward
        (inp_ref + out_ref[-1]).sum().backward()
        (inp + out_test[-1]).sum().backward()
        self.assertEqual(inp_ref.grad, inp.grad)


    def test_output_aliases_intermediate_multi_output_view(self):
        # All aliased outs are from multi-output views, so AOTAutograd will hide the aliasing from autograd.
        def f1(a):
            out = torch.mul(a, 3)
            return list(out.unbind(0))

        inp = torch.ones(3, 3, requires_grad=True)
        inp_ref = torch.ones(3, 3, requires_grad=True)
        f1_compiled = aot_function(f1, nop)

        out_ref = f1(inp_ref)
        out_test = f1_compiled(inp)
        # Assert that we get CompiledFunctionBackward in the backward graph,
        # and not AsStridedBackward. No view-regeneration necessary for this mult-output view case.
        # See Note: [AOTAutograd: differentiable outputs that alias each other from a multi-output view call]
        self.assertTrue(all('CompiledFunctionBackward' in str(o.grad_fn) for o in out_test))

        sum(out_ref).sum().backward()
        sum(out_test).sum().backward()
        self.assertEqual(inp_ref.grad, inp.grad)

        # All aliased outs but one are from multi-output views, so AOTAutograd will hide the aliasing from autograd.
        def f2(a):
            out = torch.mul(a, 3)
            return *list(out.unbind(0)), out

        inp = torch.ones(3, 3, requires_grad=True)
        inp_ref = torch.ones(3, 3, requires_grad=True)
        f2_compiled = aot_function(f2, nop)

        out_ref = f2(inp_ref)
        out_test = f2_compiled(inp)
        # Assert that we get CompiledFunctionBackward in the backward graph,
        # and not AsStridedBackward. No view-regeneration necessary for this mult-output view case.
        # See Note: [AOTAutograd: differentiable outputs that alias each other from a multi-output view call]
        self.assertTrue(all('CompiledFunctionBackward' in str(o.grad_fn) for o in out_test))

        # The last output is not from a multi-output view, so autograd will let us mutate it.
        out_ref[-1].mul_(2)
        out_test[-1].mul_(2)
        out_ref[-1].sum().backward()
        out_test[-1].sum().backward()
        self.assertEqual(inp_ref.grad, inp.grad)

        # All aliased outs but one are from multi-output views, so AOTAutograd will hide the aliasing from autograd.
        def f3(a):
            out = torch.mul(a, 3)
            return *list(out.unbind(0)), out.view(out.shape)

        inp = torch.ones(3, 3, requires_grad=True)
        inp_ref = torch.ones(3, 3, requires_grad=True)
        f3_compiled = aot_function(f3, nop)

        out_ref = f3(inp_ref)
        out_test = f3_compiled(inp)
        # Assert that we get CompiledFunctionBackward in the backward graph,
        # and not AsStridedBackward. No view-regeneration necessary for this mult-output view case.
        # See Note: [AOTAutograd: differentiable outputs that alias each other from a multi-output view call]
        self.assertTrue(all('CompiledFunctionBackward' in str(o.grad_fn) for o in out_test))

        # The last output is not from a multi-output view, so autograd will let us mutate it.
        out_ref[-1].mul_(2)
        out_test[-1].mul_(2)
        out_ref[-1].sum().backward()
        out_test[-1].sum().backward()
        self.assertEqual(inp_ref.grad, inp.grad)

        # There are 5 outputs that all alias each other.
        # 3 of them come from multi-output views, but the other 3 are "ordinary" aliases.
        # Therefore, AOTAutograd will not attempt the multi-output-view optimization,
        # and apply the intermediate_base logic to all aliases.
        # (In theory we could probably get AOTAutograd to only apply the intermediate base
        # logic to the last 2 outputs and not the first 3. We should probably
        # just do the graph partitioning defined in this doc instead though).
        # https://docs.google.com/document/d/1DlfFq8TKbuAn2zyJxLfoW-X1qkkm5PLdHFtySo03QAk/edit
        def f4(a):
            out = torch.mul(a, 3)
            # also return the graph intermediate directly,
            # which will force AOTAutograd to do the "intermediate base" logic.
            # (Why? The user can mutate "out", which should change the autograd metadata
            #  of the other aliased outputs)
            return *list(out.unbind(0)), out, out.view(out.shape)

        inp = torch.ones(3, 3, requires_grad=True)
        inp_ref = torch.ones(3, 3, requires_grad=True)
        f4_compiled = aot_function(f4, nop)

        out_ref = f4(inp_ref)
        out_test = f4_compiled(inp)
        # Mutate the last output of f4 (autograd will allow this, since it is not a multi-output view,
        # as long as *only* the non-multi-output views participate in the backward)
        # Note: We could probably try to hide **only** the multi-output views from autograd here
        # and only do the intermediate base logic for the last two aliases.
        # Longer term solution of graph partitioning is probably cleaner though (see the note).
        out_ref[-1].mul_(2)
        out_test[-1].mul_(2)

        out_ref_sum = out_ref[-1] + out_ref[-2]
        out_test_sum = out_test[-1] + out_test[-2]
        out_ref_sum.sum().backward()
        out_test_sum.sum().backward()
        self.assertEqual(inp_ref.grad, inp.grad)


    def test_output_aliases_intermediate_mutation_linear(self):
        def f(x):
            return (x + 1).view(-1)

        inp = [torch.ones(3, 3, requires_grad=True)]
        # use inductor's decomps (which will e.g. turn _unsafe_view() into view())
        from torch._inductor.decomposition import decompositions
        f_compiled = aot_function(f, nop, decompositions=decompositions)

        out_ref = f(*inp)
        out_test = f_compiled(*inp)

        out_ref.mul_(2)
        out_test.mul_(2)
        self.assertEqual(out_ref, out_test)

    def test_output_aliases_intermediate_no_grad(self):
        def f(a, b):
            out = torch.mul(a, 3)
            # First output is an alias of an intermediate that doesn't require grad
            return out.view(-1), b.add(1)
        inp = [torch.ones(3, 3), torch.ones(3, 3, requires_grad=False)]
        self.verify_aot_autograd(f, inp, test_mutation=True)
        inp = [torch.ones(3, 3), torch.ones(3, 3, requires_grad=True)]
        fw_graph = self.verify_aot_autograd(f, inp, test_mutation=True)
        # important bit: we don't bother generating an intermediate base as an output in the graph,
        # because the intermediate base itself didn't require gradients.
        # (the only problematic case is when both the base and the aliasesed output require gradients).
        self.assertExpectedInline(fw_graph.code.strip(), """\
def forward(self, primals_1, primals_2):
    mul = torch.ops.aten.mul.Tensor(primals_1, 3);  primals_1 = None
    view = torch.ops.aten.view.default(mul, [-1]);  mul = None
    add = torch.ops.aten.add.Tensor(primals_2, 1);  primals_2 = None
    return [view, add]""")

    def test_output_aliases_intermediate_returned_multiple_times(self):
        def f(a):
            out = torch.mul(a, 3)
            out_view = out.view(-1)
            return out, out_view, out
        inp = [torch.ones(3, 3, requires_grad=False)]
        self.verify_aot_autograd(f, inp, test_mutation=True)
        inp = [torch.ones(3, 3, requires_grad=True)]
        fw_graph = self.verify_aot_autograd(f, inp, test_mutation=True)

    def test_output_aliases_intermediate_multiple(self):
        def f(a):
            out = torch.mul(a, 3)
            # AOTAutograd should manually generate these two output views in the epilogue.
            return out.view(-1), out.view(-1)
        inp = [torch.ones(3, 3, requires_grad=False)]
        self.verify_aot_autograd(f, inp, test_mutation=True)
        inp = [torch.ones(3, 3, requires_grad=True)]
        fw_graph = self.verify_aot_autograd(f, inp, test_mutation=True)
        self.assertExpectedInline(fw_graph.code.strip(), """\
def forward(self, primals_1):
    mul = torch.ops.aten.mul.Tensor(primals_1, 3);  primals_1 = None
    view = torch.ops.aten.view.default(mul, [-1])
    view_1 = torch.ops.aten.view.default(mul, [-1])
    return [view, view_1, mul]""")

    def test_output_aliases_intermediate_and_returned(self):
        def f(a):
            out = torch.mul(a, 3)
            # AOTAutograd should manually generate the first output (a view of an intermediate)
            # but not the second (which is itself the intermediate for the first)
            return out.view(-1), out
        inp = [torch.ones(3, 3, requires_grad=False)]
        self.verify_aot_autograd(f, inp, test_mutation=True)
        inp = [torch.ones(3, 3, requires_grad=True)]
        fw_graph = self.verify_aot_autograd(f, inp, test_mutation=True)
        self.assertExpectedInline(fw_graph.code.strip(), """\
def forward(self, primals_1):
    mul = torch.ops.aten.mul.Tensor(primals_1, 3);  primals_1 = None
    view = torch.ops.aten.view.default(mul, [-1])
    return [view, mul]""")

    def test_output_aliases_intermediate_and_returned_flipped(self):
        def f(a):
            out = torch.mul(a, 3)
            # AOTAutograd should manually generate the first output (a view of an intermediate)
            # but not the second (which is itself the intermediate for the first)
            return out, out.view(-1)
        inp = [torch.ones(3, 3, requires_grad=False)]
        self.verify_aot_autograd(f, inp, test_mutation=True)
        inp = [torch.ones(3, 3, requires_grad=True)]
        fw_graph = self.verify_aot_autograd(f, inp, test_mutation=True)
        self.assertExpectedInline(fw_graph.code.strip(), """\
def forward(self, primals_1):
    mul = torch.ops.aten.mul.Tensor(primals_1, 3);  primals_1 = None
    view = torch.ops.aten.view.default(mul, [-1])
    return [mul, view]""")

    def test_output_aliases_intermediate_and_returned_different_grad(self):
        def f(a):
            out = torch.mul(a, 3)
            # AOTAutograd should manually generate the first output (a view of an intermediate)
            # but not the second (which is itself the intermediate for the first)
            return out.view(-1), out, out[0].detach()
        inp = [torch.ones(3, 3, requires_grad=False)]
        self.verify_aot_autograd(f, inp, test_mutation=True)
        inp = [torch.ones(3, 3, requires_grad=True)]
        fw_graph = self.verify_aot_autograd(f, inp, test_mutation=True)
        self.assertExpectedInline(fw_graph.code.strip(), """\
def forward(self, primals_1):
    mul = torch.ops.aten.mul.Tensor(primals_1, 3);  primals_1 = None
    view = torch.ops.aten.view.default(mul, [-1])
    select = torch.ops.aten.select.int(mul, 0, 0)
    detach = torch.ops.aten.detach.default(select);  select = None
    detach_1 = torch.ops.aten.detach.default(detach);  detach = None
    detach_2 = torch.ops.aten.detach.default(detach_1);  detach_1 = None
    return [view, mul, detach_2]""")

    def test_output_aliases_intermediate_inplace_view(self):
        def f(a):
            out = torch.mul(a, 3)
            out.t_()
            return out
        inp = [torch.ones(2, 4, requires_grad=True)]

        # TODO: fix this test.
        # See https://github.com/pytorch/pytorch/issues/90507
        # self.verify_aot_autograd(f, inp, test_mutation=True)

    def test_output_aliases_intermediate_inplace_view_with_detach(self):
        def f(a):
            out = torch.mul(a, 3)
            out.t_()
            out.detach_()
            # Thanks to the detach_() AOT Autograd doesn't need to do anything.
            # `out` will show up as having OutputType.non_alias,
            # and ._is_view() == False
            return out, a + 1
        inp = [torch.ones(2, 4, requires_grad=False)]
        self.verify_aot_autograd(f, inp, test_mutation=True)
        inp = [torch.ones(2, 4, requires_grad=True)]
        fw_graph = self.verify_aot_autograd(f, inp, test_mutation=True)
        self.assertExpectedInline(fw_graph.code.strip(), """\
def forward(self, primals_1):
    mul = torch.ops.aten.mul.Tensor(primals_1, 3)
    t = torch.ops.aten.t.default(mul);  mul = None
    add = torch.ops.aten.add.Tensor(primals_1, 1);  primals_1 = None
    return [t, add]""")


    def test_output_aliases_intermediate_inplace_view_and_view(self):
        def f(a):
            out = torch.mul(a, 3)
            out_view = out.unsqueeze(0)
            out.t_()
            out_view2 = out.unsqueeze(0)
            return out_view, out, out_view2
        inp = [torch.ones(2, 4, requires_grad=True)]

        # TODO: fix this test.
        # See <github issue link>
        # self.verify_aot_autograd(f, inp, test_mutation=True)

    def test_output_aliases_intermediate_multiple_mixed(self):
        def f(a):
            out1 = torch.mul(a, 3)
            out2 = torch.mul(a, 4)
            # AOTAutograd should manually generate these two output views in the epilogue.
            return out1.view(-1), out2.transpose(1, 0), out1.transpose(1, 0)
        inp = [torch.ones(3, 3, requires_grad=False)]
        self.verify_aot_autograd(f, inp, test_mutation=True)
        inp = [torch.ones(3, 3, requires_grad=True)]
        fw_graph = self.verify_aot_autograd(f, inp, test_mutation=True)
        self.assertExpectedInline(fw_graph.code.strip(), """\
def forward(self, primals_1):
    mul = torch.ops.aten.mul.Tensor(primals_1, 3)
    mul_1 = torch.ops.aten.mul.Tensor(primals_1, 4);  primals_1 = None
    view = torch.ops.aten.view.default(mul, [-1])
    transpose = torch.ops.aten.transpose.int(mul_1, 1, 0);  mul_1 = None
    transpose_1 = torch.ops.aten.transpose.int(mul, 1, 0)
    return [view, transpose, transpose_1, mul]""")

    def test_output_all_alias_types(self):
        # There are 3 types of aliasing that require us to return metadata in the compiled fw:
        # (1) outputs that are views of inputs
        # (2) outputs that are views of intermediates
        # (3) inputs that get metadata mutations
        # test all 3 of them here
        def f(a):
            a.transpose_(1, 0)
            tmp = a.mul(2)
            return tmp.squeeze(), tmp.transpose(1, 0), a.unsqueeze(0)

        def inp_callable(req_grad):
            x = torch.ones(1, 2, 4, requires_grad=req_grad).clone()
            return [(x,), (x,)]

        self.verify_aot_autograd(f, partial(inp_callable, req_grad=False), test_mutation=True)
        fw_graph = self.verify_aot_autograd(f, partial(inp_callable, req_grad=True), test_mutation=True)
        # TODO: make this test run with dynamic shapes so it is more meaningful
        # metadata output order: (a_updated_meta, out1_meta, out2_meta, out3_meta)
        self.assertExpectedInline(fw_graph.code.strip(), """\
def forward(self, primals_1):
    view = torch.ops.aten.view.default(primals_1, [1, 2, 4]);  primals_1 = None
    transpose = torch.ops.aten.transpose.int(view, 1, 0);  view = None
    mul = torch.ops.aten.mul.Tensor(transpose, 2)
    squeeze = torch.ops.aten.squeeze.default(mul)
    transpose_1 = torch.ops.aten.transpose.int(mul, 1, 0)
    unsqueeze = torch.ops.aten.unsqueeze.default(transpose, 0)
    return [transpose, squeeze, transpose_1, unsqueeze, mul]""")

    @parametrize("req_grad", [False, True])
    def test_subclass_metadata_mutation(self, req_grad):
        def f(a):
            a.transpose_(1, 0)
            tmp = a.mul(2)
            return tmp.transpose(1, 0)

        def inp_callable(req_grad):
            x = torch.ones(1, 2, 4, requires_grad=req_grad).clone()
            return [(x,), (x,)]

        # See https://github.com/pytorch/pytorch/issues/114975
        with self.assertRaisesRegex(RuntimeError, "Metadata mutations are currently not allowed on tensor subclasses"):
            self.verify_aot_autograd(f, partial(inp_callable, req_grad=req_grad), test_mutation=True, make_inputs_subclasses=True)

    def test_input_data_and_metadata_mutation(self):
        def f(a):
            a.t_()
            a[0].mul_(2)
            return a.view(a.shape)
        inp = [torch.ones(3, 3, requires_grad=False)]
        self.verify_aot_autograd(f, inp, test_mutation=True)
        inp = [torch.ones(3, 3, requires_grad=True)]
        fw_graph = self.verify_aot_autograd(f, inp, test_mutation=True)
        self.assertExpectedInline(fw_graph.code.strip(), """\
def forward(self, primals_1):
    clone = torch.ops.aten.clone.default(primals_1);  primals_1 = None
    t = torch.ops.aten.t.default(clone)
    select = torch.ops.aten.select.int(t, 0, 0);  t = None
    mul = torch.ops.aten.mul.Tensor(select, 2);  select = None
    t_1 = torch.ops.aten.t.default(clone);  clone = None
    select_scatter = torch.ops.aten.select_scatter.default(t_1, mul, 0, 0);  t_1 = mul = None
    t_2 = torch.ops.aten.t.default(select_scatter);  select_scatter = None
    t_4 = torch.ops.aten.t.default(t_2)
    t_6 = torch.ops.aten.t.default(t_2);  t_2 = None
    view_1 = torch.ops.aten.view.default(t_6, [3, 3]);  t_6 = None
    return [t_4, view_1]""")

    def test_view_and_inplace_view(self):
        def f(a, b):
            a.t_()
            return b.view(b.shape), a.view(a.shape)

        def create_inp(req_grad):
            return [
                torch.ones(3, 3, requires_grad=req_grad),
                torch.ones(3, 3, requires_grad=req_grad)
            ]

        self.verify_aot_autograd(f, create_inp(False), test_mutation=True)
        fw_graph = self.verify_aot_autograd(f, create_inp(True), test_mutation=True)
        self.assertExpectedInline(fw_graph.code.strip(), """\
def forward(self, primals_1, primals_2):
    view = torch.ops.aten.view.default(primals_1, [3, 3]);  primals_1 = None
    t = torch.ops.aten.t.default(view);  view = None
    view_1 = torch.ops.aten.view.default(primals_2, [3, 3]);  primals_2 = None
    view_2 = torch.ops.aten.view.default(t, [3, 3])
    return [t, view_1, view_2]""")

    def test_view_detach(self):
        def f(a):
            tmp = a.detach()
            a.mul_(2)
            return a, tmp
        inp = [torch.ones(3, 3, requires_grad=True)]
        self.verify_aot_autograd(f, inp, test_mutation=True)
        inp = [torch.ones(3, 3, requires_grad=False)]
        self.verify_aot_autograd(f, inp, test_mutation=True)

    def test_input_inplace_requires_grad_true(self):
        def f(a, b):
            a.requires_grad_(True)
            return a.mul(3), b.mul(4)
        inp = [
            # First inp doesnt require grad, but we switch it on
            torch.ones(3, 3, requires_grad=False),
            torch.ones(3, 3, requires_grad=True),
        ]

        fw_graph = self.verify_aot_autograd(f, inp, test_mutation=True)
        self.assertExpectedInline(fw_graph.code.strip(), """\
def forward(self, primals_1, primals_2):
    mul = torch.ops.aten.mul.Tensor(primals_1, 3);  primals_1 = None
    mul_1 = torch.ops.aten.mul.Tensor(primals_2, 4);  primals_2 = None
    return [mul, mul_1]""")

    # This is a torture test:
    # a and b get turned into a synthetic base in the compiled graph
    # One gets a data mutation, the other gets a metadata mutation.
    # We need to make sure that the metadata mutation gets propagated
    # back to the original input.
    def test_input_data_and_metadata_mutation_aliases_other_input(self):
        # a and b are aliased
        def f(a, b):
            a.mul_(2)
            b.t_()
            return a.mul(b)

        def inp_callable(req_grad):
            base = torch.ones(2, 2, requires_grad=req_grad)
            # Note: in our test, the add() is important because we need the graph inputs to be non-leaves so we can mutate them.
            x = base.add(1)
            inp1 = x[0]
            inp2 = x[0]
            return [base], [inp1, inp2]

        self.verify_aot_autograd(f, partial(inp_callable, req_grad=False), test_mutation=True)
        self.verify_aot_autograd(f, partial(inp_callable, req_grad=True), test_mutation=True)
        with self.assertRaisesRegex(RuntimeError, "Encountered aliased inputs that are mutated in the graph, but"):
            self.verify_aot_autograd(f, partial(inp_callable, req_grad=False), test_mutation=True, make_inputs_subclasses=True)
        with self.assertRaisesRegex(RuntimeError, "Encountered aliased inputs that are mutated in the graph, but"):
            self.verify_aot_autograd(f, partial(inp_callable, req_grad=True), test_mutation=True, make_inputs_subclasses=True)

    # https://github.com/pytorch/pytorch/issues/106456
    def test_input_mutation_noncontiguous(self):
        def f(a):
            a.mul_(2)
            return a + 1

        def inp_callable(req_grad):
            base = torch.ones(2, 2, requires_grad=req_grad)
            x = base.add(1)
            # create a non-contiguous view to pass as an input to the compiler
            inp = x[:, 0]
            return [base], [inp]

        self.verify_aot_autograd(f, partial(inp_callable, req_grad=False), test_mutation=True)
        self.verify_aot_autograd(f, partial(inp_callable, req_grad=True), test_mutation=True)
        with self.assertRaisesRegex(
            RuntimeError,
            "Mutations on non-contiguous inputs are currently not allowed on tensor subclasses"
        ):
            self.verify_aot_autograd(f, partial(inp_callable, req_grad=False), test_mutation=True, make_inputs_subclasses=True)
        with self.assertRaisesRegex(
            RuntimeError,
            "Mutations on non-contiguous inputs are currently not allowed on tensor subclasses"
        ):
            self.verify_aot_autograd(f, partial(inp_callable, req_grad=True), test_mutation=True, make_inputs_subclasses=True)

    # Mutations in the backward are allowed as long as the mutated object does not require grad
    def test_backward_mutation_data(self):
        class BwMutation(torch.autograd.Function):
            @staticmethod
            def forward(ctx, x):
                ctx.save_for_backward(x)
                return x.clone()

            @staticmethod
            def backward(ctx, grad_output):
                x, = ctx.saved_tensors
                # bw mutation
                x.mul_(2)
                return grad_output.clone()

        def f(a, b):
            out = BwMutation.apply(b)
            return a * out

        inp_no_grad = [
            torch.ones(3, 3, requires_grad=True),
            torch.ones(3, 3, requires_grad=False),
        ]

        # Mutation on buffer that does not require grad during the backward is allowed
        self.verify_aot_autograd(f, inp_no_grad, test_mutation=True)

        inp_grad = [
            torch.ones(3, 3, requires_grad=True),
            torch.ones(3, 3, requires_grad=True),
        ]
        with self.assertRaisesRegex(AssertionError, "input that requires_grad and was mutated in the backward"):
            self.verify_aot_autograd(f, inp_grad, test_mutation=True)

    def test_backward_mutation_metadata(self):
        class BwMutation(torch.autograd.Function):
            @staticmethod
            def forward(ctx, a, b):
                ctx.save_for_backward(b)
                return a.clone(), b.clone()

            @staticmethod
            def backward(ctx, grad_a, grad_b):
                b, = ctx.saved_tensors
                # bw metadata mutation
                b.transpose_(1, 0)
                return grad_a.clone(), grad_b.clone()

        def f(a, b):
            a_, b_ = BwMutation.apply(a, b)
            out = a_ * b_
            return out

        inp_no_grad = [
            torch.ones(3, 3, requires_grad=True),
            torch.ones(3, 3, requires_grad=False),
        ]

        with self.assertRaisesRegex(AssertionError, "input that had its metadata mutated in the backward"):
            self.verify_aot_autograd(f, inp_no_grad, test_mutation=True)

    def test_backward_mutation_on_grad_out(self):
        class BwMutation(torch.autograd.Function):
            @staticmethod
            def forward(ctx, x):
                return x.clone()

            @staticmethod
            def backward(ctx, grad_output):
                grad_output.mul_(2)
                return grad_output.clone()

        def f(a, b):
            tmp = a * b
            out = BwMutation.apply(tmp)
            return out

        inp_grad = [
            torch.ones(3, 3, requires_grad=True),
            torch.ones(3, 3, requires_grad=True),
        ]
        f_compiled = aot_function(f, nop)
        with self.assertRaisesRegex(AssertionError, "input to the backward that was mutated during the backward"):
            out = f_compiled(*inp_grad)

    # Partially addresses https://github.com/pytorch/pytorch/issues/106457
    def test_input_mutation_false_aliasing(self):
        def f(a, b):
            a.mul_(3)
            b.mul_(2)
            return a.clone().view(-1) + b.clone().view(-1)

        # No overlap, contiguous
        def inp_callable1(req_grad):
            base = torch.ones(4, 4, requires_grad=req_grad)
            x = base.add(1)
            # create two views that share storage, but are actually non-overlapping
            a = x[0:2]
            b = x[2:4]
            return [base], [a, b]

        fw_graph = self.verify_aot_autograd(f, partial(inp_callable1, req_grad=False), test_mutation=True)
        self.verify_aot_autograd(f, partial(inp_callable1, req_grad=True), test_mutation=True)
        self.verify_aot_autograd(f, partial(inp_callable1, req_grad=False), test_mutation=True, make_inputs_subclasses=True)
        # Input mutations on subclasses with training graphs fail backward guards today.
        with self.assertRaisesRegex(AssertionError, "attempted to compile the backward with incorrect subclass metadata"):
            self.verify_aot_autograd(f, partial(inp_callable1, req_grad=True), test_mutation=True, make_inputs_subclasses=True)

        # Important characteristic: the graph takes in 2 inputs!
        # That shows that we didn't try to run our complicated synthetic base logic,
        # because we successfully detected false aliasing across the two inputs.
        self.assertExpectedInline(fw_graph.code.strip(), """\
def forward(self, arg0_1, arg1_1):
    mul = torch.ops.aten.mul.Tensor(arg0_1, 3);  arg0_1 = None
    mul_1 = torch.ops.aten.mul.Tensor(arg1_1, 2);  arg1_1 = None
    clone = torch.ops.aten.clone.default(mul)
    view = torch.ops.aten.view.default(clone, [-1]);  clone = None
    clone_1 = torch.ops.aten.clone.default(mul_1)
    view_1 = torch.ops.aten.view.default(clone_1, [-1]);  clone_1 = None
    add = torch.ops.aten.add.Tensor(view, view_1);  view = view_1 = None
    return (mul, mul_1, add)""")

        # No overlap, non-contiguous: first tensor ends before second tensor start
        def inp_callable2(req_grad):
            base = torch.ones(256, requires_grad=req_grad)
            x = base.add(1)
            a = x.as_strided((4, 4), (8, 1), storage_offset=0)
            b = x.as_strided((4, 4), (8, 1), storage_offset=28)
            return [base], [a, b]

        # No overlap, non-contiguous: tensors are perfectly interleaved
        def inp_callable3(req_grad):
            base = torch.ones(4, 4, requires_grad=req_grad)
            x = base.add(1)
            a = x[:, 0:2]
            b = x[:, 2:4]
            return [base], [a, b]

        # No overlap, non-contiguous
        def inp_callable4(req_grad):
            base = torch.ones(256, requires_grad=req_grad)
            x = base.add(1)
            a = x.as_strided((4, 4), (9, 1), storage_offset=0)
            b = x.as_strided((4, 4), (9, 1), storage_offset=22)
            return [base], [a, b]

        # No overlap, non-contiguous
        def inp_callable5(req_grad):
            base = torch.ones(256, requires_grad=req_grad)
            x = base.add(1)
            a = x.as_strided((4, 4), (9, 1), storage_offset=0)
            b = x.as_strided((4, 4), (9, 1), storage_offset=23)
            return [base], [a, b]

        # No overlap, non-contiguous
        def inp_callable6(req_grad):
            base = torch.ones(256, requires_grad=req_grad)
            x = base.add(1)
            # a's last element is at offset 195 (24 total elements)
            a = x.as_strided((2, 4, 3), (110, 24, 4), storage_offset=5)
            # b's first element is at offset 196: no overlap
            b = x[196:196 + a.numel()]
            return [base], [a, b]

        # overlap! non-contiguous
        def inp_callable_overlap1(req_grad):
            base = torch.ones(256, requires_grad=req_grad)
            x = base.add(1)
            a = x.as_strided((4, 4), (9, 1), storage_offset=0)
            b = x.as_strided((4, 4), (9, 1), storage_offset=24)
            return [base], [a, b]

        # overlap! non-contiguous
        def inp_callable_overlap2(req_grad):
            base = torch.ones(256, requires_grad=req_grad)
            x = base.add(1)
            a = x.as_strided((4, 4), (9, 1), storage_offset=0)
            b = x.as_strided((4, 4), (9, 1), storage_offset=25)
            return [base], [a, b]

        # overlap! non-contiguous
        def inp_callable_overlap3(req_grad):
            base = torch.ones(256, requires_grad=req_grad)
            x = base.add(1)
            # a's last element is at offset 195 (24 total elements)
            a = x.as_strided((2, 4, 3), (110, 24, 4), storage_offset=5)
            # b's first element is at offset 195: overlap!
            b = x[195:195 + a.numel()]
            return [base], [a, b]

        fw_graph2 = self.verify_aot_autograd(f, partial(inp_callable2, req_grad=False), test_mutation=True)
        fw_graph3 = self.verify_aot_autograd(f, partial(inp_callable3, req_grad=False), test_mutation=True)
        fw_graph4 = self.verify_aot_autograd(f, partial(inp_callable4, req_grad=False), test_mutation=True)
        fw_graph5 = self.verify_aot_autograd(f, partial(inp_callable5, req_grad=False), test_mutation=True)
        fw_graph6 = self.verify_aot_autograd(f, partial(inp_callable6, req_grad=False), test_mutation=True)

        fw_graph_overlap1 = self.verify_aot_autograd(f, partial(inp_callable_overlap2, req_grad=False), test_mutation=True)
        fw_graph_overlap2 = self.verify_aot_autograd(f, partial(inp_callable_overlap1, req_grad=False), test_mutation=True)

        # All non-overlap graphs should be the same since we detected false aliasing
        self.assertEqual(str(fw_graph.code), str(fw_graph2.code))
        self.assertEqual(str(fw_graph.code), str(fw_graph3.code))
        self.assertEqual(str(fw_graph.code), str(fw_graph4.code))
        self.assertEqual(str(fw_graph.code), str(fw_graph5.code))
        self.assertEqual(str(fw_graph.code), str(fw_graph6.code))

        # All overlap graphs should be the same since we detected real aliasing
        self.assertNotEqual(str(fw_graph.code), str(fw_graph_overlap1.code))
        self.assertNotEqual(str(fw_graph.code), str(fw_graph_overlap2.code))
        self.assertTrue('as_strided_scatter' in str(fw_graph_overlap1.code))
        self.assertTrue('as_strided_scatter' in str(fw_graph_overlap2.code))


    @unittest.skipIf(not torch.cuda.is_available(), "CUDA is unavailable")
    def test_mem_leak_from_save_for_bw(self):
        # See a full diagnosis at this issue: https://github.com/pytorch/pytorch/issues/94990
        # Note [Detaching saved tensors in AOTAutograd]
        # This program creates a ref-cycle. Long term, we should fix this ref cycle
        # (since it can arise, naturally albeit rarely, from uses of autograd.Function).
        # But AOTAutograd makes it more likely to show up from tracing user programs,
        # so we deal with it by manually detaching the tensors that we save for backward.
        # This is completely wrong and would give wrong results if we were to do double backward.
        # Fortunately today, double backward is explicitly banned in AOTAutograd.
        def f(a, b):
            add = a + a
            split = torch.functional.split(add, [4, 4], dim=1)
            getitem_2 = split[1]
            unsqueeze = getitem_2.unsqueeze(-1)
            mul = unsqueeze * b
            return (getitem_2, mul)

        f_compiled = aot_function(f, nop)
        inps = [
            torch.ones(8, 8, device='cuda', requires_grad=True),
            torch.ones(1, 4, 1, device='cuda', requires_grad=True),
        ]
        mem_before = torch.cuda.memory_allocated()
        f_compiled(*inps)
        mem_after = torch.cuda.memory_allocated()
        self.assertTrue(mem_after == mem_before)

    def test_output_aliases_multiple_inputs_get_correct_one(self):
        # a and b are aliased, but have different shapes
        # The first output should view off the first input, the 2nd output should view off the 2nd input
        def f(a, b):
            return a.view(a.shape), b.view(b.shape)

        def inp_callable(req_grad):
            base = torch.ones(2, 2, requires_grad=req_grad)
            # Note: in our test, the add() is important because we need the graph inputs to be non-leaves so we can mutate them.
            x = base.mul(2)
            inp1 = x.view(-1)
            inp2 = x[0]
            return [base], [inp1, inp2]

        self.verify_aot_autograd(f, partial(inp_callable, req_grad=False), test_mutation=True)
        self.verify_aot_autograd(f, partial(inp_callable, req_grad=True), test_mutation=True)
        self.verify_aot_autograd(f, partial(inp_callable, req_grad=False), test_mutation=True, make_inputs_subclasses=True)
        self.verify_aot_autograd(f, partial(inp_callable, req_grad=True), test_mutation=True, make_inputs_subclasses=True)

    def test_input_mutation_aliases_other_input(self):
        def f(a, b):
            a.add_(1)
            return a + b

        def inp_callable(req_grad):
            base = torch.ones(4, 2, requires_grad=req_grad)
            # Note: in our test, the add() is important because we need the graph inputs to be non-leaves so we can mutate them.
            x = base.add(1)
            inp1 = x[0]
            inp2 = x[0]
            return [base], [inp1, inp2]

        self.verify_aot_autograd(f, partial(inp_callable, req_grad=False), test_mutation=True)
        fw_graph = self.verify_aot_autograd(f, partial(inp_callable, req_grad=True), test_mutation=True)
        # Important parts of the graph:
        # - the compiled graph takes in a base, and we generate a and b (the views) off of the base
        # - clone() is still in the graph, because we need to call grad() on the original (non-mutated) inputs
        # - We re-generate the views *after* the clone, to preserve view relationships.
        self.assertExpectedInline(fw_graph.code.strip(), """\
def forward(self, primals_1):
    clone = torch.ops.aten.clone.default(primals_1);  primals_1 = None
    as_strided = torch.ops.aten.as_strided.default(clone, [2], [1], 0)
    add = torch.ops.aten.add.Tensor(as_strided, 1);  as_strided = None
    as_strided_scatter = torch.ops.aten.as_strided_scatter.default(clone, add, [2], [1], 0);  clone = add = None
    as_strided_2 = torch.ops.aten.as_strided.default(as_strided_scatter, [2], [1], 0)
    as_strided_5 = torch.ops.aten.as_strided.default(as_strided_scatter, [2], [1], 0)
    add_1 = torch.ops.aten.add.Tensor(as_strided_2, as_strided_5);  as_strided_2 = as_strided_5 = None
    return [as_strided_scatter, add_1]""")  # noqa: B950

    def test_input_mutation_aliases_other_input2(self):
        def f(a, b):
            a.add_(1)
            return a + b

        def inp_callable(req_grad):
            base = torch.ones(2, 2, requires_grad=req_grad)
            x = base.add(1)
            inp1 = x[0]
            # Here, one of the aliased inputs is the base itself
            inp2 = x
            return [base], [inp1, inp2]

        self.verify_aot_autograd(f, partial(inp_callable, req_grad=False), test_mutation=True)
        fw_graph = self.verify_aot_autograd(f, partial(inp_callable, req_grad=True), test_mutation=True)
        self.assertExpectedInline(fw_graph.code.strip(), """\
def forward(self, primals_1):
    clone = torch.ops.aten.clone.default(primals_1);  primals_1 = None
    as_strided = torch.ops.aten.as_strided.default(clone, [2], [1], 0)
    add = torch.ops.aten.add.Tensor(as_strided, 1);  as_strided = None
    as_strided_scatter = torch.ops.aten.as_strided_scatter.default(clone, add, [2], [1], 0);  clone = add = None
    as_strided_2 = torch.ops.aten.as_strided.default(as_strided_scatter, [2], [1], 0)
    as_strided_5 = torch.ops.aten.as_strided.default(as_strided_scatter, [2, 2], [2, 1], 0)
    add_1 = torch.ops.aten.add.Tensor(as_strided_2, as_strided_5);  as_strided_2 = as_strided_5 = None
    return [as_strided_scatter, add_1]""")  # noqa: B950

    def test_input_mutation_aliases_and_output_alias(self):
        def f(a, b):
            # Here, we need to take care:that because and b are aliased
            # since a and b are aliased, we generate a view off of "updated b"
            a.add_(1)
            return b.view(b.shape)

        def inp_callable(req_grad):
            base = torch.ones(2, 2, requires_grad=req_grad)
            x = base.add(1)
            return [base], [x.view(-1), x.view(-1)]

        self.verify_aot_autograd(f, partial(inp_callable, req_grad=False), test_mutation=True)
        fw_graph = self.verify_aot_autograd(f, partial(inp_callable, req_grad=True), test_mutation=True)
        self.assertExpectedInline(fw_graph.code.strip(), """\
def forward(self, primals_1):
    clone = torch.ops.aten.clone.default(primals_1);  primals_1 = None
    as_strided = torch.ops.aten.as_strided.default(clone, [4], [1], 0)
    add = torch.ops.aten.add.Tensor(as_strided, 1);  as_strided = None
    as_strided_scatter = torch.ops.aten.as_strided_scatter.default(clone, add, [4], [1], 0);  clone = add = None
    as_strided_8 = torch.ops.aten.as_strided.default(as_strided_scatter, [4], [1], 0)
    view_1 = torch.ops.aten.view.default(as_strided_8, [4]);  as_strided_8 = None
    return [as_strided_scatter, view_1]""")  # noqa: B950

    def test_input_aliased_with_mutation_output_alias(self):
        def f(a, b, c):
            # a and c alias
            c.mul_(2)
            # The main thing we're testing here is that
            # (1) We need to reconstruct c.view(-1) from the 3rd input to the forward
            # (2) But we need to be careful to do this *before* converting aliased inputs into synthetic bases.
            #     The original fw takes in 3 args, but the compiled fw takes in only 2 args.
            return b.add(1), c.view(-1)

        def inp_callable(req_grad):
            base1 = torch.ones(2, 2, requires_grad=req_grad)
            base2 = torch.ones(2, 2, requires_grad=req_grad)
            x = base1.add(1)
            y = base2.add(1)
            return [base1, base2], [x.view(-1), y, x.view(-1)]

        self.verify_aot_autograd(f, partial(inp_callable, req_grad=False), test_mutation=True)
        fw_graph = self.verify_aot_autograd(f, partial(inp_callable, req_grad=True), test_mutation=True)
        self.assertExpectedInline(fw_graph.code.strip(), """\
def forward(self, primals_1, primals_2):
    clone = torch.ops.aten.clone.default(primals_1);  primals_1 = None
    as_strided_1 = torch.ops.aten.as_strided.default(clone, [4], [1], 0)
    mul = torch.ops.aten.mul.Tensor(as_strided_1, 2);  as_strided_1 = None
    as_strided_scatter = torch.ops.aten.as_strided_scatter.default(clone, mul, [4], [1], 0);  clone = mul = None
    add = torch.ops.aten.add.Tensor(primals_2, 1);  primals_2 = None
    as_strided_7 = torch.ops.aten.as_strided.default(as_strided_scatter, [4], [1], 0)
    view_1 = torch.ops.aten.view.default(as_strided_7, [-1]);  as_strided_7 = None
    return [as_strided_scatter, add, view_1]""")  # noqa: B950

    def test_input_metadata_mutation_aliases(self):
        def f(a, b):
            # a and b alias, and we do a metadata mutation on a
            # Since we're not mutating data, then b isn't affected at all.
            # We expect aot autograd to not bother with constructing a synthetic base.
            a.t_()
            return a + b

        def inp_callable(req_grad):
            base = torch.ones(2, 2, requires_grad=req_grad)
            x = base.add(1)
            return [base], [x.view(-1), x.view(-1)]

        self.verify_aot_autograd(f, partial(inp_callable, req_grad=False), test_mutation=True)
        fw_graph = self.verify_aot_autograd(f, partial(inp_callable, req_grad=True), test_mutation=True)
        # Expectation: fwd() takes in 2 args, and we don't construct a synthetic base.
        self.assertExpectedInline(fw_graph.code.strip(), """\
def forward(self, primals_1, primals_2):
    t = torch.ops.aten.t.default(primals_1);  primals_1 = None
    add = torch.ops.aten.add.Tensor(t, primals_2);  t = primals_2 = None
    return [add]""")

    def test_input_mutation_aliases_and_none_require_gradients(self):
        def f(a, b, c):
            # a and b alias, but neither require gradients (so they don't have a _base)
            # aot autograd should construct the synthetic base from `torch.Tensor(a.storage())`
            a.mul_(2)
            return b + 1, c + 1

        def inp_callable(req_grad):
            base = torch.ones(2, 2)
            c_arg = torch.ones(2, 2, requires_grad=req_grad)
            x = base.add(1)
            return [base, c_arg], [x.view(-1), x.view(-1), c_arg]

        self.verify_aot_autograd(f, partial(inp_callable, req_grad=False), test_mutation=True)

        with self.assertRaisesRegex(RuntimeError, "is a tensor subclass. This is not supported today"):
            self.verify_aot_autograd(f, partial(inp_callable, req_grad=False), test_mutation=True, make_inputs_subclasses=True)

        fw_graph = self.verify_aot_autograd(f, partial(inp_callable, req_grad=True), test_mutation=True)
        self.assertExpectedInline(fw_graph.code.strip(), """\
def forward(self, primals_1, primals_2):
    as_strided = torch.ops.aten.as_strided.default(primals_1, [4], [1], 0)
    mul = torch.ops.aten.mul.Tensor(as_strided, 2);  as_strided = None
    as_strided_scatter = torch.ops.aten.as_strided_scatter.default(primals_1, mul, [4], [1], 0);  primals_1 = mul = None
    as_strided_3 = torch.ops.aten.as_strided.default(as_strided_scatter, [4], [1], 0)
    add = torch.ops.aten.add.Tensor(as_strided_3, 1);  as_strided_3 = None
    add_1 = torch.ops.aten.add.Tensor(primals_2, 1);  primals_2 = None
    return [as_strided_scatter, add, add_1]""")  # noqa: B950

    def test_input_mutation_aliases_bases_out_of_order(self):
        # This tests our calling convention: if b and d are aliased, then the outer calling convention
        # that we send to the compiled forward becomes:
        # (b_d_base, a, c)
        # Importantly, even though a and c alias in our test, neither inputs are mutated,
        # So we don't need to do the base construction / deconstruction
        def f(a, b, c, d):
            b.add_(1)
            d.unsqueeze_(0)
            return a + c + d, b.view(-1)

        def inp_callable(req_grad):
            base1 = torch.ones(2, 2, requires_grad=req_grad)
            base2 = torch.ones(2, 2, requires_grad=req_grad)
            x1 = base1.add(1)
            x2 = base2.add(1)
            # a and c alias, b and d alias
            return [base1, base2], [x1.view(-1), x2.view(-1), x1.view(-1), x2.view(-1)]

        self.verify_aot_autograd(f, partial(inp_callable, req_grad=False), test_mutation=True)

        with self.assertRaisesRegex(RuntimeError, "Metadata mutations are currently not allowed on tensor subclasses"):
            self.verify_aot_autograd(f, partial(inp_callable, req_grad=False), test_mutation=True, make_inputs_subclasses=True)

        fw_graph = self.verify_aot_autograd(f, partial(inp_callable, req_grad=True), test_mutation=True)
        # 3 graph inputs: (b_d_base, a, c)
        # 2 returns: (b_updated, a+c+d)
        # (there are 2 original fw outs, but one is a view of b so it's not part of the graph)
        # (there are also 2 input mutations, but one is a metadata-only mutation so the compiled forward doesn't return it)
        self.assertExpectedInline(fw_graph.code.strip(), """\
def forward(self, primals_1, primals_2, primals_3):
    clone = torch.ops.aten.clone.default(primals_1);  primals_1 = None
    as_strided = torch.ops.aten.as_strided.default(clone, [4], [1], 0)
    add = torch.ops.aten.add.Tensor(as_strided, 1);  as_strided = None
    as_strided_scatter = torch.ops.aten.as_strided_scatter.default(clone, add, [4], [1], 0);  clone = add = None
    add_1 = torch.ops.aten.add.Tensor(primals_2, primals_3);  primals_2 = primals_3 = None
    as_strided_5 = torch.ops.aten.as_strided.default(as_strided_scatter, [4], [1], 0)
    unsqueeze_1 = torch.ops.aten.unsqueeze.default(as_strided_5, 0);  as_strided_5 = None
    add_2 = torch.ops.aten.add.Tensor(add_1, unsqueeze_1);  add_1 = None
    as_strided_14 = torch.ops.aten.as_strided.default(as_strided_scatter, [4], [1], 0)
    view_2 = torch.ops.aten.view.default(as_strided_14, [-1]);  as_strided_14 = None
    return [as_strided_scatter, add_2, view_2, unsqueeze_1]""")  # noqa: B950

    @unittest.skipIf(not torch.cuda.is_available(), "CUDA is unavailable")
    def test_synthetic_base_base_attribute_is_none(self):
        def f(a, b):
            a.add_(1)
            return a + b

        def inp_callable():
            base = torch.ones(4, 4, device='cuda')
            # detach() so that none of the inputs have a ._base attribute.
            a = base[0].detach()
            b = base[1].detach()
            base2 = torch.ones(2, 2, requires_grad=True)
            return [base], [a, b]

        self.verify_aot_autograd(f, inp_callable, test_mutation=True)


    def test_input_mutation_alias_everything(self):
        # Mondo test that tests a combination of:
        # input is mutated, that aliases another input (so we make a synthetic base)
        # an output is an alias of another output
        # an output is an alias of an intermediate
        # a and c are aliased
        def f(a, b, c):
            c.mul_(2)  # mutates c
            b.t_()  # metadata mutate b
            tmp = a + c
            out1 = tmp.view(-1)
            out2 = b.t()
            out3 = out1.unsqueeze(0)
            # out1 and out3 are aliases of an intermediate, and alias each other!
            # out2 aliases an input, so we don't return it
            return out1, out2, out3

        def inp_callable(req_grad):
            base1 = torch.ones(2, 2, requires_grad=req_grad)
            base2 = torch.ones(2, 2, requires_grad=req_grad)
            # Note: in our test, the add() is important because we need the graph inputs to be non-leaves so we can mutate them.
            base1_ = base1.add(1)
            base2_ = base2.add(1)
            a = base1_.view(-1)
            b = base2_
            c = base1_.view(-1)
            return [base1, base2], [a, b, c]

        self.verify_aot_autograd(f, partial(inp_callable, req_grad=False), test_mutation=True)
        fw_graph = self.verify_aot_autograd(f, partial(inp_callable, req_grad=True), test_mutation=True)
        # Expected:
        # - 2 inputs in the forward: synthetic_base_a_c, b
        # - 1 output in the forward: "tmp"
        #   out2 is an alias of an input, and will be generated off of b outside of the compiled fn
        #   out1 and out3 are aliases of tmp, that we generate outside of the compiled function
        self.assertExpectedInline(fw_graph.code.strip(), """\
def forward(self, primals_1, primals_2):
    clone = torch.ops.aten.clone.default(primals_1);  primals_1 = None
    view = torch.ops.aten.view.default(primals_2, [2, 2]);  primals_2 = None
    as_strided_1 = torch.ops.aten.as_strided.default(clone, [4], [1], 0)
    mul = torch.ops.aten.mul.Tensor(as_strided_1, 2);  as_strided_1 = None
    as_strided_scatter = torch.ops.aten.as_strided_scatter.default(clone, mul, [4], [1], 0);  clone = mul = None
    as_strided_2 = torch.ops.aten.as_strided.default(as_strided_scatter, [4], [1], 0)
    t = torch.ops.aten.t.default(view);  view = None
    as_strided_5 = torch.ops.aten.as_strided.default(as_strided_scatter, [4], [1], 0)
    add = torch.ops.aten.add.Tensor(as_strided_5, as_strided_2);  as_strided_5 = as_strided_2 = None
    view_1 = torch.ops.aten.view.default(add, [-1])
    t_1 = torch.ops.aten.t.default(t)
    unsqueeze = torch.ops.aten.unsqueeze.default(view_1, 0)
    return [as_strided_scatter, t, view_1, t_1, unsqueeze, add]""")  # noqa: B950

    def test_dynamic_shape_output_not_in_bw_graph(self):
        def f(x):
            return [x + 1, x.shape[0]]
        inp = torch.ones(5, requires_grad=True)
        bw_graph_cell = [None]
        compiled_f = aot_function(
            f,
            fw_compiler=nop,
            bw_compiler=partial(extract_graph, graph_cell=bw_graph_cell),
            decompositions={},
            keep_inference_input_mutations=False,
            dynamic=True,
        )
        out = compiled_f(inp)
        out[0].sum().backward()
        # The important bit: the forward fn returns 2 outputs,
        # but one of them is a symint so we should only see
        # 1 grad_output as an input to the backward graph.
        # (Otherwise, autograd will plumb a None as the value of the grad_output,
        # which causes inductor to complain).
        self.assertExpectedInline(bw_graph_cell[0].code.strip(), """\
def forward(self, tangents_1):
    return [tangents_1]""")

    def test_no_grad_input_output(self):
        def f(a, b):
            return a.cos(), b.cos(), a * b

        inp_thunks = [lambda: torch.randn(5, requires_grad=True), lambda: torch.randn(5, requires_grad=False)]
        for inps in itertools.product(inp_thunks, repeat=2):
            inps = [i() for i in inps]
            self.verify_aot_autograd(f, inps)

    def test_some_output_requires_grad_input_doesnt(self):
        def f(a, b):
            a_view = a.view(-1)
            a_view.requires_grad_(True)
            return a_view
        inp = [torch.randn(3, 3), torch.randn(3, 3, requires_grad=True)]
        self.verify_aot_autograd(f, inp)

    def test_some_outputs_dont_require_grad_view(self):
        def f(a, b):
            return a.detach(), b
        inp = [torch.randn(3, 3, requires_grad=True), torch.randn(3, 3, requires_grad=True)]
        self.verify_aot_autograd(f, inp)

    def test_some_outputs_dont_require_grad_non_view(self):
        def f(a, b):
            return a.add(1).detach(), b
        inp = [torch.randn(3, 3, requires_grad=True), torch.randn(3, 3, requires_grad=True)]
        self.verify_aot_autograd(f, inp)

    def test_inner_grad(self):
        def foo(x):
            y = torch.exp(x)
            z = torch.autograd.grad(y, x)
            return z
        inps = [torch.randn((), requires_grad=True)]
        self.verify_aot_autograd(foo, inps)

    def test_grad_context(self):
        def foo(x):
            return x * 2
        inps = [torch.randn((), requires_grad=True)]
        graph_size = None

        def get_graph_size(fx_g, _):
            nonlocal graph_size
            graph_size = len(fx_g.graph.nodes)
            return fx_g

        f = aot_function(foo, nop, get_graph_size)
        with torch.set_grad_enabled(False):
            f(*inps)
        self.assertIsNone(graph_size)

        f = aot_function(foo, nop, get_graph_size)
        with torch.set_grad_enabled(True):
            out = f(*inps)
            self.assertIsNone(graph_size)
            out.sum().backward()
            self.assertTrue(graph_size > 2)

    def test_output_dict(self):
        def f(x):
            return {'a': x, 'b': x}
        inp = [torch.randn(3, 3, requires_grad=True)]
        self.verify_aot_autograd(f, inp)

        def f(x, y):
            return {'a': x, 'b': y + x}
        inp = [torch.randn(3, requires_grad=True), torch.randn(3)]
        self.verify_aot_autograd(f, inp)

        def f(x):
            new_d = {}
            for k in x:
                new_d[k] = x[k] * 2
            return new_d

        a = torch.randn(3, requires_grad=True)
        b = torch.randn(3, requires_grad=True)

        def inp_callable():
            inps = [{'a': a, 'b': b}]
            return inps, inps

        self.verify_aot_autograd(f, inp_callable)

    def test_module(self):
        mod = nn.Sequential(nn.Linear(32, 32), nn.ReLU())
        compiled_mod = compiled_module(mod, nop, nop)
        inp = torch.randn(32, 32)
        ref_out = mod(inp)
        ref_out.sum().backward()
        ref_grads = sorted([(name, p.grad) for name, p in mod.named_parameters()])
        out = compiled_mod(inp)
        out.sum().backward()
        grads = sorted([(name, p.grad) for name, p in mod.named_parameters()])
        self.assertEqual((out, grads), (ref_out, ref_grads))

    def test_batchnorm(self):
        mod = compiled_module(nn.BatchNorm2d(4), nop, nop)
        x = torch.ones(1, 4, 2, 2)
        mod(x).sum().backward()

    def test_list_codegen(self):
        def list_nop(f, _):
            def g(inps):
                return f(*inps)
            g._boxed_call = True
            return g

        def f(a, b, c):
            return a.sin() * b.cos() * c.sin()
        f = aot_function(f, list_nop)
        inp = [torch.randn(5, requires_grad=True) for _ in range(3)]
        f(*inp).sum().backward()

    @patch('torch._functorch.aot_autograd.AOT_COUNTER', new_callable=itertools.count)
    def test_compilation_context(self, counter):
        def f(x):
            return x.sin().sin()
        count = []

        def compiler(fx_g, _):
            context = get_aot_compilation_context()
            count.append((context[0], len(fx_g.graph.nodes)))
            return fx_g

        f = aot_function(f, compiler)
        out = f(torch.randn(5, requires_grad=True))
        f = aot_function(f, compiler)
        f(torch.randn(5))
        out.sum().backward()
        self.assertExpectedInline(str(count), """[(['0_forward'], 4), (['1_inference'], 4), (['0_backward'], 8)]""")

    def test_dupe_arg(self):
        def f(x, y):
            return x + y

        x = torch.randn(3, 3, requires_grad=True)
        self.verify_aot_autograd(f, [x, x])

    def test_dupe_arg_torture(self):
        def f(x, y):
            x.t_()
            y.unsqueeze_(0)
            return x + y

        x = torch.randn(3, 3, requires_grad=True).clone()
        self.verify_aot_autograd(f, [x, x])

    # See https://github.com/pytorch/pytorch/issues/100224
    def test_dupe_arg_returned_as_output(self):
        def f(a, b, a_):
            a[0].add_(1)
            return a_
        f_compiled = aot_function(f, nop)
        a = torch.ones(2)
        b = torch.ones(2)
        out_ref = f(a, b, a)

        a2 = torch.ones(2)
        b2 = torch.ones(2)
        out_test = f_compiled(a2, b2, a2)

        self.assertEqual(out_ref, out_test)
        self.assertEqual(a, a2)

    @patch('torch._functorch.aot_autograd.AOT_COUNTER', new_callable=itertools.count)
    @patch("torch._functorch.config.debug_assert", True)
    def test_invalid_dupe_left_bias(self, counter):
        # This test checks that, just because only the first
        # argument did a metadata mutation, we still correctly
        # switch to strategy 2 (deduplicate)
        # See: https://github.com/pytorch/pytorch/pull/89896#discussion_r1036224447
        class F(torch.nn.Module):
            def forward(self, x, y):
                x.t_()
                return (x + y,)

        x = torch.randn(3, 3, requires_grad=True).clone()
        y = torch.randn(3, 3, requires_grad=True)
        self.verify_aot_autograd(F(), [x, x])

        fxx = aot_module_simplified(F(), (x, x), nop)
        self.assertExpectedRaisesInline(
            AssertionError, lambda: fxx(x, y),
            """At compilation time, graph 2 was compiled under the assumption that input 1 would be a duplicate of input 0, but at runtime this was not the case.  This indicates a guard bug in AOTAutograd or Dynamo, please file a bug to PyTorch."""  # noqa: B950
        )


    @patch('torch._functorch.aot_autograd.AOT_COUNTER', new_callable=itertools.count)
    @patch("torch._functorch.config.debug_assert", True)
    def test_invalid_dupe(self, counter):
        self._test_invalid_dupe(counter, fake=False)

    # See Note: Dynamo recompilation guarding invalid grad for why this test exists
    @patch('torch._functorch.aot_autograd.AOT_COUNTER', new_callable=itertools.count)
    @patch("torch._functorch.config.debug_assert", True)
    def test_invalid_dupe_fake(self, counter):
        self._test_invalid_dupe(counter, fake=True)


    def _test_invalid_dupe(self, counter, fake):
        class F(torch.nn.Module):
            def forward(self, x, y):
                x.unsqueeze_(0)
                y.unsqueeze_(0)
                return (x + y,)

        x = torch.randn(3, 3, requires_grad=True).clone()
        y = torch.randn(3, 3, requires_grad=True).clone()

        if fake:
            shape_env = ShapeEnv()
            fake_mode = FakeTensorMode(shape_env=shape_env)

            fake_x = fake_mode.from_tensor(x)
            fake_y = fake_mode.from_tensor(y)

        if fake:
            fxy = aot_module_simplified(F(), (fake_x, fake_y), nop)
        else:
            fxy = aot_module_simplified(F(), (x, y), nop)

        fxy(x, y)
        x = torch.randn(3, 3, requires_grad=True).clone()
        y = torch.randn(3, 3, requires_grad=True).clone()
        fxy(x, x)  # is ok!

        if fake:
            fxx = aot_module_simplified(F(), (fake_x, fake_x), nop)
        else:
            fxx = aot_module_simplified(F(), (x, x), nop)

        x = torch.randn(3, 3, requires_grad=True).clone()
        y = torch.randn(3, 3, requires_grad=True).clone()
        fxx(x, x)
        # Note This should not raise! Once we have guards in place here,
        # we will have this working correctly, as it should recompile.
        x = torch.randn(3, 3, requires_grad=True).clone()
        y = torch.randn(3, 3, requires_grad=True).clone()
        self.assertExpectedRaisesInline(
            AssertionError, lambda: fxx(x, y),
            """At compilation time, graph 1 was compiled under the assumption that input 1 would be a duplicate of input 0, but at runtime this was not the case.  This indicates a guard bug in AOTAutograd or Dynamo, please file a bug to PyTorch."""  # noqa: B950
        )


    @patch('torch._functorch.aot_autograd.AOT_COUNTER', new_callable=itertools.count)
    @patch("torch._functorch.config.debug_assert", True)
    def test_invalid_requires_grad(self, counter):
        self._test_invalid_requires_grad(counter, fake=False)

    # See Note: Dynamo recompilation guarding invalid grad for why this test exists
    @patch('torch._functorch.aot_autograd.AOT_COUNTER', new_callable=itertools.count)
    @patch("torch._functorch.config.debug_assert", True)
    def test_invalid_requires_grad_fake(self, counter):
        self._test_invalid_requires_grad(counter, fake=True)

    def _test_invalid_requires_grad(self, counter, fake):
        class F(torch.nn.Module):
            def forward(self, x, y):
                return (x + y,)

        x = torch.randn(3, 3, requires_grad=True)
        y = torch.randn(3, 3, requires_grad=True)
        z = torch.randn(3, 3, requires_grad=False)

        if fake:
            shape_env = ShapeEnv()
            fake_mode = FakeTensorMode(shape_env=shape_env)

            fake_x = fake_mode.from_tensor(x)
            fake_y = fake_mode.from_tensor(y)
            fake_z = fake_mode.from_tensor(z)

        if fake:
            fxy = aot_module_simplified(F(), (fake_x, fake_y), nop)
        else:
            fxy = aot_module_simplified(F(), (x, y), nop)

        compare_equal_outs_and_grads(self, F(), fxy, (x, y))
        compare_equal_outs_and_grads(self, F(), fxy, (x, z))

        if fake:
            fxz = aot_module_simplified(F(), (fake_x, fake_z), nop)
        else:
            fxz = aot_module_simplified(F(), (x, z), nop)

        compare_equal_outs_and_grads(self, F(), fxz, (x, z))

        self.assertExpectedRaisesInline(
            AssertionError, lambda: fxz(x, y),
            """At compilation time, graph 1 was compiled under the assumption that input 1 would not require grad, but at runtime this was not the case.  This indicates a guard bug in AOTAutograd or Dynamo, please file a bug to PyTorch."""  # noqa: B950
        )

    def test_custom_autograd(self):
        class CustomFn(torch.autograd.Function):
            @staticmethod
            def forward(ctx, x):
                return x.clone()

            @staticmethod
            def backward(ctx, grad_output):
                return grad_output + 1

        def f(x):
            return CustomFn.apply(x)

        self.verify_aot_autograd(f, [torch.randn(3)])

    @unittest.skipIf(not torch.cuda.is_available(), "CUDA is unavailable")
    def test_autocast_disable_guard(self):
        with torch._C._DisableAutocast():
            x = torch.rand([4, 4]).cuda()
            y = x @ x
            self.assertEqual(y.dtype, torch.float32)

    @unittest.skipIf(not torch.cuda.is_available(), "CUDA is unavailable")
    def test_nonidempotent_amp(self):
        def f(self_s_emb, add_3):
            einsum_2 = torch.functional.einsum('ah,th->t', self_s_emb, add_3)
            log_softmax_2 = einsum_2.log_softmax(-1)
            return (log_softmax_2,)

        args = [torch.rand((1, 256), dtype=torch.float32, device='cuda'), torch.rand((30, 256), dtype=torch.float16, device='cuda')]
        with torch.cuda.amp.autocast(enabled=True):
            self.verify_aot_autograd(f, args)

        args = [e.requires_grad_(True) for e in args]
        with torch.cuda.amp.autocast(enabled=True):
            self.verify_aot_autograd(f, args)

    @unittest.skipIf(not torch.cuda.is_available(), "CUDA is unavailable")
    @unittest.skipIf(not torch.backends.cudnn.is_available(), "CUDNN is unavailable")
    @skipIfRocm  # https://github.com/pytorch/pytorch/issues/96560
    def test_batch_norm_amp(self):
        device = "cuda"
        input_dtype = torch.float16
        param_dtype = torch.float32
        weight, bias = (torch.ones(64, device=device, dtype=param_dtype, requires_grad=True) for _ in range(2))
        running_mean, running_var = (torch.ones(64, device=device, dtype=param_dtype) for _ in range(2))

        def bn(x):
            return torch.ops.aten.cudnn_batch_norm(
                x,
                weight,
                bias,
                running_mean,
                running_var,
                False,
                0.1,
                1e-05,
            )
        inp = torch.ones(torch.Size([16, 64, 112, 112]), dtype=input_dtype, device=device)

        ref = bn(inp)
        cudnn_batch_norm_decomp = torch._decomp.get_decompositions({torch.ops.aten.cudnn_batch_norm})
        aot_fn = make_fx(bn, decomposition_table=cudnn_batch_norm_decomp)(inp)
        res = aot_fn(inp)
        for a, b in zip(ref, res):
            assert torch.allclose(a, b)

    def test_output_op_depending_on_symint(self):
        """
        It won't be obvious from reading this test what it's testing for.  We should probably make it into a more
        focused unit test.

        An issue with the following program was the expand op would end up depending on a symint whose proxy was
        incorrectly associated with one of the grad tensors rather than input tensors.  It broke partitioner logic
        and the net result was aot_function failed to produce a function and threw an exception instead.
        """
        inp = torch.randn(5, requires_grad=True)

        def f(x):
            return x.expand(x.shape)

        # TODO(whc) make this work (test setup is wrong somehow)
        # joint_forward_backward = create_joint_forward_backward(f)
        # out = f(inp)
        # joint_inputs =  ([inp], [out.detach().contiguous()])
        # fx_g = make_fx(joint_forward_backward)(*joint_inputs)
        # TODO: assert outputs of fwd graph trace to correct symint

        # e2e test that fails without symint clone fix
        af = aot_function(f, nop, partition_fn=partial(min_cut_rematerialization_partition, compiler="inductor"), dynamic=True)
        out = af(inp)
        self.assertEqual(out, f(inp))

    def test_inference_mode(self):
        m = torch.nn.Linear(4, 4)
        inp = torch.randn(4, 4)

        aot_mod = aot_module(m, fw_compiler=nop)

        with torch.inference_mode():
            out_ref = m(inp)
            out_test = aot_mod(inp)
        self.assertEqual(out_ref, out_test)

    def test_default_partitioner_saves_symints_not_tensors_for_bw(self):
        """
        In this test, the important thing is that primals_1 is **only** needed in the backward
        in order to grab its sizes.
        We need to assert that what we save for the backward are the tensor's sizes, and not the tensor itself.

        The way this test is set up, it will actually fail if we try to save the input tensor for backward.
        Why?
        b.masked_fill_(c, 0) has a backward that requires knowing a's sizes
        b.masked_fill_(c, 0) **also** mutates a (because b and a are aliased)
        The autograd engine yells at us if we save "a" for backward, and then try to mutate it.
        """
        inp = torch.randn(2, 2, requires_grad=True)

        def f(a):
            b = a[0]
            c = torch.ones_like(b, dtype=torch.bool)
            d = b.masked_fill_(c, 0)
            return d

        compiled_f = aot_function(f, nop, dynamic=True)
        inp_ref = torch.ones(2, 2, requires_grad=True)
        inp_test = torch.ones(2, 2, requires_grad=True)

        out_ref = f(inp_ref.clone())
        out_test = compiled_f(inp_test.clone())

        self.assertEqual(out_ref, out_test)

        out_ref.sum().backward()
        out_test.sum().backward()

        self.assertEqual(inp_ref.grad, inp_test.grad)

    def test_buffer_copied_in_graph(self):
        class MyModel(torch.nn.Module):
            def __init__(self):
                super().__init__()
                self.register_buffer("buf", torch.zeros(1))
                self.w1 = torch.nn.Parameter(torch.zeros(1))
                self.w2 = torch.nn.Parameter(torch.zeros(1))

            def forward(self, x):
                self.buf.add_(1)
                return (self.w1 * x * self.w2).sum() + self.buf.sum()

        model_for_eager = MyModel()
        model_for_compile = copy.deepcopy(model_for_eager)

        fw_graph_cell = [None]
        compiled_f = aot_module(
            model_for_compile,
            fw_compiler=make_boxed_compiler(partial(extract_graph, graph_cell=fw_graph_cell)),
            bw_compiler=nop,
            keep_inference_input_mutations=True,
        )
        inp_ref = torch.ones(1, requires_grad=True)
        inp_test = torch.ones(1, requires_grad=True)

        out_ref = model_for_eager(inp_ref.clone())
        out_test = compiled_f(inp_test.clone())

        self.assertExpectedInline(fw_graph_cell[0].code.strip(), """\
def forward(self, primals_1, primals_2, primals_3, primals_4):
    add = torch.ops.aten.add.Tensor(primals_3, 1)
    mul = torch.ops.aten.mul.Tensor(primals_1, primals_4)
    mul_1 = torch.ops.aten.mul.Tensor(mul, primals_2)
    sum_1 = torch.ops.aten.sum.default(mul_1);  mul_1 = None
    sum_2 = torch.ops.aten.sum.default(add)
    add_1 = torch.ops.aten.add.Tensor(sum_1, sum_2);  sum_1 = sum_2 = None
    copy_ = torch.ops.aten.copy_.default(primals_3, add);  primals_3 = add = None
    return [add_1, primals_1, primals_2, primals_4, mul]""")

        self.assertEqual(out_ref, out_test)

        out_ref.sum().backward()
        out_test.sum().backward()

        eager_grads = [p.grad for _, p in model_for_eager.named_parameters()]
        compile_grads = [p.grad for _, p in model_for_compile.named_parameters()]

        self.assertEqual(eager_grads, compile_grads)
        self.assertEqual(inp_ref.grad, inp_test.grad)

    def test_buffer_copied_in_graph_with_different_shapes(self):
        class MyModel(torch.nn.Module):
            def __init__(self):
                super().__init__()
                self.register_buffer("buf", torch.ones(4, 4))
                self.w = torch.nn.Parameter(torch.Tensor([[4, 5], [1, 2], [6, 7], [8, 9]]))

            def forward(self, x):
                self.buf.add_(1)
                return (self.w @ x).sum() + self.buf.sum()

        model_for_eager = MyModel()
        model_for_compile = copy.deepcopy(model_for_eager)

        fw_graph_cell = [None]
        compiled_f = aot_module(
            model_for_compile,
            fw_compiler=make_boxed_compiler(partial(extract_graph, graph_cell=fw_graph_cell)),
            bw_compiler=nop,
            keep_inference_input_mutations=True,
        )
        inp_ref = torch.ones(2, 4, requires_grad=True)
        inp_test = torch.ones(2, 4, requires_grad=True)

        out_ref = model_for_eager(inp_ref.clone())
        out_test = compiled_f(inp_test.clone())

        self.assertExpectedInline(fw_graph_cell[0].code.strip(), """\
def forward(self, primals_1, primals_2, primals_3):
    add = torch.ops.aten.add.Tensor(primals_2, 1)
    mm = torch.ops.aten.mm.default(primals_1, primals_3)
    sum_1 = torch.ops.aten.sum.default(mm);  mm = None
    sum_2 = torch.ops.aten.sum.default(add)
    add_1 = torch.ops.aten.add.Tensor(sum_1, sum_2);  sum_1 = sum_2 = None
    copy_ = torch.ops.aten.copy_.default(primals_2, add);  primals_2 = add = None
    return [add_1, primals_1, primals_3]""")
        self.assertEqual(out_ref, out_test)

        out_ref.sum().backward()
        out_test.sum().backward()

        eager_grads = [p.grad for _, p in model_for_eager.named_parameters()]
        compile_grads = [p.grad for _, p in model_for_compile.named_parameters()]

        self.assertEqual(eager_grads, compile_grads)

        self.assertEqual(inp_ref.grad, inp_test.grad)

    def test_buffer_batch_norm(self):
        class MyModel(torch.nn.Module):
            def __init__(self):
                super().__init__()
                self.m = torch.nn.BatchNorm1d(100)

            def forward(self, x):
                return self.m(x)

        model_for_eager = MyModel()
        model_for_compile = copy.deepcopy(model_for_eager)

        fw_graph_cell = [None]
        bw_graph_cell = [None]
        compiled_f = aot_module(
            model_for_compile,
            fw_compiler=make_boxed_compiler(partial(extract_graph, graph_cell=fw_graph_cell)),
            bw_compiler=make_boxed_compiler(partial(extract_graph, graph_cell=bw_graph_cell)),
            keep_inference_input_mutations=True,
        )
        inp_ref = torch.ones(20, 100, requires_grad=True)
        inp_test = torch.ones(20, 100, requires_grad=True)

        out_ref = model_for_eager(inp_ref.clone())
        out_test = compiled_f(inp_test.clone())

        self.assertExpectedInline(fw_graph_cell[0].code.strip(), """\
def forward(self, primals_1, primals_2, primals_3, primals_4, primals_5, primals_6):
    add = torch.ops.aten.add.Tensor(primals_5, 1)
    _native_batch_norm_legit_functional = torch.ops.aten._native_batch_norm_legit_functional.default(primals_6, primals_1, primals_2, primals_3, primals_4, True, 0.1, 1e-05);  primals_2 = None
    getitem = _native_batch_norm_legit_functional[0]
    getitem_1 = _native_batch_norm_legit_functional[1]
    getitem_2 = _native_batch_norm_legit_functional[2]
    getitem_3 = _native_batch_norm_legit_functional[3]
    getitem_4 = _native_batch_norm_legit_functional[4];  _native_batch_norm_legit_functional = None
    copy_ = torch.ops.aten.copy_.default(primals_3, getitem_3);  primals_3 = None
    copy__1 = torch.ops.aten.copy_.default(primals_4, getitem_4);  primals_4 = None
    copy__2 = torch.ops.aten.copy_.default(primals_5, add);  primals_5 = add = None
    return [getitem, primals_1, primals_6, getitem_1, getitem_2, getitem_3, getitem_4]""")  # noqa: B950

        self.assertEqual(out_ref, out_test)

        out_ref.sum().backward()
        out_test.sum().backward()

        eager_grads = [p.grad for _, p in model_for_eager.named_parameters()]
        compile_grads = [p.grad for _, p in model_for_compile.named_parameters()]
        self.assertEqual(eager_grads, compile_grads)

        self.assertExpectedInline(bw_graph_cell[0].code.strip(), """\
def forward(self, primals_1, primals_6, getitem_1, getitem_2, getitem_3, getitem_4, tangents_1):
    native_batch_norm_backward = torch.ops.aten.native_batch_norm_backward.default(tangents_1, primals_6, primals_1, getitem_3, getitem_4, getitem_1, getitem_2, True, 1e-05, [True, True, True]);  tangents_1 = primals_6 = primals_1 = getitem_3 = getitem_4 = getitem_1 = getitem_2 = None
    getitem_5 = native_batch_norm_backward[0]
    getitem_6 = native_batch_norm_backward[1]
    getitem_7 = native_batch_norm_backward[2];  native_batch_norm_backward = None
    return [getitem_6, getitem_7, None, None, None, getitem_5]""")  # noqa: B950

        self.assertEqual(inp_ref.grad, inp_test.grad)

    def test_new_inp_requires_grad_now(self):
        def f(x, y):
            return x.add_(y)

        fw_graph_cell = [None]
        bw_graph_cell = [None]
        compiled_f = aot_function(
            f,
            fw_compiler=make_boxed_compiler(partial(extract_graph, graph_cell=fw_graph_cell)),
            bw_compiler=make_boxed_compiler(partial(extract_graph, graph_cell=bw_graph_cell)),
            keep_inference_input_mutations=True,
        )

        inp_ref = (torch.ones(20, 100, requires_grad=False), torch.ones(20, 100, requires_grad=True))
        inp_test = (torch.ones(20, 100, requires_grad=False), torch.ones(20, 100, requires_grad=True))

        out_ref = f(*inp_ref)
        out_test = compiled_f(*inp_test)

        # There is no copy_ method
        self.assertExpectedInline(fw_graph_cell[0].code.strip(), """\
def forward(self, primals_1, primals_2):
    clone = torch.ops.aten.clone.default(primals_1);  primals_1 = None
    add = torch.ops.aten.add.Tensor(clone, primals_2);  clone = primals_2 = None
    return [add, add]""")  # noqa: B950

        self.assertEqual(out_ref, out_test)

        out_ref.sum().backward()
        out_test.sum().backward()

        self.assertExpectedInline(bw_graph_cell[0].code.strip(), """\
def forward(self, tangents_1):
    return [None, tangents_1]""")  # noqa: B950

    def test_real_weights_in_symbolic_mode(self):
        from functorch.experimental import functionalize

        class M(torch.nn.Module):
            def __init__(self):
                super().__init__()
                self.linear = torch.nn.Linear(5, 5)

            def forward(self, x):
                x = self.linear(x)
                return x

        m = M().eval()

        inp = torch.randn(2, 5)

        gm = make_fx(m, tracing_mode="symbolic", _allow_non_fake_inputs=True)(inp)
        self.assertEqual(gm(torch.ones(2, 5)), m(torch.ones(2, 5)))

        gm_functionalized = make_fx(functionalize(gm,), tracing_mode="symbolic", _allow_non_fake_inputs=True)(inp)
        self.assertEqual(gm_functionalized(torch.ones(2, 5)), m(torch.ones(2, 5)))

        inp_count = 0
        for node in gm.graph.nodes:
            if node.op == "placeholder":
                inp_count += 1

        # No more param lifting
        self.assertEqual(inp_count, 1)

        inp_count = 0
        for node in gm_functionalized.graph.nodes:
            if node.op == "placeholder":
                inp_count += 1

        # No more param lifting
        self.assertEqual(inp_count, 1)

        with self.assertRaisesRegex(Exception, "Please convert all Tensors to FakeTensors"):
            make_fx(m, tracing_mode="symbolic", _allow_non_fake_inputs=False)(torch.randn(2, 5))

    def test_real_weights_in_symbolic_mode_with_inplace_ops(self):

        class M(torch.nn.Module):
            def __init__(self):
                super().__init__()
                self.register_buffer("buffer", torch.ones(4, 5))

            def forward(self, x):
                y = self.buffer.add_(3)
                y.resize_([20])
                assert y.shape == self.buffer.shape
                return x.sum() + self.buffer.sum()

        m = M().eval()
        inp = torch.randn(2, 5)
        # inplace mutation on attr is not allowed
        with self.assertRaisesRegex(Exception, "Can't call metadata"):
            make_fx(m, tracing_mode="symbolic", _allow_non_fake_inputs=True)(inp)


def extract_graph(fx_g, _, graph_cell):
    graph_cell[0] = fx_g
    return fx_g


def get_ins_outs(fx_g):
    ins = []
    outs = []
    for n in fx_g.graph.nodes:
        if n.op == 'placeholder':
            ins.append(n)
        elif n.op == 'output':
            outs = tuple(n.args[0])
    return ins, outs


def get_num_ins_outs(fx_g):
    return tuple(len(i) for i in get_ins_outs(fx_g))


def get_fw_bw_graph(f, inps, partitioner=min_cut_rematerialization_partition, dynamic=False):
    fw_graph_cell = [None]
    bw_graph_cell = [None]
    aot_function(f,
                 fw_compiler=partial(extract_graph, graph_cell=fw_graph_cell),
                 bw_compiler=partial(extract_graph, graph_cell=bw_graph_cell),
                 partition_fn=partitioner,
                 decompositions=default_decompositions,
                 dynamic=dynamic)(*inps).sum().backward()
    return (fw_graph_cell[0], bw_graph_cell[0])

class TestMod(torch.nn.Module):
    def __init__(self, fn):
        super().__init__()
        self.p = torch.nn.Parameter(torch.ones(2, requires_grad=True))
        self.fn = fn

    def forward(self, *args):
        return self.fn(self.p, *args)

class TestAOTExport(AOTTestCase):

    def test_aot_export_ban_dropout_mut_pre_dispatch(self):
        def fn(p, x):
            y = torch.ops.aten.dropout.default(x, 0.1, train=False)
            y.add_(1)
            return (y,)

        mod = TestMod(fn)
        inp = torch.randn(2, 2)

        with self.assertRaisesRegex(RuntimeError, "cannot mutate tensors with frozen storage"):
            aot_export_module(mod, [inp], trace_joint=False, pre_dispatch=True)

        gm, _ = aot_export_module(mod, [inp], trace_joint=False, pre_dispatch=False)
        self.assertExpectedInline(str(gm.code).strip(), """\
def forward(self, arg0_1, arg1_1):
    clone = torch.ops.aten.clone.default(arg1_1);  arg1_1 = None
    add = torch.ops.aten.add.Tensor(clone, 1);  clone = None
    return (add,)""")

        fw_graph_cell = [None]
        bw_graph_cell = [None]

        compiled_outs = aot_function(
            fn,
            fw_compiler=partial(extract_graph, graph_cell=fw_graph_cell),
            bw_compiler=partial(extract_graph, graph_cell=bw_graph_cell),
            partition_fn=default_partition,
            decompositions=default_decompositions,
            dynamic=True)(*inp)
        fw_graph = fw_graph_cell[0]
        bw_graph = bw_graph_cell[0]

        self.assertExpectedInline(str(fw_graph.code).strip(), """\
def forward(self, arg0_1, arg1_1):
    clone = torch.ops.aten.clone.default(arg1_1);  arg1_1 = None
    add = torch.ops.aten.add.Tensor(clone, 1);  clone = None
    return (add,)""")


    def test_aot_export_predispatch_func_simple(self):
        def fn(p, x):
            y = x + 2
            with torch.no_grad():
                y.add_(2)
            return (x * 2 + y,)

        mod = TestMod(fn)
        inp = torch.randn(2, 2)

        gm, _ = aot_export_module(mod, [inp], trace_joint=False, pre_dispatch=True)
        self.assertExpectedInline(str(gm.code).strip(), """\
def forward(self, arg0_1, arg1_1):
    add = torch.ops.aten.add.Tensor(arg1_1, 2)
    _set_grad_enabled = torch._C._set_grad_enabled(False)
    add_1 = torch.ops.aten.add.Tensor(add, 2);  add = None
    _set_grad_enabled_1 = torch._C._set_grad_enabled(False)
    mul = torch.ops.aten.mul.Tensor(arg1_1, 2);  arg1_1 = None
    add_2 = torch.ops.aten.add.Tensor(mul, add_1);  mul = add_1 = None
    return (add_2,)""")

    def test_aot_export_predispatch_func_composite_implicit(self):
        def fn(p, x):
            with torch.enable_grad():
                y = x @ x
            y.add_(2)
            return (x.sum() + y.sum(),)

        mod = TestMod(fn)
        inp = torch.randn(2, 2)

        gm, _ = aot_export_module(mod, [inp], trace_joint=False, pre_dispatch=True)
        self.assertExpectedInline(str(gm.code).strip(), """\
def forward(self, arg0_1, arg1_1):
    _set_grad_enabled = torch._C._set_grad_enabled(True)
    matmul = torch.ops.aten.matmul.default(arg1_1, arg1_1)
    _set_grad_enabled_1 = torch._C._set_grad_enabled(False)
    add = torch.ops.aten.add.Tensor(matmul, 2);  matmul = None
    sum_1 = torch.ops.aten.sum.default(arg1_1);  arg1_1 = None
    sum_2 = torch.ops.aten.sum.default(add);  add = None
    add_1 = torch.ops.aten.add.Tensor(sum_1, sum_2);  sum_1 = sum_2 = None
    return (add_1,)""")

    def test_aot_export_predispatch_composite_implicit_inplace(self):
        def fn(x, p):
            return (torch.ops.aten.absolute_.default(x.clone()),)

        mod = TestMod(fn)
        inp = torch.randn(2, 2)

        gm, _ = aot_export_module(mod, [inp], trace_joint=False, pre_dispatch=True)
        self.assertExpectedInline(str(gm.code).strip(), """\
def forward(self, arg0_1, arg1_1):
    clone = torch.ops.aten.clone.default(arg0_1);  arg0_1 = None
    abs_1 = torch.ops.aten.abs.default(clone);  clone = None
    return (abs_1,)""")

    def test_aot_export_predispatch_composite_implicit_linear(self):
        class MM(torch.nn.Module):
            def __init__(self):
                super().__init__()
                self.linear = torch.nn.Linear(2, 2)

            def forward(self, x):
                return (self.linear(x),)

        mod = MM()
        inp = torch.randn(2, 2)

        gm, _ = aot_export_module(mod, [inp], trace_joint=False, pre_dispatch=True)
        self.assertExpectedInline(str(gm.code).strip(), """\
def forward(self, arg0_1, arg1_1, arg2_1):
    linear = torch.ops.aten.linear.default(arg2_1, arg0_1, arg1_1);  arg2_1 = arg0_1 = arg1_1 = None
    return (linear,)""")

    @unittest.expectedFailure
    def test_aot_export_predispatch_outdtype(self):
        class M(torch.nn.Module):
            def __init__(self, weight):
                super().__init__()
                self.weight = weight

            def forward(self, x):
                y = x + 2
                y.add_(5)
                return (out_dtype(
                    torch.ops.aten.mm.default, torch.int32, y, self.weight
                ),)

        weight = torch.randint(-128, 127, (5, 5), dtype=torch.int8)
        mod = M(weight)
        inp = torch.randint(-128, 127, (5, 5), dtype=torch.int8)

        gm, _ = aot_export_module(mod, [inp], trace_joint=False, pre_dispatch=True)
        self.assertExpectedInline(str(gm.code).strip(), """\
def forward(self, arg0_1, arg1_1):
    _set_grad_enabled = torch._C._set_grad_enabled(True)
    mm = torch.ops.aten.mm.default(arg1_1, arg1_1)
    _set_grad_enabled_1 = torch._C._set_grad_enabled(False)
    add = torch.ops.aten.add.Tensor(mm, 2);  mm = None
    sum_1 = torch.ops.aten.sum.default(arg1_1);  arg1_1 = None
    sum_2 = torch.ops.aten.sum.default(add);  add = None
    add_1 = torch.ops.aten.add.Tensor(sum_1, sum_2);  sum_1 = sum_2 = None
    return (add_1,)""")

    def test_aot_export_predispatch_func_view(self):
        def fn(p, x):
            y = x @ x
            y.add_(2)
            return (x.sum() + y.view(1, 4).sum(),)

        mod = TestMod(fn)
        inp = torch.randn(2, 2)

        gm, _ = aot_export_module(mod, [inp], trace_joint=False, pre_dispatch=True)
        self.assertExpectedInline(str(gm.code).strip(), """\
def forward(self, arg0_1, arg1_1):
    matmul = torch.ops.aten.matmul.default(arg1_1, arg1_1)
    add = torch.ops.aten.add.Tensor(matmul, 2);  matmul = None
    sum_1 = torch.ops.aten.sum.default(arg1_1);  arg1_1 = None
    view_1 = torch.ops.aten.view.default(add, [1, 4]);  add = None
    sum_2 = torch.ops.aten.sum.default(view_1);  view_1 = None
    add_1 = torch.ops.aten.add.Tensor(sum_1, sum_2);  sum_1 = sum_2 = None
    return (add_1,)""")

    def test_aot_export_predispatch_buffer_mutation_metadata(self):
        class Foo(torch.nn.Module):
            def __init__(self):
                super().__init__()
                self.register_buffer('foo', torch.zeros(2, 2))

            def forward(self, x):
                self.foo.add_(4)
                return (x.sum() + self.foo.sum(),)

        inp = torch.randn(2, 2)

        gm, graph_sig = aot_export_module(Foo(), [inp], trace_joint=False, pre_dispatch=True)
        self.assertExpectedInline(str(gm.code).strip(), """\
def forward(self, arg0_1, arg1_1):
    add = torch.ops.aten.add.Tensor(arg0_1, 4);  arg0_1 = None
    sum_1 = torch.ops.aten.sum.default(arg1_1);  arg1_1 = None
    sum_2 = torch.ops.aten.sum.default(add)
    add_1 = torch.ops.aten.add.Tensor(sum_1, sum_2);  sum_1 = sum_2 = None
    return (add, add_1)""")
        eager_mod = Foo()
        output_1, output_2 = gm(torch.zeros(2, 2), inp)
        eager_output = eager_mod(inp)
        self.assertTrue(torch.allclose(output_2, eager_output[0]))

        _, output_2 = gm(output_1, inp)
        eager_output = eager_mod(inp)
        self.assertTrue(torch.allclose(output_2, eager_output[0]))
        self.assertTrue("foo" in graph_sig.buffers)
        self.assertTrue(graph_sig.inputs_to_buffers["arg0_1"] == "foo")

    def test_aot_export_predispatch_with_autograd_op(self):
        def foo(p, x):
            with torch.enable_grad():
                y = x + 5
                y.add_(5)
                y.add_(7)
                return (x.cos() + y.sin(),)

        inp = torch.randn(2, 2)
        mod = TestMod(foo)

        gm, _ = aot_export_module(mod, [inp], trace_joint=False, pre_dispatch=True)
        self.assertExpectedInline(str(gm.code).strip(), """\
def forward(self, arg0_1, arg1_1):
    _set_grad_enabled = torch._C._set_grad_enabled(True)
    add = torch.ops.aten.add.Tensor(arg1_1, 5)
    add_1 = torch.ops.aten.add.Tensor(add, 5);  add = None
    add_2 = torch.ops.aten.add.Tensor(add_1, 7);  add_1 = None
    cos = torch.ops.aten.cos.default(arg1_1);  arg1_1 = None
    sin = torch.ops.aten.sin.default(add_2);  add_2 = None
    add_3 = torch.ops.aten.add.Tensor(cos, sin);  cos = sin = None
    _set_grad_enabled_1 = torch._C._set_grad_enabled(False)
    return (add_3,)""")

    @unittest.skipIf(IS_WINDOWS, "Windows isn't supported for this case")
    @unittest.skipIf(not torchdynamo.is_dynamo_supported(), "TorchDynamo is not supported")
    def test_aot_export_predispatch_with_cond_nested(self):
        class M(torch.nn.Module):
            def __init__(self):
                super().__init__()

            def forward(self, x):
                def true_fn(x):
                    y = x.sin()
                    y.add_(5)

                    def true_true_fn(x):
                        y = x.sin()
                        y.add_(7)
                        return y.sin()

                    def true_false_fn(x):
                        return x.cos()

                    return torch.cond(y.cos().shape[0] > 5, true_true_fn, true_false_fn, [y.cos()])

                def false_fn(x):
                    z = x.cos()
                    z.add_(6)
                    return z.sin()

                a = torch.cond(x.shape[0] > 4, true_fn, false_fn, [x])
                return (a + 3, a + 4)

        inp = torch.randn(2, 2)
        gm, _ = aot_export_module(M(), [inp], trace_joint=False, pre_dispatch=True)
        self.assertExpectedInline(str(gm.code).strip(), """\
def forward(self, arg0_1):
<<<<<<< HEAD
    _set_grad_enabled = torch._C._set_grad_enabled(False)
    _set_grad_enabled_1 = torch._C._set_grad_enabled(False)
    _set_grad_enabled_2 = torch._C._set_grad_enabled(False)
=======
>>>>>>> 22ba180e
    true_graph_0 = self.true_graph_0
    false_graph_0 = self.false_graph_0
    conditional = torch.ops.higher_order.cond(False, true_graph_0, false_graph_0, [arg0_1]);  true_graph_0 = false_graph_0 = arg0_1 = None
    getitem = conditional[0];  conditional = None
    add = torch.ops.aten.add.Tensor(getitem, 3)
    add_1 = torch.ops.aten.add.Tensor(getitem, 4);  getitem = None
    return (add, add_1)""")  # noqa: B950

        self.assertExpectedInline(str(gm.true_graph_0.code).strip(), """\
def forward(self, arg0_1):
    sin = torch.ops.aten.sin.default(arg0_1);  arg0_1 = None
    add = torch.ops.aten.add.Tensor(sin, 5);  sin = None
    cos = torch.ops.aten.cos.default(add)
    cos_1 = torch.ops.aten.cos.default(add);  add = None
    true_graph_0 = self.true_graph_0
    false_graph_0 = self.false_graph_0
    conditional = torch.ops.higher_order.cond(False, true_graph_0, false_graph_0, [cos_1]);  true_graph_0 = false_graph_0 = cos_1 = None
    getitem = conditional[0];  conditional = None
    return (getitem,)""")  # noqa: B950

        self.assertExpectedInline(str(gm.true_graph_0.true_graph_0.code).strip(), """\
def forward(self, arg0_1):
    sin = torch.ops.aten.sin.default(arg0_1);  arg0_1 = None
    add = torch.ops.aten.add.Tensor(sin, 7);  sin = None
    sin_1 = torch.ops.aten.sin.default(add);  add = None
    return (sin_1,)""")

    @unittest.skipIf(IS_WINDOWS, "Windows isn't supported for this case")
    @unittest.skipIf(not torchdynamo.is_dynamo_supported(), "TorchDynamo is not supported")
<<<<<<< HEAD
=======
    def test_aot_export_predispatch_map_1(self):
        class M(torch.nn.Module):
            def __init__(self):
                super().__init__()

            def forward(self, x, y):
                def true_fn(x, r):
                    y = x.sin()
                    y.add_(5)
                    return y.cos() + r.sum()

                def false_fn(x, r):
                    z = x.cos()

                    def f(x, y):
                        a = x.cos()
                        a.add_(5)
                        return a + y

                    return z + control_flow.map(f, z, r).sum() + control_flow.map(f, z, r).sum()

                a = torch.cond(x.shape[0] > 4, true_fn, false_fn, [x, y])
                return (a + 3, a + 4)
        inps = [torch.randn(2, 2), torch.ones(2)]
        gm, _ = aot_export_module(M(), inps, trace_joint=False, pre_dispatch=True)
        self.assertExpectedInline(str(gm.code).strip(), """\
def forward(self, arg0_1, arg1_1):
    true_graph_0 = self.true_graph_0
    false_graph_0 = self.false_graph_0
    conditional = torch.ops.higher_order.cond(False, true_graph_0, false_graph_0, [arg0_1, arg1_1]);  true_graph_0 = false_graph_0 = arg0_1 = arg1_1 = None
    getitem = conditional[0];  conditional = None
    add = torch.ops.aten.add.Tensor(getitem, 3)
    add_1 = torch.ops.aten.add.Tensor(getitem, 4);  getitem = None
    return (add, add_1)""")  # noqa: B950
        self.assertExpectedInline(str(gm.true_graph_0.code).strip(), """\
def forward(self, arg0_1, arg1_1):
    sin = torch.ops.aten.sin.default(arg0_1);  arg0_1 = None
    add = torch.ops.aten.add.Tensor(sin, 5);  sin = None
    cos = torch.ops.aten.cos.default(add);  add = None
    sum_1 = torch.ops.aten.sum.default(arg1_1);  arg1_1 = None
    add_1 = torch.ops.aten.add.Tensor(cos, sum_1);  cos = sum_1 = None
    return (add_1,)""")
        self.assertExpectedInline(str(gm.false_graph_0.code).strip(), """\
def forward(self, arg0_1, arg1_1):
    cos = torch.ops.aten.cos.default(arg0_1);  arg0_1 = None
    select = torch.ops.aten.select.int(cos, 0, 0)
    body_graph_0 = self.body_graph_0
    map_impl = torch.ops.higher_order.map_impl(body_graph_0, [cos], [arg1_1]);  body_graph_0 = None
    getitem = map_impl[0];  map_impl = None
    sum_1 = torch.ops.aten.sum.default(getitem);  getitem = None
    add = torch.ops.aten.add.Tensor(cos, sum_1);  sum_1 = None
    select_1 = torch.ops.aten.select.int(cos, 0, 0)
    body_graph_1 = self.body_graph_1
    map_impl_1 = torch.ops.higher_order.map_impl(body_graph_1, [cos], [arg1_1]);  body_graph_1 = cos = arg1_1 = None
    getitem_1 = map_impl_1[0];  map_impl_1 = None
    sum_2 = torch.ops.aten.sum.default(getitem_1);  getitem_1 = None
    add_1 = torch.ops.aten.add.Tensor(add, sum_2);  add = sum_2 = None
    return (add_1,)""")
        self.assertExpectedInline(str(gm.false_graph_0.body_graph_0.code).strip(), """\
def forward(self, arg0_1, arg1_1):
    cos = torch.ops.aten.cos.default(arg0_1);  arg0_1 = None
    add = torch.ops.aten.add.Tensor(cos, 5);  cos = None
    add_1 = torch.ops.aten.add.Tensor(add, arg1_1);  add = arg1_1 = None
    return (add_1,)""")

    def test_aot_export_predispatch_map_2(self):
        class M(torch.nn.Module):
            def __init__(self):
                super().__init__()

            def forward(self, x, y):
                z = x.cos()

                def f(x, y):
                    a = x.cos()
                    a.add_(5)
                    return a + y

                return (z + control_flow.map(f, z, y).sum(),)

        inps = [torch.randn(2, 2), torch.ones(2)]
        gm, _ = aot_export_module(M(), inps, trace_joint=False, pre_dispatch=True)
        self.assertExpectedInline(str(gm.code).strip(), """\
def forward(self, arg0_1, arg1_1):
    cos = torch.ops.aten.cos.default(arg0_1);  arg0_1 = None
    body_graph_0 = self.body_graph_0
    map_impl = torch.ops.higher_order.map_impl(body_graph_0, [cos], [arg1_1]);  body_graph_0 = arg1_1 = None
    getitem = map_impl[0];  map_impl = None
    sum_1 = torch.ops.aten.sum.default(getitem);  getitem = None
    add = torch.ops.aten.add.Tensor(cos, sum_1);  cos = sum_1 = None
    return (add,)""")  # noqa: B950
        self.assertExpectedInline(str(gm.body_graph_0.code).strip(), """\
def forward(self, arg0_1, arg1_1):
    cos = torch.ops.aten.cos.default(arg0_1);  arg0_1 = None
    add = torch.ops.aten.add.Tensor(cos, 5);  cos = None
    add_1 = torch.ops.aten.add.Tensor(add, arg1_1);  add = arg1_1 = None
    return [add_1]""")

    @unittest.skipIf(IS_WINDOWS, "Windows isn't supported for this case")
    @unittest.skipIf(not torchdynamo.is_dynamo_supported(), "TorchDynamo is not supported")
>>>>>>> 22ba180e
    def test_aot_export_predispatch_with_cond(self):
        class M(torch.nn.Module):
            def __init__(self):
                super().__init__()

            def forward(self, x):
                def true_fn(x):
                    y = x.sin()
                    z = torch.ops.aten.linear.default(y, torch.randn(2, 2))
                    z.add_(5)
                    return z.cos()

                def false_fn(x):
                    z = x.cos()
                    z.add_(6)
                    return z.sin()

                a = torch.cond(x.shape[0] > 4, true_fn, false_fn, [x])
                return (a + 3, a + 4)

        inp = torch.randn(2, 2)
        gm, _ = aot_export_module(M(), [inp], trace_joint=False, pre_dispatch=True)
        self.assertExpectedInline(str(gm.code).strip(), """\
def forward(self, arg0_1):
<<<<<<< HEAD
    _set_grad_enabled = torch._C._set_grad_enabled(False)
    _set_grad_enabled_1 = torch._C._set_grad_enabled(False)
    _set_grad_enabled_2 = torch._C._set_grad_enabled(False)
=======
>>>>>>> 22ba180e
    true_graph_0 = self.true_graph_0
    false_graph_0 = self.false_graph_0
    conditional = torch.ops.higher_order.cond(False, true_graph_0, false_graph_0, [arg0_1]);  true_graph_0 = false_graph_0 = arg0_1 = None
    getitem = conditional[0];  conditional = None
    add = torch.ops.aten.add.Tensor(getitem, 3)
    add_1 = torch.ops.aten.add.Tensor(getitem, 4);  getitem = None
    return (add, add_1)""")  # noqa: B950
        self.assertExpectedInline(str(gm.true_graph_0.code).strip(), """\
def forward(self, arg0_1):
    sin = torch.ops.aten.sin.default(arg0_1);  arg0_1 = None
    randn = torch.ops.aten.randn.default([2, 2], device = device(type='cpu'), pin_memory = False)
    linear = torch.ops.aten.linear.default(sin, randn);  sin = randn = None
    add = torch.ops.aten.add.Tensor(linear, 5);  linear = None
    cos = torch.ops.aten.cos.default(add);  add = None
    return (cos,)""")

    def test_aot_export_predispatch_conv_and_bn(self):
        class ConvBatchnorm(torch.nn.Module):
            def __init__(self):
                super().__init__()
                self.conv = torch.nn.Conv2d(1, 3, 1, 1)
                self.bn = torch.nn.BatchNorm2d(3)

            def forward(self, x):
                x = self.conv(x)
                x = self.bn(x)
                return (x,)

        mod = ConvBatchnorm()
        mod.train()
        inp = torch.randn(1, 1, 3, 3)

        gm, _ = aot_export_module(mod, [inp], trace_joint=False, pre_dispatch=True)
        self.assertExpectedInline(str(gm.code).strip(), """\
def forward(self, arg0_1, arg1_1, arg2_1, arg3_1, arg4_1, arg5_1, arg6_1, arg7_1):
    conv2d = torch.ops.aten.conv2d.default(arg7_1, arg0_1, arg1_1);  arg7_1 = arg0_1 = arg1_1 = None
    add = torch.ops.aten.add.Tensor(arg6_1, 1);  arg6_1 = None
    _native_batch_norm_legit_functional = torch.ops.aten._native_batch_norm_legit_functional.default(conv2d, arg2_1, arg3_1, arg4_1, arg5_1, True, 0.1, 1e-05);  conv2d = arg2_1 = arg3_1 = arg4_1 = arg5_1 = None
    getitem = _native_batch_norm_legit_functional[0]
    getitem_3 = _native_batch_norm_legit_functional[3]
    getitem_4 = _native_batch_norm_legit_functional[4];  _native_batch_norm_legit_functional = None
    return (getitem_3, getitem_4, add, getitem)""")  # noqa: B950

    def test_aot_export_predispatch_reshape(self):
        class Reshape(torch.nn.Module):
            def forward(self, x):
                y = x.reshape(4, 4)
                return (y.sum(),)

        mod = Reshape()
        inp = torch.randn(2, 8)

        gm, _ = aot_export_module(mod, [inp], trace_joint=False, pre_dispatch=True)
        self.assertExpectedInline(str(gm.code).strip(), """\
def forward(self, arg0_1):
    view = torch.ops.aten.view.default(arg0_1, [4, 4]);  arg0_1 = None
    sum_1 = torch.ops.aten.sum.default(view);  view = None
    return (sum_1,)""")  # noqa: B950

    def test_aot_export_predispatch_contiguous(self):
        class Cont(torch.nn.Module):
            def forward(self, x):
                y = torch.ops.aten.contiguous.default(x)
                return (y.sum(),)

        mod = Cont()
        inp = torch.randn(2, 8)

        gm, _ = aot_export_module(mod, [inp], trace_joint=False, pre_dispatch=True)
        self.assertExpectedInline(str(gm.code).strip(), """\
def forward(self, arg0_1):
    sum_1 = torch.ops.aten.sum.default(arg0_1);  arg0_1 = None
    return (sum_1,)""")  # noqa: B950

    def test_aot_export_module_joint(self):
        class ConvBatchnormRelu(torch.nn.Module):
            def __init__(self):
                super().__init__()
                self.conv = torch.nn.Conv2d(1, 3, 1, 1)
                self.bn = torch.nn.BatchNorm2d(3)

            def forward(self, x):
                x = self.conv(x)
                x = self.bn(x)
                user_out = torch.nn.functional.relu(x)
                loss = user_out.sum()
                return loss, user_out.detach()

        mod = ConvBatchnormRelu()
        mod.train()
        inp = torch.randn(1, 1, 3, 3)
        o_ref = mod(inp)
        fx_g, signature = aot_export_module(mod, [inp], trace_joint=True, output_loss_index=0)
        # Some important characteristics of the exported graph below:
        # 8 arguments: 2 params from conv, 2 params from batchnorm, 2 buffers from 1 batchnorm, 1 user input
        # 9 outputs: 3 mutated buffers (from batchnorm), 2 user outputs and 4 gradients (since there were 4 parameters)
        for node in fx_g.graph.nodes:
            node.meta.pop("stack_trace", None)
        self.assertExpectedInline(fx_g.print_readable(print_output=False), """\
class <lambda>(torch.nn.Module):
    def forward(self, arg0_1: "f32[3, 1, 1, 1]", arg1_1: "f32[3]", arg2_1: "f32[3]", arg3_1: "f32[3]", arg4_1: "f32[3]", arg5_1: "f32[3]", arg6_1: "i64[]", arg7_1: "f32[1, 1, 3, 3]"):
        # No stacktrace found for following nodes
        convolution: "f32[1, 3, 3, 3]" = torch.ops.aten.convolution.default(arg7_1, arg0_1, arg1_1, [1, 1], [0, 0], [1, 1], False, [0, 0], 1);  arg1_1 = None
        add: "i64[]" = torch.ops.aten.add.Tensor(arg6_1, 1);  arg6_1 = None
        _native_batch_norm_legit_functional = torch.ops.aten._native_batch_norm_legit_functional.default(convolution, arg2_1, arg3_1, arg4_1, arg5_1, True, 0.1, 1e-05);  arg3_1 = arg4_1 = arg5_1 = None
        getitem: "f32[1, 3, 3, 3]" = _native_batch_norm_legit_functional[0]
        getitem_1: "f32[3]" = _native_batch_norm_legit_functional[1]
        getitem_2: "f32[3]" = _native_batch_norm_legit_functional[2]
        getitem_3: "f32[3]" = _native_batch_norm_legit_functional[3]
        getitem_4: "f32[3]" = _native_batch_norm_legit_functional[4];  _native_batch_norm_legit_functional = None
        relu: "f32[1, 3, 3, 3]" = torch.ops.aten.relu.default(getitem);  getitem = None
        detach: "f32[1, 3, 3, 3]" = torch.ops.aten.detach.default(relu)
        detach_1: "f32[1, 3, 3, 3]" = torch.ops.aten.detach.default(relu)
        detach_2: "f32[1, 3, 3, 3]" = torch.ops.aten.detach.default(detach_1);  detach_1 = None
        detach_3: "f32[1, 3, 3, 3]" = torch.ops.aten.detach.default(detach_2);  detach_2 = None
        detach_4: "f32[1, 3, 3, 3]" = torch.ops.aten.detach.default(detach_3);  detach_3 = None
        sum_1: "f32[]" = torch.ops.aten.sum.default(relu)
        detach_5: "f32[1, 3, 3, 3]" = torch.ops.aten.detach.default(relu);  relu = None
        detach_6: "f32[1, 3, 3, 3]" = torch.ops.aten.detach.default(detach_5);  detach_5 = None
        detach_7: "f32[1, 3, 3, 3]" = torch.ops.aten.detach.default(detach_6);  detach_6 = None
        detach_8: "f32[1, 3, 3, 3]" = torch.ops.aten.detach.default(detach_7);  detach_7 = None
        detach_9: "f32[1, 3, 3, 3]" = torch.ops.aten.detach.default(detach_8);  detach_8 = None
        detach_10: "f32[1, 3, 3, 3]" = torch.ops.aten.detach.default(detach_9);  detach_9 = None
        ones_like: "f32[]" = torch.ops.aten.ones_like.default(sum_1, pin_memory = False, memory_format = torch.preserve_format)
        expand: "f32[1, 3, 3, 3]" = torch.ops.aten.expand.default(ones_like, [1, 3, 3, 3]);  ones_like = None
        detach_11: "f32[1, 3, 3, 3]" = torch.ops.aten.detach.default(detach_4);  detach_4 = None
        detach_12: "f32[1, 3, 3, 3]" = torch.ops.aten.detach.default(detach_11);  detach_11 = None
        detach_13: "f32[1, 3, 3, 3]" = torch.ops.aten.detach.default(detach_12);  detach_12 = None
        detach_14: "f32[1, 3, 3, 3]" = torch.ops.aten.detach.default(detach_13);  detach_13 = None
        threshold_backward: "f32[1, 3, 3, 3]" = torch.ops.aten.threshold_backward.default(expand, detach_14, 0);  expand = detach_14 = None
        native_batch_norm_backward = torch.ops.aten.native_batch_norm_backward.default(threshold_backward, convolution, arg2_1, getitem_3, getitem_4, getitem_1, getitem_2, True, 1e-05, [True, True, True]);  threshold_backward = convolution = arg2_1 = getitem_1 = getitem_2 = None
        getitem_5: "f32[1, 3, 3, 3]" = native_batch_norm_backward[0]
        getitem_6: "f32[3]" = native_batch_norm_backward[1]
        getitem_7: "f32[3]" = native_batch_norm_backward[2];  native_batch_norm_backward = None
        convolution_backward = torch.ops.aten.convolution_backward.default(getitem_5, arg7_1, arg0_1, [3], [1, 1], [0, 0], [1, 1], False, [0, 0], 1, [False, True, True]);  getitem_5 = arg7_1 = arg0_1 = None
        getitem_8 = convolution_backward[0]
        getitem_9: "f32[3, 1, 1, 1]" = convolution_backward[1]
        getitem_10: "f32[3]" = convolution_backward[2];  convolution_backward = None
        return (getitem_3, getitem_4, add, sum_1, detach_10, getitem_9, getitem_10, getitem_6, getitem_7)
        """)  # noqa: B950


        self.assertExpectedInline(str(signature.parameters), """['conv.weight', 'conv.bias', 'bn.weight', 'bn.bias']""")
        self.assertExpectedInline(str(signature.buffers), """['bn.running_mean', 'bn.running_var', 'bn.num_batches_tracked']""")
        self.assertExpectedInline(str(signature.user_inputs), """['arg7_1']""")
        self.assertExpectedInline(str(signature.inputs_to_parameters), """{'arg0_1': 'conv.weight', 'arg1_1': 'conv.bias', 'arg2_1': 'bn.weight', 'arg3_1': 'bn.bias'}""")  # noqa: B950
        self.assertExpectedInline(str(signature.inputs_to_buffers), """{'arg4_1': 'bn.running_mean', 'arg5_1': 'bn.running_var', 'arg6_1': 'bn.num_batches_tracked'}""")  # noqa: B950
        self.assertExpectedInline(str(signature.buffers_to_mutate), """{'getitem_3': 'bn.running_mean', 'getitem_4': 'bn.running_var', 'add': 'bn.num_batches_tracked'}""")  # noqa: B950
        self.assertExpectedInline(str(signature.backward_signature.gradients_to_parameters), """{'getitem_9': 'conv.weight', 'getitem_10': 'conv.bias', 'getitem_6': 'bn.weight', 'getitem_7': 'bn.bias'}""")  # noqa: B950
        self.assertExpectedInline(str(signature.backward_signature.gradients_to_user_inputs), """{}""")
        self.assertExpectedInline(str(signature.backward_signature.loss_output), """getitem_3""")

        # Also check the inference graph
        # Main important thing here is that there are 5 total outputs: 3 total mutated buffers (from batchnorm), 2 user outputs.
        fx_g_inference, signature_inference = aot_export_module(mod, [inp], trace_joint=False)
        for node in fx_g_inference.graph.nodes:
            node.meta.pop("stack_trace", None)
        self.assertExpectedInline(fx_g_inference.print_readable(print_output=False), """\
class <lambda>(torch.nn.Module):
    def forward(self, arg0_1: "f32[3, 1, 1, 1]", arg1_1: "f32[3]", arg2_1: "f32[3]", arg3_1: "f32[3]", arg4_1: "f32[3]", arg5_1: "f32[3]", arg6_1: "i64[]", arg7_1: "f32[1, 1, 3, 3]"):
        # No stacktrace found for following nodes
        convolution: "f32[1, 3, 3, 3]" = torch.ops.aten.convolution.default(arg7_1, arg0_1, arg1_1, [1, 1], [0, 0], [1, 1], False, [0, 0], 1);  arg7_1 = arg0_1 = arg1_1 = None
        add: "i64[]" = torch.ops.aten.add.Tensor(arg6_1, 1);  arg6_1 = None
        _native_batch_norm_legit_functional = torch.ops.aten._native_batch_norm_legit_functional.default(convolution, arg2_1, arg3_1, arg4_1, arg5_1, True, 0.1, 1e-05);  convolution = arg2_1 = arg3_1 = arg4_1 = arg5_1 = None
        getitem: "f32[1, 3, 3, 3]" = _native_batch_norm_legit_functional[0]
        getitem_3: "f32[3]" = _native_batch_norm_legit_functional[3]
        getitem_4: "f32[3]" = _native_batch_norm_legit_functional[4];  _native_batch_norm_legit_functional = None
        relu: "f32[1, 3, 3, 3]" = torch.ops.aten.relu.default(getitem);  getitem = None
        sum_1: "f32[]" = torch.ops.aten.sum.default(relu)
        detach: "f32[1, 3, 3, 3]" = torch.ops.aten.detach.default(relu);  relu = None
        detach_1: "f32[1, 3, 3, 3]" = torch.ops.aten.detach.default(detach);  detach = None
        detach_2: "f32[1, 3, 3, 3]" = torch.ops.aten.detach.default(detach_1);  detach_1 = None
        return (getitem_3, getitem_4, add, sum_1, detach_2)
        """)  # noqa: B950
        # Some important characteristics of the exported graph below:
        # 8 arguments: 2 params from conv, 2 params from batchnorm, 2 buffers from 1 batchnorm, 1 user input
        # 9 outputs: 2 mutated buffers (from batchnorm), 2 user outputs and 4 gradients (since there were 4 parameters)

    def test_aot_export_simplified_basic(self):
        def f(x, y):
            return x * y, y * y.detach()

        x = torch.randn(2, requires_grad=True)
        y = torch.randn(2, requires_grad=True)

        f_graph_fw = aot_export_joint_simple(f, [x, y], trace_joint=False)
        out_ref = f(x, y)
        # No calling convention changes necessary to invoke the traced graph
        out_test = f_graph_fw(x, y)
        self.assertEqual(out_ref, out_test)

        # Now test the backward
        x = torch.randn(2, requires_grad=True)
        y = torch.randn(2, requires_grad=True)
        x2 = x.clone().detach().requires_grad_(True)
        y2 = y.clone().detach().requires_grad_(True)
        x3 = x.clone().detach().requires_grad_(True)
        y3 = y.clone().detach().requires_grad_(True)
        f_graph_joint = aot_export_joint_simple(f, [x, y], trace_joint=True)
        num_fw_outputs = 2
        fw_g, bw_g = default_partition(f_graph_joint, [x, y], num_fwd_outputs=num_fw_outputs)
        out_ref2 = f(x2, y2)
        fw_outs = fw_g(x3, y3)
        out_test2, activations = fw_outs[:num_fw_outputs], fw_outs[num_fw_outputs:]
        self.assertEqual(out_ref2, out_test2)

        # Test running the traced backward graph with a mocked-up grad_output
        grad_outs = [torch.ones_like(x) for x in out_ref2]
        grads_ref = torch.autograd.grad(out_ref2, [x2, y2], grad_outputs=grad_outs)
        grads_test = bw_g(*activations, *grad_outs)
        for g_ref, g_test in zip(grads_ref, grads_test):
            self.assertEqual(g_ref, g_test)

    def test_aot_export_metadata_mutation_banned(self):
        def fn(p, x):
            x.t_()
            return (x * 2,)
        mod = TestMod(fn)
        inp = torch.randn(2, 4)
        with self.assertRaisesRegex(
            RuntimeError, "Found an input that received a metadata mutation"
        ):
            aot_export_joint_simple(fn, [mod.p, inp], trace_joint=False)
            aot_export_joint_simple(fn, [mod.p, inp], trace_joint=True)
            aot_export_module(mod, [inp], trace_joint=False)

    def test_aot_export_forward_mutation_no_buffer_mut(self):
        class M(torch.nn.Module):
            def __init__(self):
                super().__init__()
                self.register_buffer("buffer1", torch.ones(6, 4))

            def forward(self, x):
                x.add_(4)
                return (x.cos().sum() + self.buffer1.sum(),)

        mod = M()
        inp = torch.ones(6, 4)
        gm, sig = aot_export_module(mod, [inp], trace_joint=False)
        self.assertExpectedInline(str(gm.code).strip(), """\
def forward(self, arg0_1, arg1_1):
    add = torch.ops.aten.add.Tensor(arg1_1, 4);  arg1_1 = None
    cos = torch.ops.aten.cos.default(add)
    sum_1 = torch.ops.aten.sum.default(cos);  cos = None
    sum_2 = torch.ops.aten.sum.default(arg0_1);  arg0_1 = None
    add_1 = torch.ops.aten.add.Tensor(sum_1, sum_2);  sum_1 = sum_2 = None
    return (add, add_1)""")  # noqa: B950
        self.assertEqual(sig.user_inputs_to_mutate, {"add": "arg1_1"})

    def test_aot_export_forward_mutation_multiple_mut(self):
        class M(torch.nn.Module):
            def __init__(self):
                super().__init__()
                self.register_buffer("buffer1", torch.ones(6, 4))

            def forward(self, x, y):
                y.add_(4)
                self.buffer1.add_(5)
                return (x.cos().sum() + y.sin().sum(), self.buffer1.sum(),)

        mod = M()
        inp = [torch.ones(6, 4), torch.zeros(6, 4)]
        gm, sig = aot_export_module(mod, inp, trace_joint=False)
        self.assertExpectedInline(str(gm.code).strip(), """\
def forward(self, arg0_1, arg1_1, arg2_1):
    add = torch.ops.aten.add.Tensor(arg2_1, 4);  arg2_1 = None
    add_1 = torch.ops.aten.add.Tensor(arg0_1, 5);  arg0_1 = None
    cos = torch.ops.aten.cos.default(arg1_1);  arg1_1 = None
    sum_1 = torch.ops.aten.sum.default(cos);  cos = None
    sin = torch.ops.aten.sin.default(add)
    sum_2 = torch.ops.aten.sum.default(sin);  sin = None
    add_2 = torch.ops.aten.add.Tensor(sum_1, sum_2);  sum_1 = sum_2 = None
    sum_3 = torch.ops.aten.sum.default(add_1)
    return (add_1, add, add_2, sum_3)""")  # noqa: B950
        self.assertEqual(sig.user_inputs_to_mutate, {"add": "arg2_1"})
        self.assertEqual(sig.buffers_to_mutate, {"add_1": "buffer1"})

    def test_aot_export_input_mutation_on_input_requiring_grad_banned(self):
        class M(torch.nn.Module):
            def forward(self, x):
                x.add_(4)
                return (x,)

        mod = M()
        inp = torch.randn(2, requires_grad=True)
        with self.assertRaisesRegex(
            RuntimeError, "Found a graph input that requires gradients, and received a mutation"
        ):
            aot_export_module(mod, [inp], trace_joint=False)

    def test_aot_export_input_mutation_on_parameter_banned(self):
        def fn(p, x):
            p.mul_(2)
            return (p + x,)
        mod = TestMod(fn)
        inp = torch.randn(2)
        with self.assertRaisesRegex(
            RuntimeError, "Found a graph input that requires gradients, and received a mutation"
        ):
            aot_export_joint_simple(fn, [mod.p, inp], trace_joint=False)
            aot_export_joint_simple(fn, [mod.p, inp], trace_joint=True)
            aot_export_module(mod, [inp], trace_joint=False)

    def test_aot_export_synthetic_bases_banned(self):
        def fn(p, x, y):
            x.mul_(2)
            return (x + y,)
        mod = TestMod(fn)
        inp = torch.randn(2)
        inp2 = inp.view(-1)
        with self.assertRaisesRegex(
            RuntimeError, "Encountered aliased inputs that are mutated"
        ):
            aot_export_joint_simple(fn, [mod.p, inp, inp2], trace_joint=False)
            aot_export_joint_simple(fn, [mod.p, inp, inp2], trace_joint=True)
            aot_export_module(mod, [inp, inp2], trace_joint=False)

    def test_aot_export_input_dupes_banned(self):
        def fn(p, x, y):
            x.mul_(2)
            return (x + y,)
        mod = TestMod(fn)
        inp = torch.randn(2)
        with self.assertRaisesRegex(
            RuntimeError, "Encountered duplicated inputs that are mutated in the graph"
        ):
            aot_export_joint_simple(fn, [mod.p, inp, inp], trace_joint=False)
            aot_export_joint_simple(fn, [mod.p, inp, inp], trace_joint=True)
            aot_export_module(mod, [inp, inp], trace_joint=False)

    def test_aot_export_multiple_outputs_require_grad_banned(self):
        def fn(p, x):
            out = p * x
            return out, out.sum()
        mod = TestMod(fn)
        inp = torch.randn(2)
        with self.assertRaisesRegex(
            RuntimeError, "Found an output of the forward that requires gradients, that was not"
        ):
            aot_export_module(mod, [inp], trace_joint=True, output_loss_index=1)

    @unittest.skipIf(IS_WINDOWS, "Windows isn't supported for this case")
    @unittest.skipIf(not torch._dynamo.is_dynamo_supported(), "Cond needs dynamo to run")
    def test_aot_export_with_torch_cond(self):
        class M(torch.nn.Module):
            def __init__(self):
                super().__init__()

            def forward(self, x):
                def true_fn(x):
                    y = x + 4
                    y.add_(5)
                    return x.cos()

                def false_fn(x):
                    y = x + 5
                    y.add_(6)
                    return x.sin()

                a = torch.cond(x.shape[0] > 4, true_fn, false_fn, [x])
                return (a + 3, a + 4)

        inp = torch.randn(3, 4)
        gm, _ = aot_export_module(M(), (inp,), trace_joint=False)
        self.assertExpectedInline(gm.code.strip(), """\
def forward(self, arg0_1):
    true_graph_0 = self.true_graph_0
    false_graph_0 = self.false_graph_0
    conditional = torch.ops.higher_order.cond(False, true_graph_0, false_graph_0, [arg0_1]);  true_graph_0 = false_graph_0 = arg0_1 = None
    getitem = conditional[0];  conditional = None
    add = torch.ops.aten.add.Tensor(getitem, 3)
    add_1 = torch.ops.aten.add.Tensor(getitem, 4);  getitem = None
    return (add, add_1)""")  # noqa: B950

        self.assertExpectedInline(gm.true_graph_0.code.strip(), """\
def forward(self, arg0_1):
    add = torch.ops.aten.add.Tensor(arg0_1, 4)
    add_1 = torch.ops.aten.add.Tensor(add, 5);  add = None
    cos = torch.ops.aten.cos.default(arg0_1);  arg0_1 = None
    return (cos,)""")

        self.assertExpectedInline(gm.false_graph_0.code.strip(), """\
def forward(self, arg0_1):
    add = torch.ops.aten.add.Tensor(arg0_1, 5)
    add_1 = torch.ops.aten.add.Tensor(add, 6);  add = None
    sin = torch.ops.aten.sin.default(arg0_1);  arg0_1 = None
    return (sin,)""")

    def test_aot_export_simplified_pytrees_banned(self):
        def fn(inps):
            return (inps[0] + inps[1],)
        inp1 = torch.randn(2)
        inp2 = torch.randn(2)
        inps = [inp1, inp2]
        with self.assertRaisesRegex(
            RuntimeError, "aot_export_joint_simple requires individual inputs not to be pytrees"
        ):
            aot_export_joint_simple(fn, [inps], trace_joint=False)
            aot_export_joint_simple(fn, [inps], trace_joint=True)

    def test_aot_export_functionalized_rng_banned(self):
        def fn(p, x):
            return (p + x,)
        mod = TestMod(fn)
        inp = torch.randn(2)
        with patch("functorch.compile.config.functionalize_rng_ops", True), self.assertRaisesRegex(
            RuntimeError, "Functionalized RNG is not currently supported in the aot_export"
        ):
            aot_export_joint_simple(fn, [mod.p, inp], trace_joint=False)
            aot_export_joint_simple(fn, [mod.p, inp], trace_joint=True)
            aot_export_module(mod, [inp], trace_joint=False)


class TestPartitioning(AOTTestCase):
    @unittest.skipIf(not USE_NETWORKX, "networkx not available")
    def test_recompute_partitioning(self):
        def fn(a, b):
            return torch.sin(torch.sin(a)) + b

        # Reference calculation
        ref_a = torch.rand(10, 10, requires_grad=True)
        ref_b = torch.rand(10, 10, requires_grad=True)
        ref = fn(ref_a, ref_b)
        ref.sum().backward()

        # Compiled function calculation
        res_a = ref_a.clone().detach().requires_grad_(True)
        res_b = ref_b.clone().detach().requires_grad_(True)

        def compile_fn(x, _):
            return x

        compiled_fn = compiled_function(fn, compile_fn, compile_fn, min_cut_rematerialization_partition)
        res = compiled_fn(res_a, res_b)
        res.sum().backward()
        assert torch.allclose(ref, res, atol=1e-3, rtol=1e-3)
        assert torch.allclose(ref_a.grad, res_a.grad, atol=1e-3, rtol=1e-3)
        assert torch.allclose(ref_b.grad, res_b.grad, atol=1e-3, rtol=1e-3)

    def test_meta_tensor_inplace_op(self):
        # Following module results in inplace ops while tracing. The test checks
        # that the meta tensor information is stored for inplace ops.
        class MockModule(torch.nn.Module):
            def __init__(self):
                super().__init__()
                self.weight = torch.nn.Parameter(torch.randn(3072, 768, requires_grad=True))
                self.bias = torch.nn.Parameter(torch.randn(3072, requires_grad=True))

            def forward(self, add_4):
                linear_4 = torch.nn.functional.linear(add_4, self.weight, bias=self.bias)
                gelu = torch.nn.functional.gelu(linear_4)
                return gelu

        def check_meta_tensor(fx_g, _):
            for node in fx_g.graph.nodes:
                if node.op != 'output':
                    assert 'tensor_meta' in node.meta
            return fx_g

        inp0 = torch.randn(16, 128, 768, requires_grad=True)
        inputs = [inp0, ]
        mod = MockModule().to(device="cpu")
        aot_mod = aot_module(mod, fw_compiler=check_meta_tensor)
        aot_mod(*inputs)

    def test_default_partitioner_getitem(self):
        mod = nn.LayerNorm([10])

        def f(x, mod_weight, mod_bias):
            return torch.nn.functional.layer_norm(x, [10], mod_weight, mod_bias, eps=1e-6)

        fw_graph, bw_graph = get_fw_bw_graph(f, [torch.randn(3, 10, requires_grad=True), mod.weight, mod.bias],
                                             partitioner=default_partition)
        self.assertEqual(get_num_ins_outs(fw_graph), (3, 6))
        self.assertEqual(get_num_ins_outs(bw_graph), (6, 3))

    @unittest.skipIf(not USE_NETWORKX, "networkx not available")
    def test_min_cut_partitioner_save_shape(self):

        def f(x):
            s = x.sum(dim=1)
            return s

        inp = [torch.ones([10, 10], requires_grad=True)]
        fw_graph, bw_graph = get_fw_bw_graph(f, inp, dynamic=True)
        _, fw_output = get_ins_outs(fw_graph)
        self.assertEqual(get_num_ins_outs(fw_graph), (1, 3))
        self.assertEqual(get_num_ins_outs(bw_graph), (3, 1))
        self.assertEqual(str(fw_output[0]), "sum_1")
        # make sure we don't do the suboptimal thing of saving the bigger primals input to sum,
        # rather than saving the sizes of the primals input for use in backward expand
        self.assertEqual(str(fw_output[1]), "sym_size_int")
        self.assertEqual(str(fw_output[2]), "sym_size_int_1")

        inp = [
            torch.randn(10, requires_grad=True),
            torch.randn((3, 10), requires_grad=True),
            torch.randn((2, 10), requires_grad=True),
        ]

        def f(a, b, c):
            # tried to test what happens if we save a size tuple in the graph;
            # turns out we never will due to how we trace, but this is probably
            # still a good test case for various size manipulations
            sb = torch.ops.aten.sym_size(b)
            sc = c.size()
            x = sb[0] + sc[0]
            a_sz = (x, a.size(0))
            return torch.cat([a.expand(a_sz), b, c])
        fw_graph, bw_graph = get_fw_bw_graph(f, inp, dynamic=True)
        self.assertEqual(get_num_ins_outs(fw_graph), (3, 4))
        self.assertEqual(get_num_ins_outs(bw_graph), (4, 3))
        _, outs = get_ins_outs(fw_graph)
        self.assertTrue(all(is_sym_node(n) for n in outs[1:]))

    def test_default_partitioner_output_tensor_shape_tensor(self):

        inp = [
            torch.randn(10, requires_grad=True),
            torch.randn((3, 10), requires_grad=True),
            torch.randn((2, 10), requires_grad=True),
            torch.randn((10, 1), requires_grad=True),
        ]

        def f(a, b, c, d):
            # Try to force symints intermixed with outputs in the function's returns
            sb = b.size()
            sc = c.size()
            x = sb[0] + sc[0]
            a_sz = (x, a.size(0))
            cat = torch.cat([a.expand(a_sz), b, c])
            mm = torch.mm(cat, d)
            mm2 = torch.mm(mm, a.view(mm.size(1), a.size(0)))  # this saves 4 new ints for backward. why?
            # and what do i have to do to make it save a tensor for backward?
            return cat, sb, c, mm2

        fw_graph_cell = [None]
        bw_graph_cell = [None]
        compiled_outs = aot_function(
            f,
            fw_compiler=partial(extract_graph, graph_cell=fw_graph_cell),
            bw_compiler=partial(extract_graph, graph_cell=bw_graph_cell),
            partition_fn=default_partition,
            decompositions=default_decompositions,
            dynamic=True)(*inp)
        fw_graph = fw_graph_cell[0]
        (compiled_outs[0].sum() + compiled_outs[2].sum()).backward()
        bw_graph = bw_graph_cell[0]

        # in the fwd graph, 13 outs because:
        # - 5 original outputs (sb is a tuple, gets expanded to 2 symints)
        # - 8 saved outputs for backward: 5 tensors, 3 symints
        self.assertEqual(get_num_ins_outs(fw_graph), (4, 13))
        # in the bwd graph, 10 inputs (grad outs) because:
        # - The fwd graph had 13 outputs
        # - 1 was a view of an input, which gets regenerated outside of the graph
        #   and doesn't participate in the backward
        # - 2 user outs were symints (b.size()), which don't get tangents in the backward
        self.assertEqual(get_num_ins_outs(bw_graph), (10, 4))
        _, fw_graph_out_nodes = get_ins_outs(fw_graph)
        self.assertEqual(
            # fw outputs include b.size() which expands to 2 symints,
            #
            # TODO(whc)- are the saved-tensors/saved-symints correct here?
            # i just made the test pass based on what default partition did
            # Of the 5 original forward outputs, the 4th (c) is an input,
            # which won't show up in the compiled forward graph
            [False, True, True, False, False] + [False] * 4 + [True] * 4,
            [is_sym_node(n) for n in fw_graph_out_nodes]
        )

        real_outs = f(*inp)
        self.assertEqual(compiled_outs, real_outs)
        self.assertTrue(isinstance(real_outs[1], torch.Size))

        # TODO(whc) we should learn to return torch.Sizes
        self.assertFalse(isinstance(compiled_outs[1], torch.Size))

    @unittest.skipIf(not USE_NETWORKX, "networkx not available")
    def test_min_cut_partitioner_output_tensor_shape_tensor(self):

        inp = [
            torch.randn(10, requires_grad=True),
            torch.randn((3, 10), requires_grad=True),
            torch.randn((2, 10), requires_grad=True),
            torch.randn((10, 1), requires_grad=True),
        ]

        def f(a, b, c, d):
            # Try to force symints intermixed with outputs in the function's returns
            sb = b.size()
            sc = c.size()
            x = sb[0] + sc[0]
            a_sz = (x, a.size(0))
            cat = torch.cat([a.expand(a_sz), b, c])
            mm = torch.mm(cat, d)
            mm2 = torch.mm(mm, a.view(mm.size(1), a.size(0)))  # this saves 4 new ints for backward. why?
            # and what do i have to do to make it save a tensor for backward?
            return cat, sb, c, mm2

        fw_graph_cell = [None]
        bw_graph_cell = [None]
        compiled_outs = aot_function(
            f,
            fw_compiler=partial(extract_graph, graph_cell=fw_graph_cell),
            bw_compiler=partial(extract_graph, graph_cell=bw_graph_cell),
            partition_fn=min_cut_rematerialization_partition,
            decompositions=default_decompositions,
            dynamic=True)(*inp)
        fw_graph = fw_graph_cell[0]
        (compiled_outs[0].sum() + compiled_outs[2].sum()).backward()
        bw_graph = bw_graph_cell[0]

        self.assertEqual(get_num_ins_outs(fw_graph), (4, 12))
        self.assertEqual(get_num_ins_outs(bw_graph), (9, 4))
        _, fw_graph_out_nodes = get_ins_outs(fw_graph)
        self.assertEqual(
            # fw outputs include b.size() which expands to 2 symints,
            # then 4 tensors (transposes of matricies used for mm) are saved
            # finally 3 symints are saved
            [False, True, True, False, False] + [False] * 4 + [True] * 3,
            [is_sym_node(n) for n in fw_graph_out_nodes]
        )

        real_outs = f(*inp)
        self.assertEqual(compiled_outs, real_outs)
        self.assertTrue(isinstance(real_outs[1], torch.Size))

        # TODO(whc) we should learn to return torch.Sizes
        self.assertFalse(isinstance(compiled_outs[1], torch.Size))

    @unittest.skipIf(not USE_NETWORKX, "networkx not available")
    def test_min_cut_partitioner(self):
        def f(x):
            return x.cos().cos().cos()

        fw_graph, bw_graph = get_fw_bw_graph(f, [torch.randn(3, requires_grad=True)])
        self.assertEqual(get_num_ins_outs(fw_graph), (1, 2))
        self.assertEqual(get_num_ins_outs(bw_graph), (2, 1))

        def f(a, b, c, d):
            x = a + b + c + d
            return x.cos().cos()

        fw_graph, bw_graph = get_fw_bw_graph(f, [torch.randn(3, requires_grad=True) for _ in range(4)])
        self.assertEqual(get_num_ins_outs(fw_graph), (4, 2))
        self.assertEqual(get_num_ins_outs(bw_graph), (2, 4))

    @unittest.skipIf(not USE_NETWORKX, "networkx not available")
    def test_min_cut_partitioner_recomputable_ops(self):
        def f(x):
            return x * x * x

        recomputable_ops = []
        partition_fn = partial(min_cut_rematerialization_partition, recomputable_ops=recomputable_ops)

        fw_graph, bw_graph = get_fw_bw_graph(f, [torch.randn(3, requires_grad=True)], partition_fn)
        # Expected forward graph:
        # opcode         name       target           args                        kwargs
        # -------------  ---------  ---------------  --------------------------  --------
        # placeholder    primals_1  primals_1        ()                          {}
        # call_function  mul        aten.mul.Tensor  (primals_1, primals_1)      {}
        # call_function  mul_1      aten.mul.Tensor  (mul, primals_1)            {}
        # output         output     output           ([mul_1, primals_1, mul],)  {}
        self.assertEqual(get_num_ins_outs(fw_graph), (1, 3))
        # Expected backward graph:
        # opcode         name        target           args                     kwargs
        # -------------  ----------  ---------------  -----------------------  --------
        # placeholder    primals_1   primals_1        ()                       {}
        # placeholder    mul         mul              ()                       {}
        # placeholder    tangents_1  tangents_1       ()                       {}
        # call_function  mul_2       aten.mul.Tensor  (tangents_1, mul)        {}
        # call_function  mul_3       aten.mul.Tensor  (tangents_1, primals_1)  {}
        # call_function  mul_4       aten.mul.Tensor  (mul_3, primals_1)       {}
        # call_function  add         aten.add.Tensor  (mul_2, mul_4)           {}
        # call_function  add_1       aten.add.Tensor  (add, mul_4)             {}
        # output         output      output           ([add_1],)               {}
        self.assertEqual(get_num_ins_outs(bw_graph), (3, 1))

        recomputable_ops = [torch.ops.aten.mul]
        partition_fn = partial(min_cut_rematerialization_partition, recomputable_ops=recomputable_ops)
        fw_graph, bw_graph = get_fw_bw_graph(f, [torch.randn(3, requires_grad=True)], partition_fn)
        # Expected forward graph:
        # opcode         name       target           args                    kwargs
        # -------------  ---------  ---------------  ----------------------  --------
        # placeholder    primals_1  primals_1        ()                      {}
        # call_function  mul        aten.mul.Tensor  (primals_1, primals_1)  {}
        # call_function  mul_1      aten.mul.Tensor  (mul, primals_1)        {}
        # output         output     output           ([mul_1, primals_1],)   {}
        self.assertEqual(get_num_ins_outs(fw_graph), (1, 2))
        # Expected backward graph:
        # opcode         name        target           args                     kwargs
        # -------------  ----------  ---------------  -----------------------  --------
        # placeholder    primals_1   primals_1        ()                       {}
        # placeholder    tangents_1  tangents_1       ()                       {}
        # call_function  mul         aten.mul.Tensor  (primals_1, primals_1)   {} # RECOMPUTED
        # call_function  mul_2       aten.mul.Tensor  (tangents_1, mul)        {}
        # call_function  mul_3       aten.mul.Tensor  (tangents_1, primals_1)  {}
        # call_function  mul_4       aten.mul.Tensor  (mul_3, primals_1)       {}
        # call_function  add         aten.add.Tensor  (mul_2, mul_4)           {}
        # call_function  add_1       aten.add.Tensor  (add, mul_4)             {}
        # output         output      output           ([add_1],)               {}
        self.assertEqual(get_num_ins_outs(bw_graph), (2, 1))

    def test_contiguous(self):
        # The test simulates the condition where transpose followed by view
        # happens in the backward pass.
        # https://discuss.pytorch.org/t/error-on-transpose-and-view/434
        def f(x):
            return x.view(2, 3).t()

        inp = torch.randn(6, requires_grad=True)
        out = aot_function(f, nop)(inp)
        torch.autograd.grad(out, inp, torch.randn(3, 2))

    def test_preserve_random(self):
        def fn(x):
            return torch.nn.functional.dropout(x, 0.5) + x

        x = torch.randn(4)

        torch.manual_seed(0)
        ref = fn(x)

        torch.manual_seed(0)
        aot_fn = aot_function(fn, nop)
        res = aot_fn(x)

        assert torch.allclose(ref, res)

    # https://github.com/pytorch/pytorch/issues/110666
    def test_generate_gives_inference_graph(self):
        # We expect this to give an inference graph
        def generate(x):
            with torch.no_grad():
                return torch.mul(x, x)

        inference_graph_cell = [None]
        inference_compiler = make_boxed_compiler(partial(extract_graph, graph_cell=inference_graph_cell))
        aot_fn = aot_function(generate, nop, inference_compiler=inference_compiler)
        # Even though x requires grad, we should still get an inference graph
        x = torch.randn(4, requires_grad=True)
        res = aot_fn(x)
        self.assertTrue(inference_graph_cell[0] is not None)


    @unittest.skipIf(not torch.cuda.is_available(), "CUDA is unavailable")
    @unittest.skipIf(not USE_TORCHVISION, "test requires torchvision")
    def test_autocast(self):
        mod = torchvision.models.resnet18().cuda()
        mod.train()

        x = torch.randn(16, 3, 32, 32, device="cuda")
        aot_mod = memory_efficient_fusion(mod)

        # Ensure that AOT Autograd works with AMP
        with torch.cuda.amp.autocast(True):
            res = aot_mod(x)
        res.sum().backward()


class TestAOTDispatch(AOTTestCase):

    # Tests to add cases for (non-exhaustive list, mostly for my notes):
    # - subclass / mode introduced in the middle of the compiled fn
    # - various input mutation / intermediate base tests
    # - input mutation that changes a tensor into a subclass
    # - metadata mutation? (TBD)
    # - guard tests (fw guards *and* bw guards)
    # - subclass test involving _indices_of_inps_to_detach
    def test_aot_dispatch_simple(self):
        # a is a subclass, b is not
        def f(a, b):
            aa = torch.mul(a, 6)
            bb = torch.div(b, 2)
            return aa + bb

        a1_ref = torch.ones(3, 3, requires_grad=True)
        a2_ref = torch.ones(3, 3, requires_grad=True)
        a_ref = TwoTensor(a1_ref, a2_ref)
        b_ref = torch.ones(3, 3, requires_grad=True)

        a1_test = a1_ref.clone().detach().requires_grad_(True)
        a2_test = a2_ref.clone().detach().requires_grad_(True)
        a_test = TwoTensor(a1_test, a2_test)
        b_test = b_ref.clone().detach().requires_grad_(True)

        fw_graph_cell = [None]
        bw_graph_cell = [None]

        compiled_f = aot_function(
            f,
            fw_compiler=partial(extract_graph, graph_cell=fw_graph_cell),
            bw_compiler=partial(extract_graph, graph_cell=bw_graph_cell),
            partition_fn=min_cut_rematerialization_partition
        )
        out_ref = f(a_ref, b_ref)
        out_test = compiled_f(a_test, b_test)

        # Output is a TwoTensor (check both inner tensors)
        self.assertEqual(out_ref.a, out_test.a)
        self.assertEqual(out_ref.b, out_test.b)

        out_ref.sum().backward()
        out_test.sum().backward()
        # Both grad_inputs are TwoTensor
        self.assertEqual(a_ref.grad.a, a_test.grad.a)
        self.assertEqual(a_ref.grad.b, a_test.grad.b)
        self.assertEqual(b_ref.grad.a, b_test.grad.a)
        self.assertEqual(b_ref.grad.b, b_test.grad.b)

        # Important pieces of the graph:
        # - mul() and div() show up twice, because we called them on a TwoTensor
        # - add() shows up once, because we called it on a plain Tensor
        # - The user forward() fn returns 1 output (the result of add),
        #   while the graph itself returns two outputs (add, add_1)
        # - add, add_1 correspond to the two inner dense tensors that will be wrapped
        # - into a single TwoTensor output.
        self.assertExpectedInline(fw_graph_cell[0].code.strip(), """\
def forward(self, primals_1, primals_2, primals_3):
    mul = torch.ops.aten.mul.Tensor(primals_1, 6);  primals_1 = None
    mul_1 = torch.ops.aten.mul.Tensor(primals_2, 6);  primals_2 = None
    div = torch.ops.aten.div.Tensor(primals_3, 2);  primals_3 = None
    add = torch.ops.aten.add.Tensor(mul, div);  mul = None
    add_1 = torch.ops.aten.add.Tensor(mul_1, div);  mul_1 = div = None
    return [add, add_1]""")

        # Important pieces of the graph:
        # - 4 total dense outputs.
        #   This corresponds to the fact that each user fwd inpt (a, b)
        #   will get a gradient that is a TwoTensor subclass,
        #   so (mul_2, mul_3) will be wrapped into a.grad
        #   and (div_1, div_2) will be wrapped into b.grad
        # - 4 total dense outputs,
        self.assertExpectedInline(bw_graph_cell[0].code.strip(), """\
def forward(self, tangents_1, tangents_2):
    div_1 = torch.ops.aten.div.Tensor(tangents_1, 2)
    div_2 = torch.ops.aten.div.Tensor(tangents_2, 2)
    mul_2 = torch.ops.aten.mul.Tensor(tangents_1, 6);  tangents_1 = None
    mul_3 = torch.ops.aten.mul.Tensor(tangents_2, 6);  tangents_2 = None
    return [mul_2, mul_3, div_1, div_2]""")

    def test_aot_dispatch_inference(self):
        # a is a subclass, b is not
        def f(a, b):
            aa = torch.mul(a, 6)
            bb = torch.div(b, 2)
            return aa + bb

        a1_ref = torch.ones(3, 3)
        a2_ref = torch.ones(3, 3)
        a_ref = TwoTensor(a1_ref, a2_ref)
        b_ref = torch.ones(3, 3)

        a1_test = a1_ref.clone()
        a2_test = a2_ref.clone()
        a_test = TwoTensor(a1_test, a2_test)
        b_test = b_ref.clone()

        compiled_f = aot_function(
            f,
            fw_compiler=nop,
            bw_compiler=nop,
            partition_fn=min_cut_rematerialization_partition
        )
        out_ref = f(a_ref, b_ref)
        out_test = compiled_f(a_test, b_test)

        # Output is a TwoTensor (check both inner tensors)
        self.assertEqual(out_ref.a, out_test.a)
        self.assertEqual(out_ref.b, out_test.b)

    def test_aot_dispatch_incorrect_backward(self):
        # a is a subclass, b is not
        def f(a, b):
            aa = torch.mul(a, 2)
            bb = torch.add(b, 3)
            out_subclass = torch.div(aa, bb)
            out_reg = torch.add(b, b)
            # When creating the joint, we assume that the second grad_out
            # is not a subclass.
            # In the below test case though, we end up being wrong.
            # This would require re-tracing and recompiling the backward.
            return out_subclass, out_reg

        a1_ref = torch.ones(3, 3, requires_grad=True)
        a2_ref = torch.ones(3, 3, requires_grad=True)
        a_ref = TwoTensor(a1_ref, a2_ref)
        b_ref = torch.ones(3, 3, requires_grad=True)

        a1_test = a1_ref.clone().detach().requires_grad_(True)
        a2_test = a2_ref.clone().detach().requires_grad_(True)
        a_test = TwoTensor(a1_test, a2_test)
        b_test = b_ref.clone().detach().requires_grad_(True)

        compiled_f = aot_function(
            f,
            fw_compiler=nop,
            bw_compiler=nop,
            partition_fn=min_cut_rematerialization_partition
        )
        out_ref = f(a_ref, b_ref)
        out_test = compiled_f(a_test, b_test)
        # First out is a TwoTensor, second is an ordinary tensor
        self.assertEqual(out_ref[0].a, out_test[0].a)
        self.assertEqual(out_ref[0].b, out_test[0].b)
        self.assertEqual(out_ref[1], out_test[1])

        # We compiled our graph assuming type(grad_out[1]) == torch.Tensor,
        # but we were wrong: in the below tests, it is a subclass.
        # This will eventually require a repartition + recompile
        with self.assertRaisesRegex(
            AssertionError,
            "incorrectly attempted to compile the backward with incorrect subclass metadata"
        ):
            (out_test[0] + out_test[1]).sum().backward()

    def test_aot_dispatch_output_alias(self):
        # a is a tensor, b is a TwoTensor
        def f(a, b):
            return b.view(b.shape), a * b

        b1_ref = torch.ones(3, 3, requires_grad=True)
        b2_ref = torch.ones(3, 3, requires_grad=True)
        b_ref = TwoTensor(b1_ref, b2_ref)
        a_ref = torch.ones(3, 3, requires_grad=True)

        b1_test = b1_ref.clone().detach().requires_grad_(True)
        b2_test = b2_ref.clone().detach().requires_grad_(True)
        b_test = TwoTensor(b1_test, b2_test)
        a_test = a_ref.clone().detach().requires_grad_(True)

        compiled_f = aot_function(
            f,
            fw_compiler=nop,
            bw_compiler=nop,
            partition_fn=min_cut_rematerialization_partition
        )
        out_ref1, out_ref2 = f(a_ref, b_ref)
        out_test1, out_test2 = compiled_f(a_test, b_test)
        self.assertEqual(out_ref1, out_test1)
        self.assertEqual(out_ref2.a, out_test2.a)
        self.assertEqual(out_ref2.b, out_test2.b)

        (out_ref1 + out_ref2).sum().backward()
        (out_test1 + out_test2).sum().backward()
        # Both grad_inputs are TwoTensor
        self.assertEqual(a_ref.grad.a, a_test.grad.a)
        self.assertEqual(a_ref.grad.b, a_test.grad.b)
        self.assertEqual(b_ref.grad.a, b_test.grad.a)
        self.assertEqual(b_ref.grad.b, b_test.grad.b)

    def test_aot_dispatch_input_mutation(self):
        def f(a, b):
            a.mul_(2)
            b.mul_(3)
            return a + b

        b1_ref = torch.ones(3, 3, requires_grad=True)
        b2_ref = torch.ones(3, 3, requires_grad=True)
        b_ref_base = TwoTensor(b1_ref, b2_ref)
        a_ref_base = torch.ones(3, 3, requires_grad=True)
        b_ref = b_ref_base + 1
        a_ref = a_ref_base + 1

        b1_test = b1_ref.clone().detach().requires_grad_(True)
        b2_test = b2_ref.clone().detach().requires_grad_(True)
        b_test_base = TwoTensor(b1_test, b2_test)
        a_test_base = a_ref_base.clone().detach().requires_grad_(True)
        b_test = b_test_base + 1
        a_test = a_test_base + 1

        compiled_f = aot_function(
            f,
            fw_compiler=nop,
            bw_compiler=nop,
            partition_fn=min_cut_rematerialization_partition
        )
        out_ref = f(a_ref, b_ref)
        out_test = compiled_f(a_test, b_test)
        self.assertEqual(out_ref.a, out_test.a)
        self.assertEqual(out_ref.b, out_test.b)

        # confirm input mutations worked
        self.assertEqual(a_test, a_ref)
        self.assertEqual(b_test.a, b_ref.a)
        self.assertEqual(b_test.b, b_ref.b)

        # NOTE: we need to use b in our gradient compute. Otherwise we will need to recompile teh backward.
        (b_ref * out_ref).sum().backward()
        (b_test * out_test).sum().backward()
        # Both grad_inputs are TwoTensor
        self.assertEqual(a_ref_base.grad.a, a_test_base.grad.a)
        self.assertEqual(a_ref_base.grad.b, a_test_base.grad.b)
        self.assertEqual(b_ref_base.grad.a, b_test_base.grad.a)
        self.assertEqual(b_ref_base.grad.b, b_test_base.grad.b)

    # NB: Metadata mutation for subclasses is currently broken and disabled
    # See https://github.com/pytorch/pytorch/issues/114975
    @unittest.expectedFailure
    def test_aot_dispatch_input_metadata_mutation(self):
        def f(a, b):
            a.t_()
            b.unsqueeze_(0)
            return a + b

        b1_ref = torch.arange(9, requires_grad=True, dtype=torch.float32).reshape(3, 3)
        b2_ref = torch.arange(9, requires_grad=True, dtype=torch.float32).reshape(3, 3)
        b_ref_base = TwoTensor(b1_ref, b2_ref)
        a_ref_base = torch.arange(9, dtype=torch.float32).reshape(3, 3).detach().requires_grad_(True)
        b_ref = b_ref_base + 1
        a_ref = a_ref_base + 1

        b1_test = b1_ref.clone().detach().requires_grad_(True)
        b2_test = b2_ref.clone().detach().requires_grad_(True)
        b_test_base = TwoTensor(b1_test, b2_test)
        a_test_base = a_ref_base.clone().detach().requires_grad_(True)
        b_test = b_test_base + 1
        a_test = a_test_base + 1

        compiled_f = aot_function(
            f,
            fw_compiler=nop,
            bw_compiler=nop,
            partition_fn=min_cut_rematerialization_partition
        )
        out_ref = f(a_ref, b_ref)
        out_test = compiled_f(a_test, b_test)
        self.assertEqual(out_ref.a, out_test.a)
        self.assertEqual(out_ref.b, out_test.b)

        # confirm input mutations worked
        self.assertEqual(a_test, a_ref)
        self.assertEqual(b_test.a, b_ref.a)
        self.assertEqual(b_test.b, b_ref.b)

        # NOTE: we need to use b in our gradient compute. Otherwise we will need to recompile the backward.
        (b_ref * out_ref).sum().backward()
        (b_test * out_test).sum().backward()
        # Both grad_inputs are TwoTensor
        self.assertEqual(a_ref_base.grad.a, a_test_base.grad.a)
        self.assertEqual(a_ref_base.grad.b, a_test_base.grad.b)
        self.assertEqual(b_ref_base.grad.a, b_test_base.grad.a)
        self.assertEqual(b_ref_base.grad.b, b_test_base.grad.b)

    # NB: Metadata mutation for subclasses is currently broken and disabled
    # See https://github.com/pytorch/pytorch/issues/114975
    @unittest.expectedFailure
    def test_aot_dispatch_input_data_and_metadata_mutation(self):
        def f(a, b):
            a.t_()
            b.unsqueeze_(0)
            a.mul_(2)
            b.mul_(3)
            return a + b

        b1_ref = torch.arange(9, requires_grad=True, dtype=torch.float32).reshape(3, 3)
        b2_ref = torch.arange(9, requires_grad=True, dtype=torch.float32).reshape(3, 3)
        b_ref_base = TwoTensor(b1_ref, b2_ref)
        a_ref_base = torch.arange(9, dtype=torch.float32).reshape(3, 3).detach().requires_grad_(True)
        b_ref = b_ref_base + 1
        a_ref = a_ref_base + 1

        b1_test = b1_ref.clone().detach().requires_grad_(True)
        b2_test = b2_ref.clone().detach().requires_grad_(True)
        b_test_base = TwoTensor(b1_test, b2_test)
        a_test_base = a_ref_base.clone().detach().requires_grad_(True)
        b_test = b_test_base + 1
        a_test = a_test_base + 1

        compiled_f = aot_function(
            f,
            fw_compiler=nop,
            bw_compiler=nop,
            partition_fn=min_cut_rematerialization_partition
        )
        out_ref = f(a_ref, b_ref)
        out_test = compiled_f(a_test, b_test)
        self.assertEqual(out_ref.a, out_test.a)
        self.assertEqual(out_ref.b, out_test.b)

        # confirm input mutations worked
        self.assertEqual(a_test, a_ref)
        self.assertEqual(b_test.a, b_ref.a)
        self.assertEqual(b_test.b, b_ref.b)

        # NOTE: we need to use b in our gradient compute. Otherwise we will need to recompile the backward.
        (b_ref * out_ref).sum().backward()
        (b_test * out_test).sum().backward()
        # Both grad_inputs are TwoTensor
        self.assertEqual(a_ref_base.grad.a, a_test_base.grad.a)
        self.assertEqual(a_ref_base.grad.b, a_test_base.grad.b)
        self.assertEqual(b_ref_base.grad.a, b_test_base.grad.a)
        self.assertEqual(b_ref_base.grad.b, b_test_base.grad.b)

    def test_aot_dispatch_input_mutation_and_output_alias(self):
        def f(a, b):
            a.mul_(2)
            b.mul_(3)
            return b.view(b.shape), a + b

        b1_ref = torch.arange(9, requires_grad=True, dtype=torch.float32).reshape(3, 3)
        b2_ref = torch.arange(9, requires_grad=True, dtype=torch.float32).reshape(3, 3)
        b_ref_base = TwoTensor(b1_ref, b2_ref)
        a_ref_base = torch.arange(9, dtype=torch.float32).reshape(3, 3).detach().requires_grad_(True)
        b_ref = b_ref_base + 1
        a_ref = a_ref_base + 1

        b1_test = b1_ref.clone().detach().requires_grad_(True)
        b2_test = b2_ref.clone().detach().requires_grad_(True)
        b_test_base = TwoTensor(b1_test, b2_test)
        a_test_base = a_ref_base.clone().detach().requires_grad_(True)
        b_test = b_test_base + 1
        a_test = a_test_base + 1

        compiled_f = aot_function(
            f,
            fw_compiler=nop,
            bw_compiler=nop,
            partition_fn=min_cut_rematerialization_partition
        )
        out_ref1, out_ref2 = f(a_ref, b_ref)
        out_test1, out_test2 = compiled_f(a_test, b_test)
        self.assertEqual(out_ref1.a, out_test1.a)
        self.assertEqual(out_ref1.b, out_test1.b)
        self.assertEqual(out_ref2.a, out_test2.a)
        self.assertEqual(out_ref2.b, out_test2.b)

        # confirm input mutations worked
        self.assertEqual(a_test, a_ref)
        self.assertEqual(b_test.a, b_ref.a)
        self.assertEqual(b_test.b, b_ref.b)

        (out_ref1 * out_ref2).sum().backward()
        (out_test1 * out_test2).sum().backward()
        # Both grad_inputs are TwoTensors
        self.assertEqual(a_ref_base.grad.a, a_test_base.grad.a)
        self.assertEqual(a_ref_base.grad.b, a_test_base.grad.b)


class TestAOTModuleSimplified(AOTTestCase):
    def test_aot_module_simplified(self):
        class MockModule(torch.nn.Module):
            def __init__(self):
                super().__init__()
                self.linear = torch.nn.Linear(20, 30)

            def forward(self, x, y):
                return (self.linear(x) + y, )

        mod = MockModule()
        mod.zero_grad()

        x = torch.randn(128, 20, requires_grad=True)
        y = torch.randn(128, 30, requires_grad=True)
        inputs = [x, y]
        cloned_inputs = [x.detach().clone().requires_grad_(True) for x in inputs]

        ref = mod(*inputs)
        ref[0].sum().backward()

        compiled_f = aot_module_simplified(mod, cloned_inputs, nop)
        mod.zero_grad()
        res = compiled_f(*cloned_inputs)
        res[0].sum().backward()

        assert torch.allclose(ref[0], res[0])
        assert torch.allclose(inputs[0].grad, cloned_inputs[0].grad)
        assert torch.allclose(inputs[1].grad, cloned_inputs[1].grad)

    def test_aot_module_simplified_dynamic(self):
        class MockModule(torch.nn.Module):
            def __init__(self):
                super().__init__()
                self.linear = torch.nn.Linear(20, 30)

            def forward(self, x, y):
                return (self.linear(x) + y, )

        mod = MockModule()

        shape_env = ShapeEnv()
        fake_mode = FakeTensorMode(shape_env=shape_env)

        x = torch.randn(128, 20, requires_grad=True)
        y = torch.randn(128, 30, requires_grad=True)

        inputs = [x, y]
        fake_inputs = [fake_mode.from_tensor(x) for x in inputs]
        compiled_f = aot_module_simplified(mod, fake_inputs, nop)

        ref = mod(*inputs)
        ref[0].sum().backward()

        cloned_inputs = [x.detach().clone().requires_grad_(True) for x in inputs]
        res = compiled_f(*cloned_inputs)
        res[0].sum().backward()

        self.assertExpectedInline(shape_env.format_guards(), """\
 - Eq(s1, 20)
 - Eq(s2, 30)""")

        assert torch.allclose(ref[0], res[0])
        assert torch.allclose(inputs[0].grad, cloned_inputs[0].grad)
        assert torch.allclose(inputs[1].grad, cloned_inputs[1].grad)

    # https://github.com/pytorch/pytorch/issues/105327
    def test_lift_fresh_copy_in_graph(self):
        class MyMod(torch.nn.Module):
            def forward(self, x):
                _tensor_constant0 = torch.tensor([1])
                lift_fresh_copy = torch.ops.aten.lift_fresh_copy.default(_tensor_constant0)
                y = x.mul(lift_fresh_copy)
                return (y,)

        mod = MyMod()
        shape_env = ShapeEnv()
        fake_mode = FakeTensorMode(shape_env=shape_env)
        x = torch.ones(4, requires_grad=True)
        inputs = [x]
        fake_inputs = [fake_mode.from_tensor(x) for x in inputs]
        compiled_f = aot_module_simplified(mod, fake_inputs, nop)

        out_ref = mod(x)
        out_test = compiled_f(x)
        self.assertEqual(out_ref[0].detach(), out_test[0].detach())

    def test_inference_python_dispatcher(self):
        # Extracted from unet
        class MockModule(torch.nn.Module):
            def __init__(self):
                super().__init__()
                self.upsample = torch.nn.Upsample(scale_factor=2, mode='bilinear', align_corners=True)

            def forward(self, x):
                return (self.upsample(x), )

        mod = MockModule()
        shape_env = ShapeEnv()
        fake_mode = FakeTensorMode(shape_env=shape_env)
        x = torch.randn(2, 512, 40, 59)  # NB: must not require grad
        inputs = [x]
        fake_inputs = [fake_mode.from_tensor(x) for x in inputs]
        compiled_f = aot_module_simplified(mod, fake_inputs, nop)

    def test_aot_module_simplified_preserves_stack_trace(self):
        class MockModule(torch.nn.Module):
            def __init__(self):
                super().__init__()
                self.linear = torch.nn.Linear(20, 30)

            def forward(self, x, y):
                z = self.linear(x)
                z = z + y
                z = z.relu()
                return (z, )

        tracer = torch.fx.Tracer()
        tracer.record_stack_traces = True
        graph = tracer.trace(MockModule())
        mod = torch.fx.GraphModule(tracer.root, graph)

        for node in mod.graph.nodes:
            if node.op == 'output':
                continue
            self.assertTrue(node.stack_trace is not None)
            assert 'test_aotdispatch.py' in node.stack_trace

        def assert_compiler(gm: torch.fx.GraphModule, _):
            for node in gm.graph.nodes:
                if node.op == 'output' or node.op == 'placeholder':
                    continue
                self.assertTrue(node.stack_trace is not None)
                assert 'test_aotdispatch.py' in node.stack_trace
            return gm.forward  # return a python callable

        x = torch.randn(128, 20, requires_grad=True)
        y = torch.randn(128, 30, requires_grad=True)
        inputs = [x, y]

        compiled_f = aot_module_simplified(mod, inputs, fw_compiler=assert_compiler, bw_compiler=assert_compiler)
        res = compiled_f(*inputs)
        res[0].sum().backward()

    def test_aot_module_simplified_preserves_stack_trace_from_mutation(self):
        class MockModule(torch.nn.Module):
            def __init__(self):
                super().__init__()

            def forward(self, x):
                x_view = x[0]
                x_view.mul_(2)
                return (x + x, )

        tracer = torch.fx.Tracer()
        tracer.record_stack_traces = True
        graph = tracer.trace(MockModule())
        mod = torch.fx.GraphModule(tracer.root, graph)

        for node in mod.graph.nodes:
            if node.op == 'output':
                continue
            self.assertTrue(node.stack_trace is not None)
            assert 'test_aotdispatch.py' in node.stack_trace

        def assert_compiler(gm: torch.fx.GraphModule, _):
            assert torch.ops.aten.copy_.default in [x.target for x in gm.graph.nodes]
            for node in gm.graph.nodes:
                if node.target == torch.ops.aten.copy_.default:
                    assert 'stack_trace' in node.meta
                    assert 'x_view.mul_(2)' in node.meta['stack_trace']
            return gm.forward  # return a python callable

        x = torch.randn(128, 20)
        inputs = [x]

        aot_module_simplified(
            mod,
            inputs,
            fw_compiler=assert_compiler,
            bw_compiler=assert_compiler,
            keep_inference_input_mutations=True,
        )

    def test_aot_module_simplified_fake_tensor_gm_raises(self):
        fake_mode = torch._subclasses.fake_tensor.FakeTensorMode()
        real_x = torch.randn(4, requires_grad=True)
        fake_x = fake_mode.from_tensor(real_x)
        real_z = torch.randn(4)
        fake_z = fake_mode.from_tensor(real_z)

        class MockModule(torch.nn.Module):
            def forward(self, x):
                # Accessing a free variable fake tensor will look like a
                # constant to make_fx, and result in the tensor being traced
                # into the graph, which is an error condition.  Make sure we
                # report adequately in this case.
                return (x + fake_z, )

        with self.assertRaisesRegex(
            AssertionError, "Unexpected fake"
        ):
            aot_module_simplified(MockModule(), (fake_x,), nop)


# entries in here don't work and need to be fixed.
# Each one of these is a bug (or needs to be investigated)
aot_autograd_failures = {
    # data-dependent control flow
    xfail('cov'),
    xfail('nn.functional.gaussian_nll_loss'),
    xfail('tensor_split'),
    xfail('corrcoef'),
    xfail('quantile'),
    xfail('nanquantile'),
    xfail('narrow'),
    xfail('istft'),
    xfail('linalg.eig'),

    skip('as_strided_scatter'),
    skip('as_strided', 'partial_views'),  # flaky

    # Given input size: (s0xs1x2). Calculated output size: ...
    skip('max_pool2d_with_indices_backward'),

    skip('nn.functional.nll_loss', ''),  # UBSAN failure!

    # Misc
    xfail('to_sparse'),
    xfail('corrcoef'),
    xfail('cov'),
    xfail('chalf'),  # RuntimeError: "sum_cpu" not implemented for 'ComplexHalf'
    xfail('sparse.sampled_addmm'),
    xfail('sparse.mm', 'reduce'),
    skip('nn.functional.binary_cross_entropy_with_logits'),  # seems to fail sometimes?
    skip('nn.functional.margin_ranking_loss'),  # seems flaky
    skip('linalg.lu_solve'),  # flaky
    decorate('matmul', decorator=unittest.skipIf(IS_ARM64, 'flaky')),
    decorate('__rmatmul__', decorator=unittest.skipIf(IS_ARM64, 'flaky')),
    # overrides atol=1e-4, rtol=1e-5 would do as well
    decorate('svd_lowrank', decorator=toleranceOverride({torch.float32: tol(atol=1e-04, rtol=1e-05)})),
    decorate('linalg.householder_product', decorator=unittest.skipIf(IS_MACOS and IS_X86, 'flaky')),
    decorate('linalg.pinv', 'singular', decorator=toleranceOverride({torch.float32: tol(atol=1e-05, rtol=1e-05)})),
    decorate('nn.functional.interpolate', 'bicubic', decorator=toleranceOverride({torch.float32: tol(atol=1e-04, rtol=1e-05)})),
    # conv2d sometimes nondeterministic in this config?
    decorate('nn.functional.conv2d', decorator=unittest.skipIf(IS_ARM64, "flaky")),
}

symbolic_aot_autograd_failures = {
    xfail('combinations', ''),  # aten.masked_select.default
    xfail('index_fill', ''),  # Cannot call sizes() on tensor with symbolic sizes/strides
    xfail('kthvalue', ''),  # Cannot call sizes() on tensor with symbolic sizes/strides
    xfail('linalg.lstsq', ''),  # aten.linalg_lstsq.default - couldn't find symbolic meta function/decomposition
    xfail('linalg.lstsq', 'grad_oriented'),  # aten.linalg_lstsq.default - couldn't find symbolic meta funct...
    xfail('linalg.lu_solve', ''),  # aten.linalg_lu_solve.default - couldn't find symbolic meta function/deco...
    skip('nn.functional.batch_norm', ''),  # '0 is not tracked with proxy for <torch.fx.experimental.proxy_te..
    xfail('nn.functional.binary_cross_entropy', ''),  # aten.fill_.Scalar - couldn't find symbolic meta funct...
    xfail('nn.functional.cross_entropy', ''),  # Cannot call sizes() on tensor with symbolic sizes/strides
    xfail('nn.functional.ctc_loss', ''),  # aten._ctc_loss.Tensor - couldn't find symbolic meta function/deco...
    xfail('nn.functional.embedding_bag', ''),  # Cannot call sizes() on tensor with symbolic sizes/strides
    xfail('nn.functional.fractional_max_pool2d', ''),  # rand() received an invalid combination of arguments - g...
    xfail('nn.functional.fractional_max_pool3d', ''),  # rand() received an invalid combination of arguments - g...
    xfail('nn.functional.group_norm', ''),  # Cannot call sizes() on tensor with symbolic sizes/strides
    xfail('nn.functional.nll_loss', ''),  # Cannot call sizes() on tensor with symbolic sizes/strides
    xfail('_segment_reduce', 'lengths'),  # aten.segment_reduce.default - couldn't find symbolic meta functio...
    xfail('_segment_reduce', 'offsets'),  # aten.segment_reduce.default - couldn't find symbolic meta functio...
    xfail('trace', ''),  # Cannot call sizes() on tensor with symbolic sizes/strides
    xfail('_upsample_bilinear2d_aa'),  # RuntimeError: isIntList() INTERNAL ASSERT FAILED  Expected IntList but got GenericList
    decorate('linalg.householder_product', decorator=unittest.skipIf(IS_MACOS and IS_X86, 'flaky')),

    # many complex operators incorrect striding, metadata
    xfail('fft.fft', ''),
    xfail('fft.hfft2', ''),
    xfail('fft.hfft', ''),
    xfail('fft.hfftn', ''),
    xfail('fft.ifft', ''),
    xfail('fft.ihfft2', ''),
    xfail('fft.ihfft', ''),
    xfail('fft.ihfftn', ''),
    xfail('fft.irfft2', ''),
    xfail('fft.irfft', ''),
    xfail('fft.irfftn', ''),
    xfail('fft.rfft2', ''),
    xfail('fft.rfft', ''),
    xfail('fft.rfftn', ''),

    xfail('stft', ''),  # Cannot call sizes() on tensor with symbolic sizes/strides
}

def _test_aot_autograd_helper(self, device, dtype, op, dynamic=False):
    if not op.supports_autograd:
        self.skipTest("Op does not support autograd")

    # aot_autograd_check is able to check data specialization by
    # randomizing the inputs. Here's a list of ops that really do not
    # like random inputs for which we want to disable that.
    cant_check_data_specialization = set({
        'nn.functional.max_unpool1d',
        'nn.functional.max_unpool2d',
        'nn.functional.max_unpool3d',
    })
    try_check_data_specialization = op.name not in cant_check_data_specialization

    sample_inputs_itr = op.sample_inputs(device, dtype, requires_grad=True)
    for sample_input in sample_inputs_itr:
        t_args = [sample_input.input] + list(sample_input.args)
        t_kwargs = sample_input.kwargs
        try:
            aot_autograd_check(
                op.op, t_args, t_kwargs, dynamic,
                self.assertRaisesRegex, self.assertEqual,
                check_gradients=True,
                try_check_data_specialization=try_check_data_specialization)
        except DynamicOutputShapeException:
            self.skipTest("Dynamic output shape operation in trace")
        except GuardOnDataDependentSymNode:
            # Carveout for getitem; I don't want to xfail the entire test
            # because that will reject known to be good tests see
            # https://github.com/pytorch/pytorch/issues/94705
            if op.name == "__getitem__":
                self.skipTest("Dynamic output shape operation in trace")
            else:
                raise

def _test_aot_autograd_module_helper(self, device, dtype, training, module_info, *, dynamic=False):
    module_cls = module_info.module_cls
    module_inputs = module_info.module_inputs_func(module_info, device=device, dtype=dtype,
                                                   requires_grad=True, training=training)
    for module_input in module_inputs:
        if module_input.forward_input is None:
            continue

        args, kwargs = module_input.constructor_input.args, module_input.constructor_input.kwargs
        m = module_cls(*args, **kwargs)
        m.to(device).to(dtype)
        m.train(training)

        # Lazy modules need to see an input first to initialize params.
        args, kwargs = module_input.forward_input.args, module_input.forward_input.kwargs
        flat_args, args_spec = pytree.tree_flatten((args, kwargs))

        # PackedSequence is only used for RNNs. It might be possible to fake-ify if they're pytrees but
        # torchdynamo already doesn't support RNNs
        if any(tuple(isinstance(flat_arg, PackedSequence) for flat_arg in flat_args)):
            continue

        if issubclass(module_info.module_cls, torch.nn.modules.lazy.LazyModuleMixin):
            with torch.no_grad():
                m(*args, **kwargs)

        sentinel_val = -42
        is_tensor_spec = [sentinel_val if isinstance(arg, torch.Tensor)
                          else arg for arg in flat_args]
        args = [arg for arg in flat_args if isinstance(arg, torch.Tensor)]

        def f(params_buffers_args):
            named_params, named_buffers, args = params_buffers_args
            cur_flat_args = list(is_tensor_spec)
            args = iter(args)
            for idx, v in enumerate(cur_flat_args):
                if v == sentinel_val:
                    cur_flat_args[idx] = next(args)
            c_args, c_kwargs = pytree.tree_unflatten(cur_flat_args, args_spec)
            params_and_buffers = {**named_params, **named_buffers}
            return torch.func.functional_call(m, params_and_buffers, c_args, c_kwargs)

        named_params = dict(m.named_parameters(remove_duplicate=False))
        named_buffers = dict(m.named_buffers(remove_duplicate=False))
        num_params_buffers = len(named_params) + len(named_buffers)
        compiled_f = aot_function(f, nop, num_params_buffers=num_params_buffers, dynamic=dynamic)
        params_buffers_args = [named_params, named_buffers, args]
        _test_aot_autograd_forwards_backwards_helper(
            f, compiled_f, params_buffers_args,
            self.assertRaisesRegex, self.assertEqual, True)


class TestEagerFusionOpInfo(AOTTestCase):
    @ops(op_db + hop_db, allowed_dtypes=(torch.float,))
    @skipOps('TestEagerFusionOpInfo', 'test_aot_autograd_exhaustive', aot_autograd_failures)
    def test_aot_autograd_exhaustive(self, device, dtype, op):
        _test_aot_autograd_helper(self, device, dtype, op)

    @ops(op_db + hop_db, allowed_dtypes=(torch.float,))
    @patch("functorch.compile.config.debug_assert", True)
    @skipOps('TestEagerFusionOpInfo', 'test_aot_autograd_symbolic_exhaustive',
             aot_autograd_failures | symbolic_aot_autograd_failures)
    def test_aot_autograd_symbolic_exhaustive(self, device, dtype, op):
        _test_aot_autograd_helper(self, device, dtype, op, dynamic=True)


aot_autograd_module_failures = set({
    torch.nn.CTCLoss,  # torch._subclasses.fake_tensor.DynamicOutputShapeException: aten._ctc_loss.default
    torch.nn.GaussianNLLLoss,  # RuntimeError: It appears that you're trying to get value out
                               # of a tracing tensor with aten._local_scalar_dense.default -
                               # erroring out! It's likely that this is caused by data-dependent
                               # control flow or similar.
    torch.nn.MultiLabelMarginLoss,  # AssertionError: The values for attribute 'shape' do not match:
                                    # torch.Size([1]) != torch.Size([]). Outputs of the operator are different in
                                    # eager-mode PyTorch vs AOTAutograd. This means the operator will have incorrect
                                    # output underneath torch.compile. This could be because the operator's
                                    # implementation not traceable or that there is a bug in AOTAutograd.
    torch.nn.TransformerEncoder,  # DataDependentOutputException: aten.eq compares a mask input
                                  # to a causal mask tensor, to see if Boolean is_causal should be set
                                  # for TrnasformerEncoder layers, MHA and sdp custom kernels
    torch.nn.Transformer,  # DataDependentOutputException: aten.equal compares a mask input
                           # to a causal mask tensor, to see if Boolean is_causal should be set
                           # for TransformerEncoder layers, MHA and sdp custom kernels
                           # (this bubbles up to Transformer)
})

symbolic_aot_autograd_module_failures = {
    torch.nn.Transformer,  # DataDependentOutputException: aten.equal compares a mask input to a mask producing a bool
    torch.nn.TransformerEncoder,  # DataDependentOutputException: aten.equal compares a mask input to a mask producing a bool
    torch.nn.GaussianNLLLoss,  # NotImplementedError: local_scalar_dense/item NYI for torch.bool
    torch.nn.GroupNorm,  # in native_group_norm_backward cpg, _rem = divmod(C, group)
                         # TypeError: unsupported operand type(s) for divmod(): 'SymInt' and 'int'
    torch.nn.FractionalMaxPool2d,  # int() argument must be a string, a bytes-like object or a number, not 'SymFloat'
    torch.nn.FractionalMaxPool3d,  # int() argument must be a string, a bytes-like object or a number, not 'SymFloat'
    torch.nn.BCELoss,  # new_size = _infer_size(target.size(), weight.size())
                       # RuntimeError: expected int at position 0, but got: SymInt
}


class TestEagerFusionModuleInfo(AOTTestCase):
    @modules(module_db, allowed_dtypes=(torch.float,))
    @decorateForModules(unittest.expectedFailure, aot_autograd_module_failures)
    def test_aot_autograd_module_exhaustive(self, device, dtype, training, module_info):
        _test_aot_autograd_module_helper(self, device, dtype, training, module_info)

    @modules(module_db, allowed_dtypes=(torch.float,))
    @decorateForModules(unittest.expectedFailure,
                        aot_autograd_module_failures | symbolic_aot_autograd_module_failures)
    def test_aot_autograd_symbolic_module_exhaustive(self, device, dtype, training, module_info):
        _test_aot_autograd_module_helper(self, device, dtype, training, module_info, dynamic=True)


instantiate_parametrized_tests(TestAOTAutograd)
only_for = ("cpu")
instantiate_device_type_tests(
    TestPythonKey,
    globals(),
    only_for=only_for,
)
instantiate_device_type_tests(TestEagerFusionOpInfo, globals(), only_for=only_for)
instantiate_device_type_tests(TestEagerFusionModuleInfo, globals(), only_for=only_for)


if __name__ == '__main__':
    run_tests()<|MERGE_RESOLUTION|>--- conflicted
+++ resolved
@@ -692,11 +692,7 @@
         ]
 
         fw_graph = self.verify_aot_autograd(
-<<<<<<< HEAD
-            f, inp, test_mutation=True, only_keep_inference_mutations=True
-=======
             f, inp, test_mutation=True, keep_inp_mutations=True
->>>>>>> 22ba180e
         )
         self.assertExpectedInline(fw_graph.code.strip(), """\
 def forward(self, arg0_1, arg1_1):
@@ -3078,12 +3074,6 @@
         gm, _ = aot_export_module(M(), [inp], trace_joint=False, pre_dispatch=True)
         self.assertExpectedInline(str(gm.code).strip(), """\
 def forward(self, arg0_1):
-<<<<<<< HEAD
-    _set_grad_enabled = torch._C._set_grad_enabled(False)
-    _set_grad_enabled_1 = torch._C._set_grad_enabled(False)
-    _set_grad_enabled_2 = torch._C._set_grad_enabled(False)
-=======
->>>>>>> 22ba180e
     true_graph_0 = self.true_graph_0
     false_graph_0 = self.false_graph_0
     conditional = torch.ops.higher_order.cond(False, true_graph_0, false_graph_0, [arg0_1]);  true_graph_0 = false_graph_0 = arg0_1 = None
@@ -3113,8 +3103,6 @@
 
     @unittest.skipIf(IS_WINDOWS, "Windows isn't supported for this case")
     @unittest.skipIf(not torchdynamo.is_dynamo_supported(), "TorchDynamo is not supported")
-<<<<<<< HEAD
-=======
     def test_aot_export_predispatch_map_1(self):
         class M(torch.nn.Module):
             def __init__(self):
@@ -3215,7 +3203,6 @@
 
     @unittest.skipIf(IS_WINDOWS, "Windows isn't supported for this case")
     @unittest.skipIf(not torchdynamo.is_dynamo_supported(), "TorchDynamo is not supported")
->>>>>>> 22ba180e
     def test_aot_export_predispatch_with_cond(self):
         class M(torch.nn.Module):
             def __init__(self):
@@ -3240,12 +3227,6 @@
         gm, _ = aot_export_module(M(), [inp], trace_joint=False, pre_dispatch=True)
         self.assertExpectedInline(str(gm.code).strip(), """\
 def forward(self, arg0_1):
-<<<<<<< HEAD
-    _set_grad_enabled = torch._C._set_grad_enabled(False)
-    _set_grad_enabled_1 = torch._C._set_grad_enabled(False)
-    _set_grad_enabled_2 = torch._C._set_grad_enabled(False)
-=======
->>>>>>> 22ba180e
     true_graph_0 = self.true_graph_0
     false_graph_0 = self.false_graph_0
     conditional = torch.ops.higher_order.cond(False, true_graph_0, false_graph_0, [arg0_1]);  true_graph_0 = false_graph_0 = arg0_1 = None
