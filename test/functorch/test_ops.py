# Owner(s): ["module: functorch"]

# Copyright (c) Facebook, Inc. and its affiliates.
# All rights reserved.
#
# This source code is licensed under the BSD-style license found in the
# LICENSE file in the root directory of this source tree.

import functools
import itertools
import unittest

import torch
import torch.autograd.forward_ad as fwAD
from common_utils import (
    check_vmap_fallback,
    decorate,
    expectedFailureIf,
    generate_vmap_inputs,
    get_fallback_and_vmap_exhaustive,
    is_batch_norm_training,
    is_valid_inplace_sample_input,
    loop,
    loop2,
    opsToleranceOverride,
    skip,
    skipOps,
    tol1,
    tol2,
    xfail,
)
from functorch import grad, jacfwd, jacrev, vjp, vmap
from functorch_additional_op_db import additional_op_db
from torch import Tensor
from torch._functorch.eager_transforms import _as_tuple, jvp
from torch.testing._internal.autograd_function_db import autograd_function_db
from torch.testing._internal.common_cuda import with_tf32_off
from torch.testing._internal.common_device_type import (
    instantiate_device_type_tests,
    ops,
    tol,
    toleranceOverride,
)
from torch.testing._internal.common_methods_invocations import op_db

from torch.testing._internal.common_utils import (
    is_iterable_of_tensors,
    IS_MACOS,
    IS_X86,
    noncontiguous_like,
    parametrize,
    run_tests,
    runOnRocm,
    skipIfRocm,
    TEST_WITH_ASAN,
    TEST_WITH_ROCM,
    TestCase,
    unMarkDynamoStrictTest,
)

from torch.testing._internal.opinfo.core import SampleInput
from torch.utils import _pytree as pytree
from torch.utils._pytree import tree_flatten, tree_map, tree_unflatten

aten = torch.ops.aten


# Version of autograd.grad with some differences:
#   - pytree inputs is allowed (but leaves of the pytree have to all
#     be tensors)
#   - if an input is not used as part of derivatives, we will return a
#     zero-filled tensor for the result
def _autograd_grad(
    outputs, inputs, grad_outputs=None, retain_graph=False, create_graph=True
):
    inputs, inputs_spec = tree_flatten(inputs)
    diff_inputs = tuple(inp for inp in inputs if inp.requires_grad)
    if grad_outputs is None:
        diff_outputs = tuple(out for out in outputs if out.requires_grad)
    else:
        diff_grad_outputs = [
            (out, go) for out, go in zip(outputs, grad_outputs) if out.requires_grad
        ]
        if len(diff_grad_outputs) == 0:
            diff_outputs, grad_outputs = (), ()
        else:
            diff_outputs, grad_outputs = zip(*diff_grad_outputs)
    grad_inputs = torch.autograd.grad(
        diff_outputs,
        diff_inputs,
        grad_outputs,
        retain_graph=retain_graph,
        create_graph=create_graph,
        allow_unused=True,
    )
    result = []
    grad_inputs_iter = iter(grad_inputs)
    for inp in inputs:
        if inp.requires_grad:
            grad_input = next(grad_inputs_iter)
            if grad_input is None:
                result.append(torch.zeros_like(inp))
            else:
                result.append(grad_input)
        else:
            result.append(torch.zeros_like(inp))
    return tree_unflatten(result, inputs_spec)


def diff_arg(arg, requires_grad=True):
    def is_differentiable_arg(arg):
        if requires_grad:
            return arg.requires_grad
        else:
            return arg.is_floating_point() or arg.is_complex()

    if is_iterable_of_tensors(arg):
        if all(is_differentiable_arg(a) for a in arg):
            return True
        if all(not is_differentiable_arg(a) for a in arg):
            return False
        raise RuntimeError("NYI: The test runner can't handle this")
    return isinstance(arg, Tensor) and is_differentiable_arg(arg)


# Given f, returns an f' such that:
# - f' takes only positional arguments
# - All arguments to f' are floating-point Tensors
# - All outputs of f' are floating-point Tensors
def normalize_op_input_output2(
    f, args, kwargs, output_process_fn_grad=None, requires_grad=True
):
    flat_args, args_spec = tree_flatten(args)
    diff_argnums = tuple(
        i
        for i, arg in enumerate(flat_args)
        if diff_arg(arg, requires_grad=requires_grad)
    )
    assert len(diff_argnums) > 0
    primals = tuple(flat_args[i] for i in diff_argnums)

    @functools.wraps(f)
    def wrapped(*primals):
        _args = list(flat_args)
        for num, arg in zip(diff_argnums, primals):
            _args[num] = arg
        _args = tree_unflatten(_args, args_spec)
        result = f(*_args, **kwargs)
        if output_process_fn_grad is not None:
            result = output_process_fn_grad(result)
        if isinstance(result, tuple):
            result = tuple(r for r in result if torch.is_floating_point(r))
            assert len(result) > 0
        return result

    return wrapped, primals


# TODO: consolidate with normalize_op_input_output2
def normalize_op_input_output3(
    f, args, kwargs, sample_args, output_process_fn_grad=None
):
    flat_args, args_spec = tree_flatten(args)
    flat_sample_args = pytree.tree_leaves(sample_args)
    diff_argnums = tuple(
        i
        for i, (arg, sample) in enumerate(zip(flat_args, flat_sample_args))
        if diff_arg(sample, requires_grad=True)
    )
    assert len(diff_argnums) > 0
    primals = tuple(flat_args[i] for i in diff_argnums)

    @functools.wraps(f)
    def wrapped(*primals):
        _args = list(flat_args)
        for num, arg in zip(diff_argnums, primals):
            _args[num] = arg
        _args = tree_unflatten(_args, args_spec)
        result = f(*_args, **kwargs)
        if output_process_fn_grad is not None:
            result = output_process_fn_grad(result)
        if isinstance(result, tuple):
            result = tuple(r for r in result if torch.is_floating_point(r))
            assert len(result) > 0
        return result

    return wrapped, primals


def normalize_op_input_output(f, sample, requires_grad=True):
    args = tuple([sample.input] + list(sample.args))
    return normalize_op_input_output2(
        f,
        args,
        sample.kwargs,
        sample.output_process_fn_grad,
        requires_grad=requires_grad,
    )


def ref_vjp(f, *primals):
    result = f(*primals)

    def wrapped(cotangents):
        return _autograd_grad(_as_tuple(result), primals, _as_tuple(cotangents))

    return result, wrapped


def simulate_jvp(f, primals, tangents):
    primals_out, tangents_out = torch.autograd.functional.jvp(f, primals, tangents)
    return primals_out, tangents_out


def ref_jvp(f, primals, tangents):
    with fwAD.dual_level():
        duals = tuple(fwAD.make_dual(p, t) for p, t in zip(primals, tangents))
        result_duals = f(*duals)
        result_duals, spec = tree_flatten(result_duals)
        primals_out, tangents_out = zip(*(fwAD.unpack_dual(d) for d in result_duals))
        return tree_unflatten(primals_out, spec), tree_unflatten(tangents_out, spec)


def get_sample_cotangents(f, sample):
    fn, primals = normalize_op_input_output(f, sample)
    output = fn(*primals)
    return tree_map(torch.randn_like, output)


# returns a new function g(*args, *cotangents)
# that computes vjps and (*args, cotangents)
def get_vjp_fn_and_args_with_cotangents(f, sample, cotangents):
    args = tuple([sample.input] + list(sample.args))
    kwargs = sample.kwargs
    flat_args, args_spec = tree_flatten(args)
    flat_cotangents, cotangents_spec = tree_flatten(cotangents)

    @functools.wraps(f)
    def wrapped(*args):
        assert len(args) == len(flat_args) + len(flat_cotangents)
        actual_args = args[: len(flat_args)]
        cotangents = args[len(flat_args) :]
        actual_args = tree_unflatten(actual_args, args_spec)
        cotangents = tree_unflatten(cotangents, cotangents_spec)

        fn, primals = normalize_op_input_output3(
            f, actual_args, kwargs, flat_args, sample.output_process_fn_grad
        )
        _, vjp_fn = vjp(fn, *primals)
        return vjp_fn(cotangents)

    return wrapped, tuple(flat_args + flat_cotangents)


# Returns a new function g(*args, *cotangents) that computes vjps and
# sample (*args, *cotangents)
def get_vjpfull_variant(f, sample):
    fn, primals = normalize_op_input_output(f, sample)
    return _get_vjpfull_variant(fn, primals)


def get_vjpfull_variant2(f, args, kwargs):
    fn, primals = normalize_op_input_output2(f, args, kwargs)
    return _get_vjpfull_variant(fn, primals)


def _get_vjpfull_variant(fn, primals):
    result = fn(*primals)
    cotangents = _as_tuple(
        tree_map(lambda x: torch.randn_like(x, requires_grad=True), result)
    )
    num_primals = len(primals)
    args = (*primals, *cotangents)

    @functools.wraps(fn)
    def wrapped(*args):
        primals = args[:num_primals]
        cotangents = args[num_primals:]
        result, vjp_fn = vjp(fn, *primals)
        if isinstance(result, torch.Tensor):
            assert len(cotangents) == 1
            cotangents = cotangents[0]
        return vjp_fn(cotangents)

    return wrapped, args


def get_jvp_variant(f, sample):
    # We want this higher-order variant of jvp, so that it can
    # be used to wrap vmap
    fn, primals = normalize_op_input_output(f, sample, requires_grad=False)
    tangents = _as_tuple(tree_map(lambda x: torch.randn_like(x), primals))

    @functools.wraps(f)
    def wrapped(*args):
        tangents = args
        primals_out, tangents_out = jvp(fn, primals, tangents)

        if isinstance(primals_out, torch.Tensor):
            return (primals_out, tangents_out)
        else:
            flat_primals_out = pytree.tree_leaves(primals_out)
            flat_tangents_out = pytree.tree_leaves(tangents_out)
            return tuple(flat_primals_out + flat_tangents_out)

    return wrapped, tangents


def get_jvp_variant_primals_tangents2(
    f, args, kwargs, output_process_fn_grad=None, requires_grad=False
):
    fn, primals = normalize_op_input_output2(
        f, args, kwargs, output_process_fn_grad, requires_grad
    )
    tangents = _as_tuple(tree_map(lambda x: torch.randn_like(x), primals))
    return _get_jvp_variant(fn, primals, tangents)


def get_jvp_variant_primals_tangents(f, sample):
    # We want this higher-order variant of jvp, so that it can
    # be used to wrap vmap
    fn, primals = normalize_op_input_output(f, sample, requires_grad=False)
    tangents = _as_tuple(tree_map(lambda x: torch.randn_like(x), primals))
    return _get_jvp_variant(fn, primals, tangents)


def _get_jvp_variant(fn, primals, tangents):
    @functools.wraps(fn)
    def wrapped(*args):
        primals_in = args[: len(primals)]
        tangents_in = args[len(primals) :]
        primals_out, tangents_out = jvp(fn, primals_in, tangents_in)

        if isinstance(primals_out, torch.Tensor):
            return (primals_out, tangents_out)
        else:
            flat_primals_out = pytree.tree_leaves(primals_out)
            flat_tangents_out = pytree.tree_leaves(tangents_out)
            return tuple(flat_primals_out + flat_tangents_out)

    return wrapped, primals + tangents


def is_inplace(op, variant):
    if hasattr(variant, "__wrapped__"):
        return variant.__wrapped__ is op.get_inplace()
    return variant is op.get_inplace()


vjp_fail = {
    xfail("tensor_split"),  # data_ptr composite compliance
    decorate("nn.functional.batch_norm", decorator=skipIfRocm),
    decorate("nn.functional.instance_norm", decorator=skipIfRocm),
    # https://github.com/pytorch/pytorch/issues/96560
    decorate("nn.functional.scaled_dot_product_attention", decorator=skipIfRocm),
}

aliasing_ops = {
    "T",
    "broadcast_to",
    "conj",
    "contiguous",
    "diagonal",  # linalg.diagonal is an alias
    "expand",
    "flatten",
    "imag",
    "mH",  # adjoint is an alias
    "mT",
    "movedim",  # moveaxis is an alias
    "narrow",
    "permute",
    "positive",
    # 'ravel', is composite implicit autograd and may call clone
    "real",
    "reshape",
    "resolve_conj",
    "resolve_neg",
    "select",
    "squeeze",
    "transpose",  # swapdims and swapaxes are aliases
    "unflatten",
    "unfold",
    "unsqueeze",
    "view",
    "view_as",
    "view_as_complex",
    "view_as_real",
}

aliasing_ops_list_return = {
    "chunks",
    "dsplit",
    "hsplit",
    "split",
    "unbind",
    "vsplit",
    # 'tensor_split' not composite compliant, see vjp_fail
}

skip_noncontig = {
    "_batch_norm_with_update",
}


@unittest.skipIf(TEST_WITH_ASAN, "tests time out with asan, are probably redundant")
@unMarkDynamoStrictTest
class TestOperators(TestCase):
    @with_tf32_off  # https://github.com/pytorch/pytorch/issues/86798
    @ops(op_db + additional_op_db + autograd_function_db, allowed_dtypes=(torch.float,))
    @skipOps(
        "TestOperators",
        "test_grad",
        vjp_fail.union(
            {
                xfail(
                    "chalf", "", device_type="cpu"
                ),  # RuntimeError: "sum_cpu" not implemented for 'ComplexHalf'
                xfail(
                    "sparse.sampled_addmm", ""
                ),  # RuntimeError: Sparse CSR tensors do not have strides
                xfail(
                    "sparse.mm", "reduce"
                ),  # RuntimeError: Sparse CSR tensors do not have strides
                # Non-contiguous Bugs
                #
                # AssertionError: Tensor-likes are not close!
                xfail("_softmax_backward_data", device_type="cpu"),
                xfail("as_strided"),
                xfail("as_strided", "partial_views"),
                # RuntimeError: !self.requires_grad() || self.is_contiguous()
                xfail("as_strided_scatter"),
                # RuntimeError: Tensor must have a last dimension with stride 1
                xfail("view_as_complex"),
                # query: last dimension must be contiguous
                # Fused attention kernels require last dim to be contiguous
                xfail("nn.functional.scaled_dot_product_attention"),
                xfail("torch.ops.aten._flash_attention_forward"),
                xfail("torch.ops.aten._efficient_attention_forward"),
                # RuntimeError: Expected contiguous tensor, but got
                # non-contiguous tensor for argument #2 'grad_output'
                decorate(
                    "_batch_norm_with_update",
                    decorator=expectedFailureIf(TEST_WITH_ROCM),
                    device_type="cuda",
                ),
            }
        ),
    )
    @opsToleranceOverride(
        "TestOperators",
        "test_grad",
        (
            tol1(
                "nn.functional.binary_cross_entropy_with_logits",
                {torch.float32: tol(atol=1e-04, rtol=1e-04)},
            ),
            tol1("masked.cumprod", {torch.float32: tol(atol=1e-05, rtol=1e-05)}),
            tol1(
                "svd_lowrank",
                {torch.float32: tol(atol=3e-04, rtol=3e-04)},
                device_type="cuda",
            ),
            tol1(
                "linalg.tensorsolve",
                {torch.float32: tol(atol=3e-04, rtol=3e-04)},
                device_type="cuda",
            ),
            tol1(
                "nn.functional.multi_head_attention_forward",
                {torch.float32: tol(atol=8e-04, rtol=1e-03)},
            ),
            tol1(
                "__rmatmul__",
                {torch.float32: tol(atol=3e-04, rtol=3e-04)},
                device_type="cuda",
            ),
            tol1(
                "matmul",
                {torch.float32: tol(atol=3e-04, rtol=3e-04)},
                device_type="cuda",
            ),
        ),
    )
    def test_grad(self, device, dtype, op):
        if op.name in vjp_fail:
            self.skipTest("Skipped; Expected failures")
            return

        if not op.supports_autograd:
            self.skipTest("Skipped! Autograd not supported.")
            return

        samples = op.sample_inputs(device, dtype, requires_grad=True)

        if is_inplace(op, op.get_op()):
            self.skipTest("Skipped for redundancy. test_vjp handles in-place testing.")
            return

        for sample in samples:
            args = [sample.input] + list(sample.args)
            kwargs = sample.kwargs

            if op.name not in skip_noncontig:
                noncontig_sample = sample.noncontiguous()
                noncontig_args = [noncontig_sample.input] + list(noncontig_sample.args)
                noncontig_kwargs = noncontig_sample.kwargs

            diff_argnums = tuple(i for i, arg in enumerate(args) if diff_arg(arg))
            assert len(diff_argnums) > 0
            diff_args = tuple(args[i] for i in diff_argnums)

            def wrapped_fn(*args, **kwargs):
                result = op(*args, **kwargs)
                if sample.output_process_fn_grad is not None:
                    result = sample.output_process_fn_grad(result)

                def abs_if_complex(t):
                    if t.dtype.is_complex:
                        return t.abs()
                    return t

                # Reduce into single value for grad
                if isinstance(result, torch.Tensor):
                    return abs_if_complex(result.sum())
                result = sum(abs_if_complex(res.sum()) for res in result)
                return result

            result = grad(wrapped_fn, diff_argnums)(*args, **kwargs)
            expected = _autograd_grad(_as_tuple(wrapped_fn(*args, **kwargs)), diff_args)
            self.assertEqual(result, expected)

            if op.name not in skip_noncontig:
                result_noncontig = grad(wrapped_fn, diff_argnums)(
                    *noncontig_args, **noncontig_kwargs
                )
                self.assertEqual(result_noncontig, expected)

    @with_tf32_off  # https://github.com/pytorch/pytorch/issues/86798
    @ops(op_db + additional_op_db + autograd_function_db, allowed_dtypes=(torch.float,))
    @skipOps(
        "TestOperators",
        "test_jvp",
        set(
            {
                # Composite ops that do bad things. Need to be fixed in PyTorch core.
                # RuntimeError: Cannot access data pointer of Tensor that doesn't have storage
                xfail("tensor_split"),
                # BUG: silent incorrectness: runs and produces numerical differences
                skip("nn.functional.max_unpool1d"),  # fails everywhere except on mac
                skip(
                    "nn.functional.max_unpool2d"
                ),  # fails everywhere except on windows
                skip("nn.functional.max_unpool3d"),  # fails everywhere except on mac
                xfail(
                    "native_batch_norm"
                ),  # TODO: fails comparing None to tensor of 0s for saved_mean/var tangents
                xfail(
                    "_native_batch_norm_legit"
                ),  # TODO: fails comparing None to tensor of 0s for saved_mean/var tangents
                xfail(
                    "_batch_norm_with_update"
                ),  # TODO: fails comparing None to tensor of 0s for saved_mean/var tangents
                xfail("nn.functional.scaled_dot_product_attention"),
                xfail("torch.ops.aten._flash_attention_forward"),
                xfail("torch.ops.aten._efficient_attention_forward"),
                xfail(
                    "nn.functional.rrelu"
                ),  # in-place test errors out with no formula implemented
                xfail(
                    "NumpyExpMarkDirtyAutogradFunction"
                ),  # TODO: https://github.com/pytorch/pytorch/issues/91280
                # https://github.com/pytorch/pytorch/issues/96560
                # ROCm: NotImplementedError
                decorate("nn.functional.batch_norm", decorator=skipIfRocm),
                # ROCm: NotImplementedError
                decorate("nn.functional.instance_norm", decorator=skipIfRocm),
                # --- Non-Contiguous Failures! ---
                # This is expected to fail as the operator
                # expects last dim to have stride=1
                xfail("view_as_complex"),
                # BUG
                # AssertionError: Tensor-likes are not close!
                xfail("as_strided"),
                xfail("as_strided", "partial_views"),
                xfail("as_strided_scatter"),
                decorate(
                    "linalg.det",
                    "singular",
                    decorator=expectedFailureIf(IS_MACOS and IS_X86),
                ),
            }
        ),
    )
    @opsToleranceOverride(
        "TestOperators",
        "test_jvp",
        (
            tol1(
                "nn.functional.conv_transpose3d",
                {torch.float32: tol(atol=1e-04, rtol=1.3e-06)},
                device_type="cuda",
            ),
            tol1(
                "linalg.tensorsolve",
                {torch.float32: tol(atol=1e-04, rtol=1.3e-05)},
                device_type="cuda",
            ),
            tol1(
                "nn.functional.binary_cross_entropy_with_logits",
                {torch.float32: tol(atol=4e-04, rtol=4e-04)},
            ),
            tol1(
                "nn.functional.batch_norm", {torch.float32: tol(atol=4e-05, rtol=5e-05)}
            ),
            tol1("nn.functional.conv2d", {torch.float32: tol(atol=4e-05, rtol=5e-05)}),
            tol1("pca_lowrank", {torch.float32: tol(atol=5e-05, rtol=5e-05)}),
            tol1(
                "nn.functional.multi_head_attention_forward",
                {torch.float32: tol(atol=6e-05, rtol=2e-05)},
            ),
        ),
    )
    def test_jvp(self, device, dtype, op):
        # TODO: get rid of vjp_decomp when we add decomposition support to
        # PyTorch's forward-mode ad. Currently the decomposition support only
        # works for functorch.jvp
        VJP_DECOMP = {
            "nn.functional.logsigmoid",
        }
        if op.name in VJP_DECOMP:
            fixme_ref_jvp_local = simulate_jvp
        else:
            fixme_ref_jvp_local = ref_jvp

        if not op.supports_forward_ad and op.name not in VJP_DECOMP:
            self.skipTest("Skipped! Forward AD not supported.")
            return

        samples = op.sample_inputs(device, dtype, requires_grad=True)

        outplace_variant = op if not is_inplace(op, op.get_op()) else None
        inplace_variant = op.inplace_variant if op.supports_inplace_autograd else None

        for sample in samples:
            if outplace_variant:
                self.jvp_opinfo_test(
                    outplace_variant,
                    sample,
                    sample.output_process_fn_grad,
                    clone_inputs=False,
                    fixme_ref_jvp_local=fixme_ref_jvp_local,
                    test_noncontig=op.name not in skip_noncontig,
                )
            if is_valid_inplace_sample_input(sample, op, inplace_variant):
                self.jvp_opinfo_test(
                    inplace_variant,
                    sample,
                    sample.output_process_fn_grad,
                    clone_inputs=True,
                    fixme_ref_jvp_local=fixme_ref_jvp_local,
                    test_noncontig=op.name not in skip_noncontig,
                )

    def jvp_opinfo_test(
        self,
        fn,
        sample,
        output_process_fn,
        clone_inputs,
        fixme_ref_jvp_local,
        test_noncontig,
    ):
        # NB: we used requires_grad=True to determine where the primals are,
        # but don't need that information otherwise
        args = (sample.input,) + sample.args
        kwargs = sample.kwargs
        contig_fn, primals = normalize_op_input_output2(
            fn, args, kwargs, output_process_fn, requires_grad=True
        )
        orig_primals = tree_map(lambda x: x.detach(), primals)
        orig_tangents = tree_map(lambda x: torch.randn_like(x), primals)

        def maybe_clone_inputs():
            if clone_inputs:
                primals = tree_map(torch.clone, orig_primals)
                tangents = tree_map(torch.clone, orig_tangents)
                return primals, tangents
            return orig_primals, orig_tangents

        primals, tangents = maybe_clone_inputs()
        expected_primal_outs, expected_tangent_outs = fixme_ref_jvp_local(
            contig_fn, primals, tangents
        )

        primals, tangents = maybe_clone_inputs()
        primal_outs, tangent_outs = jvp(contig_fn, primals, tangents)

        self.assertEqual(primal_outs, expected_primal_outs)
        self.assertEqual(tangent_outs, expected_tangent_outs)

        if test_noncontig:
            noncontig_sample = sample.noncontiguous()
            noncontig_args = (noncontig_sample.input,) + noncontig_sample.args
            noncontig_kwargs = sample.kwargs
            noncontig_fn, primals = normalize_op_input_output2(
                fn,
                noncontig_args,
                noncontig_kwargs,
                output_process_fn,
                requires_grad=True,
            )
            noncontig_primals = tree_map(lambda x: x.detach(), primals)
            noncontig_tangents = tree_map(
                lambda x: noncontiguous_like(x), orig_tangents
            )
            noncontig_primal_outs, noncontig_tangent_outs = jvp(
                noncontig_fn, noncontig_primals, noncontig_tangents
            )

            self.assertEqual(noncontig_primal_outs, expected_primal_outs)
            self.assertEqual(noncontig_tangent_outs, expected_tangent_outs)

    @with_tf32_off  # https://github.com/pytorch/pytorch/issues/86798
    @ops(op_db + additional_op_db + autograd_function_db, allowed_dtypes=(torch.float,))
    @skipOps(
        "TestOperators",
        "test_vjp",
        vjp_fail.union(
            {
                xfail("sparse.sampled_addmm", ""),
                xfail("sparse.mm", "reduce"),
                # ---- Non-Contiguous Failures ----
                # This is expected to fail as the operator
                # expects last dim to have stride=1
                xfail("view_as_complex"),
                # RuntimeError: query: last dimension must be contiguous
                # The fused attention kernels require the last dim to be contiguous
                xfail("nn.functional.scaled_dot_product_attention"),
                xfail("torch.ops.aten._flash_attention_forward"),
                xfail("torch.ops.aten._efficient_attention_forward"),
                # BUG
                # AssertionError: Tensor-likes are not close!
                xfail("as_strided"),
                xfail("as_strided_scatter"),
                xfail("_softmax_backward_data", device_type="cpu"),
                xfail("as_strided", "partial_views"),
            }
        ),
    )
    @opsToleranceOverride(
        "TestOperators",
        "test_vjp",
        (
            tol1(
                "nn.functional.conv_transpose3d",
                {torch.float32: tol(atol=5e-05, rtol=9e-05)},
                device_type="cuda",
            ),
            tol1(
                "nn.functional.binary_cross_entropy_with_logits",
                {torch.float32: tol(atol=1e-04, rtol=1e-04)},
            ),
            tol1(
                "nn.functional.multi_head_attention_forward",
                {torch.float32: tol(atol=2e-03, rtol=2e-04)},
            ),
            tol1("__rmatmul__", {torch.float32: tol(atol=1e-05, rtol=1e-05)}),
            tol1("matmul", {torch.float32: tol(atol=1e-05, rtol=1e-05)}),
            tol2(
                "linalg.pinv", "hermitian", {torch.float32: tol(atol=1e-05, rtol=1e-05)}
            ),
            tol1("linalg.tensorsolve", {torch.float32: tol(atol=1e-05, rtol=1e-05)}),
            tol1("linalg.multi_dot", {torch.float32: tol(atol=1e-04, rtol=1e-04)}),
            tol1("svd_lowrank", {torch.float32: tol(atol=1e-04, rtol=1e-04)}),
            tol1("pca_lowrank", {torch.float32: tol(atol=1e-04, rtol=1e-04)}),
        ),
    )
    def test_vjp(self, device, dtype, op):
        if not op.supports_autograd:
            self.skipTest("Skipped! Autograd not supported.")
            return

        samples = op.sample_inputs(device, dtype, requires_grad=True)

        def _test(_op, inplace=False):
            for sample in samples:
                if inplace and not is_valid_inplace_sample_input(
                    sample, op, op.inplace_variant
                ):
                    continue
                fn, primals = normalize_op_input_output(_op, sample)
                result = fn(*primals)
                cotangents = tree_map(lambda x: torch.randn_like(x), result)

                out, vjp_fn = vjp(fn, *primals)
                self.assertEqual(out, result)
                result_vjps = vjp_fn(cotangents)

                _, vjp_fn = ref_vjp(fn, *primals)
                expected_vjps = vjp_fn(cotangents)

                self.assertEqual(result_vjps, expected_vjps)

                if op.name not in skip_noncontig:
                    noncontig_fn, noncontig_primals = normalize_op_input_output(
                        _op, sample.noncontiguous()
                    )
                    noncontig_cotangents = tree_map(
                        lambda x: noncontiguous_like(x), cotangents
                    )
                    out_noncontig, vjp_fn = vjp(noncontig_fn, *noncontig_primals)
                    self.assertEqual(out_noncontig, result)
                    noncontig_result_vjps = vjp_fn(noncontig_cotangents)
                    self.assertEqual(noncontig_result_vjps, expected_vjps)

        _test(op)
        for a_op in op.aliases:
            _test(a_op)
        if op.inplace_variant:

            def f(inp, *args, **kwargs):
                return op.inplace_variant(inp.clone(), *args, **kwargs)

            _test(f, inplace=True)

    @ops(op_db + additional_op_db + autograd_function_db, allowed_dtypes=(torch.float,))
    @skipOps(
        "TestOperators",
        "test_vjpvjp",
        vjp_fail.union(
            {
                skip("nn.functional.max_unpool1d"),  # silent incorrectness; Flaky
                skip("nn.functional.max_unpool2d"),  # silent incorrectness; Flaky
                xfail("nn.functional.ctc_loss"),  # Not Implemented
                xfail(
                    "native_layer_norm", ""
                ),  # Expected a proper Tensor but got None for argument #1 'other'
                xfail("sparse.sampled_addmm", ""),  # sparse tensors have no strides
                xfail("sparse.mm", "reduce"),  # sparse tensors have no strides
                skip("nn.functional.scaled_dot_product_attention"),
                xfail("torch.ops.aten._flash_attention_forward"),
                xfail("torch.ops.aten._efficient_attention_forward"),
                # AssertionError: Tensor-likes are not close!
                # Mismatched elements: 1 / 15 (6.7%)
                # Greatest absolute difference: 24.0 at index (2, 4) (up to 1e-05 allowed)
                # Greatest relative difference: 1.7933241714393998e-06 at index (2, 4) (up to 1.3e-06 allowed)
                # The failure occurred for item [0]
                xfail("masked.prod"),
            }
        ),
    )
    @opsToleranceOverride(
        "TestOperators",
        "test_vjpvjp",
        (
            tol1(
                "nn.functional.conv_transpose3d",
                {torch.float32: tol(atol=5e-05, rtol=9e-05)},
                device_type="cuda",
            ),
            tol1("prod", {torch.float32: tol(atol=2e-05, rtol=1e-04)}),
            tol1("masked.cumprod", {torch.float32: tol(atol=5e-04, rtol=5e-04)}),
            tol1("cumprod", {torch.float32: tol(atol=5e-04, rtol=5e-04)}),
            tol1("linalg.vander", {torch.float32: tol(atol=5e-04, rtol=5e-04)}),
            tol2(
                "linalg.det", "singular", {torch.float32: tol(atol=2e-05, rtol=2e-05)}
            ),
        ),
    )
    def test_vjpvjp(self, device, dtype, op):
        if not op.supports_autograd:
            self.skipTest("Skipped! Autograd not supported.")
            return
        if not op.supports_gradgrad:
            self.skipTest("Skipped! Operation does not support gradgrad")
            return

        samples = op.sample_inputs(device, dtype, requires_grad=True)

        def test(_op, inplace=False):
            for sample in samples:
                if inplace and not is_valid_inplace_sample_input(
                    sample, op, op.inplace_variant
                ):
                    continue
                fn, args = get_vjpfull_variant(_op, sample)
                result = fn(*args)
                cotangents = tree_map(lambda x: torch.randn_like(x), result)

                # Compute vjp of vjp
                _, vjp_fn = vjp(fn, *args)
                result_vjps = vjp_fn(cotangents)

                # Compute ref_vjp of vjp. We could have done ref_vjp of ref_vjp,
                # but since we're confident that vjp works by itself, this is
                # an equivalent way to test that.
                _, vjp_fn = ref_vjp(fn, *args)
                expected_vjps = vjp_fn(cotangents)

                self.assertEqual(result_vjps, expected_vjps)

        test(op)
        if op.inplace_variant:

            def fn(inp, *args, **kwargs):
                return op.inplace_variant(inp.clone(), *args, **kwargs)

            test(fn, inplace=True)

    @with_tf32_off  # https://github.com/pytorch/pytorch/issues/86798
<<<<<<< HEAD
    @skipOps('TestOperators', 'test_vmapvjpvjp', vjp_fail.union({
        skip("atleast_1d"),  # Takes too long
        skip("atleast_2d"),  # Takes too long
        skip("atleast_3d"),  # Takes too long
        skip("ormqr"),  # Takes too long
        xfail("as_strided"),  # incorrect output
        xfail("as_strided", "partial_views"),  # incorrect output
        xfail("as_strided_scatter"),  # incorrect output
        skip("bernoulli"),  # calls random op
        xfail("bfloat16"),  # rank 4 tensor for channels_last
        xfail("cdouble"),  # rank 4 tensor for channels_last
        xfail("cfloat"),  # rank 4 tensor for channels_last
        xfail("chalf"),  # rank 4 tensor for channels_last
        xfail("double"),  # rank 4 tensor for channels_last
        xfail("float"),  # rank 4 tensor for channels_last
        xfail("half"),  # rank 4 tensor for channels_last
        xfail("NumpyCubeNotComposableAutogradFunction"),  # Not composable autograd.Function
        # It looks like you're either (1) calling .item() on a Tensor or
        # (2) attempting to use a Tensor in some data-dependent control flow or
        # (3) encountering this error in PyTorch internals.
        xfail("index_reduce", "prod"),
        decorate("linalg.householder_product", decorator=runOnRocm),  # works on ROCm
        xfail("nanquantile", device_type='cpu'),  # vmap not implemented for at::equal.
        xfail("native_layer_norm"),  # vmap: inplace into a regular tensor
        # got a batched tensor as input while the running_mean or running_var,
        # which will be updated in place, were not batched.
        xfail("nn.functional.batch_norm"),
        xfail("nn.functional.binary_cross_entropy"),  # vmap: inplace into a regular tensor
        xfail("nn.functional.ctc_loss"),  # derivate not implemented for _ctc_loss_backward
        # flaky on ROCM needs investigation
        decorate('nn.functional.conv_transpose2d', decorator=skipIfRocm),
        skip("nn.functional.dropout"),  # calls random op
        skip("nn.functional.dropout2d"),  # calls random op
        skip("nn.functional.dropout3d"),  # calls random op
        skip("nn.functional.alpha_dropout"),  # calls random op
        skip("nn.functional.feature_alpha_dropout", "with_train"),  # calls random op
        skip("nn.functional.fractional_max_pool2d"),  # calls random op
        skip("nn.functional.fractional_max_pool3d"),  # calls random op
        xfail('nn.functional.scaled_dot_product_attention'),  # randomness
        xfail('torch.ops.aten._efficient_attention_forward'),  # outputs ints
        xfail('nn.functional.multi_head_attention_forward'),  # randomness
        # It looks like you're either (1) calling .item() on a Tensor or
        # (2) attempting to use a Tensor in some data-dependent control flow or
        # (3) encountering this error in PyTorch internals.
        xfail("nn.functional.gaussian_nll_loss"),
        # got a batched tensor as input while the running_mean or running_var,
        # which will be updated in place, were not batched.
        xfail("nn.functional.instance_norm"),
        xfail("nn.functional.layer_norm"),  # vmap: inplace into a regular tensor
        # RuntimeError: NYI: querying is_contiguous inside of vmap
        # for memory_format other than torch.contiguous_formats
        xfail("nn.functional.max_pool2d"),
        # RuntimeError: NYI: Tensor.clone(memory_format) inside vmap is only
        # supported with memory_format torch.preserve_format or
        # torch.contiguous_format (got ChannelsLast)
        xfail("nn.functional.max_unpool2d"),
        # RuntimeError: NYI: Tensor.clone(memory_format) inside vmap is only
        # supported with memory_format torch.preserve_format
        # or torch.contiguous_format (got ChannelsLast)s
        xfail("nn.functional.max_unpool2d", "grad"),
        xfail("nn.functional.rrelu"),  # RuntimeError: vmap: we do not yet support aten::rrelu_with_noise.
        xfail("normal"),  # calls random op
        xfail("normal", "number_mean"),  # calls random op
        xfail("pca_lowrank"),  # calls random op
        # https://github.com/pytorch/pytorch/issues/96560
        decorate('linalg.pinv', 'hermitian', decorator=skipIfRocm),
        xfail("quantile", device_type='cpu'),  # Batching rule not implemented for `at::equal`
        xfail("scatter_reduce", "prod"),  # vmap (looks like you are calling item/data-dependent)
        xfail("sparse.sampled_addmm"),  # RuntimeError: Sparse CSR tensors do not have strides
        xfail("sparse.mm", "reduce"),  # RuntimeError: Sparse CSR tensors do not have strides
        xfail("svd_lowrank"),  # calls random op
        xfail("to"),  # rank 4 tensor for channels_last
        xfail("view_as_complex"),  # RuntimeError: Tensor must have a last dimension with stride 1
        # got a batched tensor as input while the running_mean or running_var,
        # which will be updated in place, were not batched.
        xfail("nn.functional.batch_norm", 'without_cudnn'),
        # view doesn't work on sparse
        xfail("to_sparse"),
        xfail("native_batch_norm"),
        xfail("_native_batch_norm_legit"),
        # TODO: implement batching rule
        xfail("_batch_norm_with_update"),
    }))
=======
    @skipOps(
        "TestOperators",
        "test_vmapvjpvjp",
        vjp_fail.union(
            {
                skip("atleast_1d"),  # Takes too long
                skip("atleast_2d"),  # Takes too long
                skip("atleast_3d"),  # Takes too long
                skip("ormqr"),  # Takes too long
                xfail("as_strided"),  # incorrect output
                xfail("as_strided", "partial_views"),  # incorrect output
                xfail("as_strided_scatter"),  # incorrect output
                skip("bernoulli"),  # calls random op
                xfail("bfloat16"),  # rank 4 tensor for channels_last
                xfail("cdouble"),  # rank 4 tensor for channels_last
                xfail("cfloat"),  # rank 4 tensor for channels_last
                xfail("chalf"),  # rank 4 tensor for channels_last
                xfail("double"),  # rank 4 tensor for channels_last
                xfail("float"),  # rank 4 tensor for channels_last
                xfail("half"),  # rank 4 tensor for channels_last
                xfail(
                    "NumpyCubeNotComposableAutogradFunction"
                ),  # Not composable autograd.Function
                # It looks like you're either (1) calling .item() on a Tensor or
                # (2) attempting to use a Tensor in some data-dependent control flow or
                # (3) encountering this error in PyTorch internals.
                xfail("index_reduce"),
                decorate(
                    "linalg.householder_product", decorator=runOnRocm
                ),  # works on ROCm
                xfail(
                    "nanquantile", device_type="cpu"
                ),  # vmap not implemented for at::equal.
                xfail("native_layer_norm"),  # vmap: inplace into a regular tensor
                # got a batched tensor as input while the running_mean or running_var,
                # which will be updated in place, were not batched.
                xfail("nn.functional.batch_norm"),
                xfail(
                    "nn.functional.binary_cross_entropy"
                ),  # vmap: inplace into a regular tensor
                xfail(
                    "nn.functional.ctc_loss"
                ),  # derivate not implemented for _ctc_loss_backward
                # flaky on ROCM needs investigation
                decorate("nn.functional.conv_transpose2d", decorator=skipIfRocm),
                skip("nn.functional.dropout"),  # calls random op
                skip("nn.functional.dropout2d"),  # calls random op
                skip("nn.functional.dropout3d"),  # calls random op
                skip("nn.functional.alpha_dropout"),  # calls random op
                skip(
                    "nn.functional.feature_alpha_dropout", "with_train"
                ),  # calls random op
                skip("nn.functional.fractional_max_pool2d"),  # calls random op
                skip("nn.functional.fractional_max_pool3d"),  # calls random op
                xfail("nn.functional.scaled_dot_product_attention"),  # randomness
                xfail("torch.ops.aten._efficient_attention_forward"),  # outputs ints
                xfail("nn.functional.multi_head_attention_forward"),  # randomness
                # It looks like you're either (1) calling .item() on a Tensor or
                # (2) attempting to use a Tensor in some data-dependent control flow or
                # (3) encountering this error in PyTorch internals.
                xfail("nn.functional.gaussian_nll_loss"),
                # got a batched tensor as input while the running_mean or running_var,
                # which will be updated in place, were not batched.
                xfail("nn.functional.instance_norm"),
                xfail(
                    "nn.functional.layer_norm"
                ),  # vmap: inplace into a regular tensor
                # RuntimeError: NYI: querying is_contiguous inside of vmap
                # for memory_format other than torch.contiguous_formats
                xfail("nn.functional.max_pool2d"),
                # RuntimeError: NYI: Tensor.clone(memory_format) inside vmap is only
                # supported with memory_format torch.preserve_format or
                # torch.contiguous_format (got ChannelsLast)
                xfail("nn.functional.max_unpool2d"),
                # RuntimeError: NYI: Tensor.clone(memory_format) inside vmap is only
                # supported with memory_format torch.preserve_format
                # or torch.contiguous_format (got ChannelsLast)s
                xfail("nn.functional.max_unpool2d", "grad"),
                xfail(
                    "nn.functional.rrelu"
                ),  # RuntimeError: vmap: we do not yet support aten::rrelu_with_noise.
                xfail("normal"),  # calls random op
                xfail("normal", "number_mean"),  # calls random op
                xfail("pca_lowrank"),  # calls random op
                # https://github.com/pytorch/pytorch/issues/96560
                decorate("linalg.pinv", "hermitian", decorator=skipIfRocm),
                xfail(
                    "quantile", device_type="cpu"
                ),  # Batching rule not implemented for `at::equal`
                xfail(
                    "scatter_reduce", "prod"
                ),  # vmap (looks like you are calling item/data-dependent)
                xfail(
                    "sparse.sampled_addmm"
                ),  # RuntimeError: Sparse CSR tensors do not have strides
                xfail(
                    "sparse.mm", "reduce"
                ),  # RuntimeError: Sparse CSR tensors do not have strides
                xfail("svd_lowrank"),  # calls random op
                xfail("to"),  # rank 4 tensor for channels_last
                xfail(
                    "view_as_complex"
                ),  # RuntimeError: Tensor must have a last dimension with stride 1
                # got a batched tensor as input while the running_mean or running_var,
                # which will be updated in place, were not batched.
                xfail("nn.functional.batch_norm", "without_cudnn"),
                # view doesn't work on sparse
                xfail("to_sparse"),
                xfail("native_batch_norm"),
                xfail("_native_batch_norm_legit"),
                # TODO: implement batching rule
                xfail("_batch_norm_with_update"),
            }
        ),
    )
>>>>>>> acc46675
    @ops(op_db + additional_op_db + autograd_function_db, allowed_dtypes=(torch.float,))
    @toleranceOverride({torch.float32: tol(atol=1e-04, rtol=1e-04)})
    @opsToleranceOverride(
        "TestOperators",
        "test_vmapvjpvjp",
        (
            tol1("linalg.svd", {torch.float32: tol(atol=1e-03, rtol=5e-04)}),
            tol1("linalg.lu_factor", {torch.float32: tol(atol=2e-03, rtol=2e-02)}),
            tol1("svd", {torch.float32: tol(atol=1e-03, rtol=5e-04)}),
            tol1("matrix_exp", {torch.float32: tol(atol=1e-03, rtol=5e-04)}),
        ),
    )
    @skipOps(
        "TestOperators",
        "test_vmapvjpvjp",
        {
            xfail("as_strided", "partial_views"),
        },
    )
    def test_vmapvjpvjp(self, device, dtype, op):
        # Since, we test `vjpvjp` independently,
        # for this test, we just verify that vmap
        # of `vjpvjp` is correct.
        if not op.supports_autograd:
            self.skipTest("Skipped! Autograd not supported.")
            return
        if not op.supports_gradgrad:
            self.skipTest("Skipped! Operation does not support gradgrad")
            return

        samples = op.sample_inputs(device, dtype, requires_grad=True)

        # TODO: test in-place
        if is_inplace(op, op.get_op()):
            self.skipTest("Skipped! NYI: inplace-testing not supported.")
            return

        for sample in samples:
            fn, args = get_vjpfull_variant(op, sample)
            result = fn(*args)
            cotangents = tree_map(lambda x: torch.randn_like(x), result)
            cotangents = pytree.tree_leaves(cotangents)
            num_args = len(args)

            args_and_cotangents = tuple(args) + tuple(cotangents)

            def vjp_of_vjp(*args_and_cotangents):
                args = args_and_cotangents[:num_args]
                cotangents = args_and_cotangents[num_args:]
                result, vjp_fn = vjp(fn, *args)
                result_vjps = vjp_fn(cotangents)
                result = pytree.tree_leaves(result)
                result_vjps = pytree.tree_leaves(result_vjps)
                return (*result, *result_vjps)

            is_batch_norm_and_training = is_batch_norm_training(op.name, sample.kwargs)
            generator = get_fallback_and_vmap_exhaustive(
                vjp_of_vjp,
                args_and_cotangents,
                {},
                is_batch_norm_and_training=is_batch_norm_and_training,
            )
            for loop_out, batched_out in generator:
                self.assertEqual(loop_out, batched_out)

<<<<<<< HEAD
    vmapvjp_fail = vjp_fail.union({
        # -------------------- ALLOWED FAILURES --------------------------------
        # The following are not bugs and are expected behavior
        xfail('masked_select'),  # Not possible due to dynamic shapes
        skip('bernoulli'),  # randomness
        skip('normal', ''),  # randomness
        skip('normal', 'number_mean'),  # randomness
        skip('nn.functional.rrelu'),  # randomness
        skip('nn.functional.feature_alpha_dropout', 'with_train'),  # randomness
        skip('nn.functional.feature_alpha_dropout', 'without_train'),  # randomness
        skip('nn.functional.dropout'),  # randomness
        skip('nn.functional.dropout2d'),  # randomness
        skip('nn.functional.dropout3d', ''),  # randomness
        skip('nn.functional.alpha_dropout'),  # randomness
        skip('nn.functional.scaled_dot_product_attention'),  # randomness
        xfail('torch.ops.aten._efficient_attention_forward'),  # outputs ints
        skip('nn.functional.multi_head_attention_forward'),  # randomness
        xfail('index_put', ''),  # not possible due to dynamic shapes; we support a subset
        xfail('nn.functional.fractional_max_pool2d'),  # random
        xfail('nn.functional.fractional_max_pool3d'),  # random
        xfail('pca_lowrank', ''),  # randomness
        xfail('svd_lowrank', ''),  # randomness
        xfail('to_sparse', ''),  # non-dense output
        skip('to'),  # RuntimeError: required rank 4 tensor to use channels_last format
        xfail('as_strided', 'partial_views'),
        xfail("NumpyCubeNotComposableAutogradFunction"),  # Not composable autograd.Function
        # ----------------------------------------------------------------------

        # ---------------------------- BUGS ------------------------------------
        # All of the following are bugs and need to be fixed
        skip('linalg.svdvals'),  # # really annoying thing where it passes correctness check but not has_batch_rule
        skip("native_batch_norm"),
        skip("_native_batch_norm_legit"),
        # TODO: implement batching rule
        skip("_batch_norm_with_update"),
        xfail('__getitem__', ''),  # dynamic error
        xfail('nanquantile', device_type='cpu'),  # checks q via a .item() call
        xfail('nn.functional.gaussian_nll_loss'),  # checks var for if any value < 0
        xfail('narrow'),  # .item() call
        xfail('quantile', device_type='cpu'),  # checks q via a .item() call
        xfail('view_as_complex'),  # Tensor must have a last dimension with stride 1

        # required rank 4 tensor to use channels_last format
        xfail('bfloat16'),
        xfail('double'),
        xfail('float'),
        xfail('half'),
        xfail('cdouble', ''),
        xfail('cfloat', ''),
        xfail('chalf', ''),

        xfail('scatter_reduce', 'prod'),  # item call

        # Batching rule not implemented for aten::_use_cudnn_ctc_loss.Tensor
        xfail('nn.functional.ctc_loss', device_type='cuda'),
        # NYI: querying is_contiguous inside of vmap for memory_format other than torch.contiguous_format
        xfail('nn.functional.max_unpool2d'),
        xfail('nn.functional.max_unpool2d', 'grad'),

        xfail('sparse.sampled_addmm', ''),
        xfail('sparse.mm', 'reduce'),
        xfail('as_strided_scatter', ''),  # calls as_strided
        xfail('index_reduce', 'prod'),  # .item() call
        # ---------------------------------------------------------------------
    })
=======
    vmapvjp_fail = vjp_fail.union(
        {
            # -------------------- ALLOWED FAILURES --------------------------------
            # The following are not bugs and are expected behavior
            xfail("masked_select"),  # Not possible due to dynamic shapes
            skip("bernoulli"),  # randomness
            skip("normal", ""),  # randomness
            skip("normal", "number_mean"),  # randomness
            skip("nn.functional.rrelu"),  # randomness
            skip("nn.functional.feature_alpha_dropout", "with_train"),  # randomness
            skip("nn.functional.feature_alpha_dropout", "without_train"),  # randomness
            skip("nn.functional.dropout"),  # randomness
            skip("nn.functional.dropout2d"),  # randomness
            skip("nn.functional.dropout3d", ""),  # randomness
            skip("nn.functional.alpha_dropout"),  # randomness
            skip("nn.functional.scaled_dot_product_attention"),  # randomness
            xfail("torch.ops.aten._efficient_attention_forward"),  # outputs ints
            skip("nn.functional.multi_head_attention_forward"),  # randomness
            xfail(
                "index_put", ""
            ),  # not possible due to dynamic shapes; we support a subset
            xfail("nn.functional.fractional_max_pool2d"),  # random
            xfail("nn.functional.fractional_max_pool3d"),  # random
            xfail("pca_lowrank", ""),  # randomness
            xfail("svd_lowrank", ""),  # randomness
            xfail("to_sparse", ""),  # non-dense output
            skip(
                "to"
            ),  # RuntimeError: required rank 4 tensor to use channels_last format
            xfail("as_strided", "partial_views"),
            xfail(
                "NumpyCubeNotComposableAutogradFunction"
            ),  # Not composable autograd.Function
            # ----------------------------------------------------------------------
            # ---------------------------- BUGS ------------------------------------
            # All of the following are bugs and need to be fixed
            skip(
                "linalg.svdvals"
            ),  # # really annoying thing where it passes correctness check but not has_batch_rule
            skip("native_batch_norm"),
            skip("_native_batch_norm_legit"),
            # TODO: implement batching rule
            skip("_batch_norm_with_update"),
            xfail("__getitem__", ""),  # dynamic error
            xfail("nanquantile", device_type="cpu"),  # checks q via a .item() call
            xfail("nn.functional.gaussian_nll_loss"),  # checks var for if any value < 0
            xfail("narrow"),  # .item() call
            xfail("quantile", device_type="cpu"),  # checks q via a .item() call
            xfail("view_as_complex"),  # Tensor must have a last dimension with stride 1
            # required rank 4 tensor to use channels_last format
            xfail("bfloat16"),
            xfail("double"),
            xfail("float"),
            xfail("half"),
            xfail("cdouble", ""),
            xfail("cfloat", ""),
            xfail("chalf", ""),
            xfail("scatter_reduce", "prod"),  # item call
            # Batching rule not implemented for aten::_use_cudnn_ctc_loss.Tensor
            xfail("nn.functional.ctc_loss", device_type="cuda"),
            # NYI: querying is_contiguous inside of vmap for memory_format other than torch.contiguous_format
            xfail("nn.functional.max_unpool2d"),
            xfail("nn.functional.max_unpool2d", "grad"),
            xfail("sparse.sampled_addmm", ""),
            xfail("sparse.mm", "reduce"),
            xfail("as_strided_scatter", ""),  # calls as_strided
            xfail("index_reduce", ""),  # .item() call
            # ---------------------------------------------------------------------
        }
    )
>>>>>>> acc46675

    @with_tf32_off  # https://github.com/pytorch/pytorch/issues/86798
    @ops(op_db + additional_op_db + autograd_function_db, allowed_dtypes=(torch.float,))
    @toleranceOverride({torch.float32: tol(atol=1e-04, rtol=1e-04)})
    @opsToleranceOverride(
        "TestOperators",
        "test_vmapvjp",
        (
            tol1(
                "linalg.svd",
                {torch.float32: tol(atol=5e-04, rtol=1e-04)},
                device_type="cuda",
            ),
            tol1(
                "svd", {torch.float32: tol(atol=5e-04, rtol=1e-04)}, device_type="cuda"
            ),
            tol1(
                "linalg.householder_product",
                {torch.float32: tol(atol=1e-04, rtol=1e-04)},
            ),
            tol1(
                "matrix_exp",
                {torch.float32: tol(atol=5e-04, rtol=1e-04)},
                device_type="cuda",
            ),
        ),
    )
    @skipOps(
        "TestOperators",
        "test_vmapvjp",
        vmapvjp_fail.union(
            {
                xfail("as_strided"),
                xfail("as_strided", "partial_views"),
            }
        ),
    )
    def test_vmapvjp(self, device, dtype, op):
        if not op.supports_autograd:
            self.skipTest("Skipped! Autograd not supported.")
            return

        samples = op.sample_inputs(device, dtype, requires_grad=True)

        # TODO: test in-place
        if is_inplace(op, op.get_op()):
            self.skipTest("Skipped! NYI: inplace-testing not supported.")
            return
        for sample in samples:
            cotangents = get_sample_cotangents(op, sample)
            fn, args = get_vjp_fn_and_args_with_cotangents(op, sample, cotangents)
            is_batch_norm_and_training = is_batch_norm_training(op.name, sample.kwargs)
            generator = get_fallback_and_vmap_exhaustive(
                fn, args, {}, is_batch_norm_and_training=is_batch_norm_and_training
            )
            for loop_out, batched_out in generator:
                self.assertEqual(loop_out, batched_out)

    vmapjvpall_fail = {
        # -------------------- ALLOWED FAILURES --------------------------------
        # The following are expected (not a bug)
        skip("bernoulli", ""),  # randomness
        skip("nn.functional.dropout"),  # randomness
        skip("nn.functional.rrelu"),  # randomness
        skip("nn.functional.dropout2d", ""),
        skip("nn.functional.dropout3d", ""),
        skip("nn.functional.scaled_dot_product_attention"),  # randomness
        xfail("torch.ops.aten._efficient_attention_forward"),  # outputs ints
        skip("nn.functional.multi_head_attention_forward"),  # randomness
        skip("nn.functional.alpha_dropout"),  # randomness
        skip("nn.functional.feature_alpha_dropout", "without_train"),
        skip("nn.functional.feature_alpha_dropout", "with_train"),
        xfail(
            "nn.functional.fractional_max_pool2d"
        ),  # Cannot access data pointer of Tensor that doesn't have storage
        xfail(
            "nn.functional.fractional_max_pool3d"
        ),  # Cannot access data pointer of Tensor that doesn't have storage
        # Not actually a problem: embedding with max_norm mutates the weight
        # and causes different runs to produce different results.
        # skip because this is flaky depending on what the max_norm is!
        skip("nn.functional.embedding", ""),
        skip("to"),  # RuntimeError: required rank 4 tensor to use channels_last format
        xfail(
            "NumpyExpMarkDirtyAutogradFunction"
        ),  # vmap: inplace into a regular tensor
        # ----------------------------------------------------------------------
        # ---------------------------- BUGS ------------------------------------
        # The following are bugs that we should fix
        xfail("masked.mean"),  # silent incorrectness (nan difference)
        xfail("as_strided", "partial_views"),  # Tensor-likes are not close!
        xfail(
            "nn.functional.soft_margin_loss", ""
        ),  # soft_margin_loss_backward does not support forward-ad
        xfail("tensor_split"),  # data_ptr composite compliance
        xfail("quantile"),  # at::equal batching rule (cpu), also, in-place vmap (cuda)
        skip("as_strided"),  # Test runner cannot handle this
        # requires special handling, and does not yet have a batching rule. Feel free to file a github issue!
        xfail("as_strided_scatter"),
        xfail(
            "nn.functional.gaussian_nll_loss"
        ),  # .item or data-dependent control flow
        xfail("scatter"),  # forward-mode AD does not support at::scatter
        xfail(
            "nanquantile"
        ),  # at::equal batching rule (cpu), also, in-place vmap (cuda)
        xfail("view_as_complex"),  # Tensor must have a last dimension with stride 1
        skip("pca_lowrank", ""),  # randomness
        skip("svd_lowrank", ""),  # randomness
        xfail("double"),  # required rank 4 tensor to use channels_last format
        xfail("cdouble"),  # required rank 4 tensor to use channels_last format
        # potential silent incorrectness
        skip(
            "nn.functional.max_unpool1d"
        ),  # Flaky, seems to sometimes his max_unpool2d
        skip("nn.functional.max_unpool2d"),  # fails everywhere except on mac
        skip("nn.functional.max_unpool3d"),  # fails everywhere except on mac
        # erroring because running_mean and running_var aren't differentiable
        xfail("nn.functional.batch_norm"),
        xfail("nn.functional.batch_norm", "without_cudnn"),
        xfail("native_batch_norm"),
        xfail("_native_batch_norm_legit"),
        # TODO: implement batching rule
        xfail("_batch_norm_with_update"),
        # https://github.com/pytorch/pytorch/issues/96560
        # ROCm: NotImplementedError
        decorate("nn.functional.instance_norm", decorator=skipIfRocm),
        # ----------------------------------------------------------------------
    }

    @with_tf32_off  # https://github.com/pytorch/pytorch/issues/86798
    @ops(op_db + additional_op_db + autograd_function_db, allowed_dtypes=(torch.float,))
    @toleranceOverride({torch.float32: tol(atol=1e-04, rtol=1e-04)})
    @opsToleranceOverride(
        "TestOperators",
        "test_vmapjvpall",
        (
            tol1(
                "nn.functional.conv_transpose3d",
                {torch.float32: tol(atol=2e-04, rtol=9e-3)},
                device_type="cuda",
            ),
            tol1(
                "linalg.householder_product",
                {torch.float32: tol(atol=2e-04, rtol=9e-3)},
            ),
        ),
    )
    @skipOps(
        "TestOperators",
        "test_vmapjvpall",
        vmapjvpall_fail.union(
            {
                decorate(
                    "linalg.det",
                    "singular",
                    decorator=expectedFailureIf(IS_MACOS and IS_X86),
                ),
            }
        ),
    )
    # This is technically a superset of test_vmapjvp. We should either delete test_vmapjvp
    # or figure out if we can split vmapjvpall. It's useful to keep test_vmapjvp intact
    # because that corresponds to "batched forward-mode AD" testing in PyTorch core
    def test_vmapjvpall(self, device, dtype, op):
        if is_inplace(op, op.get_op()):
            # TODO: test in-place
            self.skipTest("Skipped! NYI: inplace-testing not supported.")
            return

        samples = op.sample_inputs(device, dtype, requires_grad=False)

        if not op.supports_forward_ad:
            self.skipTest("Skipped! Forward AD not supported.")
            return

        for sample in samples:
            arg_values = [sample.input] + list(sample.args)
            kwarg_values = sample.kwargs
            args = tuple(arg_values) + tuple(kwarg_values)
            fn, args = get_jvp_variant_primals_tangents(op, sample)
            is_batch_norm_and_training = is_batch_norm_training(op.name, kwarg_values)
            generator = get_fallback_and_vmap_exhaustive(
                fn, args, {}, is_batch_norm_and_training=is_batch_norm_and_training
            )
            for loop_out, batched_out in generator:
                self.assertEqual(loop_out, batched_out)

    @ops(op_db + additional_op_db + autograd_function_db, allowed_dtypes=(torch.float,))
    @skipOps(
        "TestOperators",
        "test_vmapjvpall_has_batch_rule",
        vmapjvpall_fail.union(
            {
                skip(
                    "to"
                ),  # RuntimeError: required rank 4 tensor to use channels_last format
                xfail(
                    "cdouble"
                ),  # RuntimeError: required rank 4 tensor to use channels_last format
                xfail("cumprod"),
                xfail("masked_fill"),
                xfail("fill"),
                skip("masked.mean"),  # ???
                xfail("masked_scatter"),
                xfail("put"),
                xfail("take"),
                xfail("nn.functional.feature_alpha_dropout", "without_train"),
                xfail("nn.functional.dropout2d", ""),
                xfail("pca_lowrank", ""),
                xfail("svd_lowrank", ""),
                xfail("nn.functional.feature_alpha_dropout", "with_train"),
                xfail("special.log_ndtr", ""),
                xfail("fft.ihfft2"),  # conj_physical fallback
                xfail("fft.ihfftn"),  # conj_physical fallback
                xfail("nn.functional.max_unpool3d", "grad"),
                xfail("nn.functional.max_unpool2d", "grad"),
                xfail("nn.functional.soft_margin_loss", ""),
                xfail("nn.functional.max_unpool1d", "grad"),
                xfail("nn.functional.embedding", ""),
                xfail(
                    "scatter_reduce", "sum"
                ),  # aten::scatter_reduce.two hit the vmap fallback
                xfail(
                    "scatter_reduce", "mean"
                ),  # aten::scatter_reduce.two hit the vmap fallback
                xfail(
                    "scatter_reduce", "amin"
                ),  # aten::scatter_reduce.two hit the vmap fallback
                xfail(
                    "scatter_reduce", "amax"
                ),  # aten::scatter_reduce.two hit the vmap fallback
                xfail("nn.functional.glu"),
                xfail("nn.functional.bilinear"),  # trilinear doesn't have batching rule
                xfail("linalg.lu", ""),
                xfail("nn.functional.dropout3d", ""),
                xfail("as_strided_scatter", ""),
                xfail("masked.cumprod", ""),
                xfail("renorm"),  # hit vmap fallback, which is disabled
            }
        ),
    )
    @toleranceOverride({torch.float32: tol(atol=1e-04, rtol=1e-04)})
    def test_vmapjvpall_has_batch_rule(self, device, dtype, op):
        if is_inplace(op, op.get_op()):
            # TODO: test in-place
            self.skipTest("Skipped! NYI: inplace-testing not supported.")
            return

        samples = op.sample_inputs(device, dtype, requires_grad=False)

        if not op.supports_forward_ad:
            self.skipTest("Skipped! Forward AD not supported.")
            return

        def test():
            for sample in samples:
                arg_values = [sample.input] + list(sample.args)
                kwarg_values = sample.kwargs
                args = tuple(arg_values) + tuple(kwarg_values)
                fn, args = get_jvp_variant_primals_tangents(op, sample)
                is_batch_norm_and_training = is_batch_norm_training(
                    op.name, kwarg_values
                )
                for loop_out, batched_out in get_fallback_and_vmap_exhaustive(
                    fn,
                    args,
                    {},
                    is_batch_norm_and_training=is_batch_norm_and_training,
                    compute_loop_out=False,
                ):
                    pass

        check_vmap_fallback(self, test, op, dry_run=False)

    @ops(op_db + additional_op_db + autograd_function_db, allowed_dtypes=(torch.float,))
    @toleranceOverride({torch.float32: tol(atol=1e-04, rtol=1e-04)})
<<<<<<< HEAD
    @skipOps('TestOperators', 'test_vmapvjp_has_batch_rule', vmapvjp_fail.union({
        skip('to'),  # RuntimeError: required rank 4 tensor to use channels_last format
        xfail('view_as_complex'),
        xfail('cummax'),
        xfail('cummin'),
        xfail('fill'),
        xfail('narrow'),  # Batching rule not implemented for `narrow.Tensor` (and view op)
        xfail('special.log_ndtr'),
        xfail('linalg.householder_product'),
        xfail('masked_fill'),
        xfail('masked_scatter'),
        xfail('masked_select'),
        xfail('nanquantile'),
        xfail('ormqr'),
        xfail('put'),
        xfail('scatter_reduce', "sum"),   # aten::scatter_reduce.two hit the vmap fallback
        xfail('scatter_reduce', "mean"),  # aten::scatter_reduce.two hit the vmap fallback
        xfail('scatter_reduce', "amin"),  # aten::scatter_reduce.two hit the vmap fallback
        xfail('scatter_reduce', "amax"),  # aten::scatter_reduce.two hit the vmap fallback
        xfail('quantile'),
        xfail('renorm'),
        xfail('take'),
        xfail('tensor_split'),
        xfail('to_sparse'),
        xfail('unfold'),
        xfail('unfold_copy'),
        xfail('nn.functional.dropout'),
        xfail('fft.ihfft2'),
        xfail('fft.ihfftn'),
        xfail('nn.functional.gaussian_nll_loss'),
        xfail('nn.functional.bilinear'),
        xfail('nn.functional.fractional_max_pool3d'),
        xfail('nn.functional.ctc_loss'),
        xfail('nn.functional.rrelu'),
        xfail('nn.functional.embedding_bag'),
        xfail('nn.functional.fractional_max_pool2d'),
        xfail('nn.functional.feature_alpha_dropout', 'with_train'),
        xfail('pca_lowrank', ''),
        xfail('nn.functional.dropout2d', ''),
        xfail('nn.functional.feature_alpha_dropout', 'without_train'),
        xfail('svd_lowrank', ''),

        xfail('nn.functional.max_unpool2d', ''),
        xfail('nn.functional.multi_margin_loss', ''),
        xfail('nn.functional.multilabel_margin_loss', ''),
        xfail('nn.functional.pdist', ''),
        xfail('scatter_reduce', 'prod'),
        xfail('nn.functional.max_unpool1d', ''),
        xfail('nn.functional.max_unpool3d', ''),
        xfail('nn.functional.max_unpool3d', 'grad'),
        xfail('nn.functional.soft_margin_loss', ''),
        xfail('nn.functional.max_unpool1d', 'grad'),
        xfail('nn.functional.max_unpool2d', 'grad'),
        xfail('linalg.lu', ''),
        xfail('cdouble', ''),
        xfail('cfloat', ''),
        xfail('chalf', ''),
        xfail('index_reduce', 'prod'),  # aten::index_reduce hit the vmap fallback which is currently disabled
        xfail('index_reduce', 'mean'),  # aten::index_reduce hit the vmap fallback which is currently disabled
        xfail('index_reduce', 'amax'),  # aten::index_reduce hit the vmap fallback which is currently disabled
        xfail('index_reduce', 'amin'),  # aten::index_reduce hit the vmap fallback which is currently disabled
        xfail('nn.functional.dropout3d', ''),
        xfail('as_strided_scatter', ''),
        xfail('_segment_reduce', 'offsets'),
        xfail('_segment_reduce', 'lengths'),
        xfail('sparse.sampled_addmm', ''),
        xfail('sparse.mm', 'reduce'),
        xfail("native_batch_norm"),
        xfail("_native_batch_norm_legit"),
        # TODO: implement batching rule
        xfail("_batch_norm_with_update"),
        xfail("native_dropout_backward"),
        xfail("index_fill"),  # aten::_unique hit the vmap fallback which is currently disabled
    }))
=======
    @skipOps(
        "TestOperators",
        "test_vmapvjp_has_batch_rule",
        vmapvjp_fail.union(
            {
                skip(
                    "to"
                ),  # RuntimeError: required rank 4 tensor to use channels_last format
                xfail("view_as_complex"),
                xfail("cummax"),
                xfail("cummin"),
                xfail("fill"),
                xfail(
                    "narrow"
                ),  # Batching rule not implemented for `narrow.Tensor` (and view op)
                xfail("special.log_ndtr"),
                xfail("linalg.householder_product"),
                xfail("masked_fill"),
                xfail("masked_scatter"),
                xfail("masked_select"),
                xfail("nanquantile"),
                xfail("ormqr"),
                xfail("put"),
                xfail(
                    "scatter_reduce", "sum"
                ),  # aten::scatter_reduce.two hit the vmap fallback
                xfail(
                    "scatter_reduce", "mean"
                ),  # aten::scatter_reduce.two hit the vmap fallback
                xfail(
                    "scatter_reduce", "amin"
                ),  # aten::scatter_reduce.two hit the vmap fallback
                xfail(
                    "scatter_reduce", "amax"
                ),  # aten::scatter_reduce.two hit the vmap fallback
                xfail("quantile"),
                xfail("renorm"),
                xfail("take"),
                xfail("tensor_split"),
                xfail("to_sparse"),
                xfail("unfold"),
                xfail("unfold_copy"),
                xfail("nn.functional.dropout"),
                xfail("fft.ihfft2"),
                xfail("fft.ihfftn"),
                xfail("nn.functional.gaussian_nll_loss"),
                xfail("nn.functional.bilinear"),
                xfail("nn.functional.fractional_max_pool3d"),
                xfail("nn.functional.ctc_loss"),
                xfail("nn.functional.rrelu"),
                xfail("nn.functional.embedding_bag"),
                xfail("nn.functional.fractional_max_pool2d"),
                xfail("nn.functional.feature_alpha_dropout", "with_train"),
                xfail("pca_lowrank", ""),
                xfail("nn.functional.dropout2d", ""),
                xfail("nn.functional.feature_alpha_dropout", "without_train"),
                xfail("svd_lowrank", ""),
                xfail("nn.functional.max_unpool2d", ""),
                xfail("nn.functional.multi_margin_loss", ""),
                xfail("nn.functional.multilabel_margin_loss", ""),
                xfail("nn.functional.pdist", ""),
                xfail("scatter_reduce", "prod"),
                xfail("nn.functional.max_unpool1d", ""),
                xfail("nn.functional.max_unpool3d", ""),
                xfail("nn.functional.max_unpool3d", "grad"),
                xfail("nn.functional.soft_margin_loss", ""),
                xfail("nn.functional.max_unpool1d", "grad"),
                xfail("nn.functional.max_unpool2d", "grad"),
                xfail("linalg.lu", ""),
                xfail("cdouble", ""),
                xfail("cfloat", ""),
                xfail("chalf", ""),
                xfail("index_reduce", ""),
                xfail("nn.functional.dropout3d", ""),
                xfail("as_strided_scatter", ""),
                xfail("_segment_reduce", "offsets"),
                xfail("_segment_reduce", "lengths"),
                xfail("sparse.sampled_addmm", ""),
                xfail("sparse.mm", "reduce"),
                xfail("native_batch_norm"),
                xfail("_native_batch_norm_legit"),
                # TODO: implement batching rule
                xfail("_batch_norm_with_update"),
                xfail("native_dropout_backward"),
                xfail(
                    "index_fill"
                ),  # aten::_unique hit the vmap fallback which is currently disabled
            }
        ),
    )
>>>>>>> acc46675
    def test_vmapvjp_has_batch_rule(self, device, dtype, op):
        if not op.supports_autograd:
            self.skipTest("Skipped! Autograd not supported.")
            return

        samples = op.sample_inputs(device, dtype, requires_grad=True)

        # TODO: test in-place
        if is_inplace(op, op.get_op()):
            self.skipTest("Skipped! NYI: inplace-testing not supported.")
            return

        def test():
            for sample in samples:
                cotangents = get_sample_cotangents(op, sample)
                fn, args = get_vjp_fn_and_args_with_cotangents(op, sample, cotangents)
                is_batch_norm_and_training = is_batch_norm_training(
                    op.name, sample.kwargs
                )
                for loop_out, batched_out in get_fallback_and_vmap_exhaustive(
                    fn,
                    args,
                    {},
                    is_batch_norm_and_training=is_batch_norm_and_training,
                    compute_loop_out=False,
                ):
                    pass
                for a_op in op.aliases:
                    fn, args = get_vjp_fn_and_args_with_cotangents(
                        a_op, sample, cotangents
                    )
                    for loop_out, batched_out in get_fallback_and_vmap_exhaustive(
                        fn,
                        args,
                        {},
                        is_batch_norm_and_training=is_batch_norm_and_training,
                        compute_loop_out=False,
                    ):
                        pass

        check_vmap_fallback(self, test, op, dry_run=False)

    @ops(op_db + additional_op_db + autograd_function_db, allowed_dtypes=(torch.float,))
    @skipOps(
        "TestOperators",
        "test_vjpvmap",
        vjp_fail.union(
            {
                skip("bernoulli", ""),  # vjpvmap testing can't handle randomness
                skip("normal", ""),  # vjpvmap testing can't handle randomness
                skip(
                    "normal", "number_mean"
                ),  # vjpvmap testing can't handle randomness
                skip("nn.functional.rrelu"),  # randomness
                skip("nn.functional.feature_alpha_dropout", "with_train"),  # randomness
                skip(
                    "nn.functional.feature_alpha_dropout", "without_train"
                ),  # randomness
                skip("nn.functional.scaled_dot_product_attention"),
                xfail("torch.ops.aten._efficient_attention_forward"),  # outputs ints
                skip("nn.functional.multi_head_attention_forward"),  # randomness
                skip("nn.functional.alpha_dropout"),  # randomness
                skip(
                    "to"
                ),  # RuntimeError: required rank 4 tensor to use channels_last format
                skip("to_sparse", ""),  # non-dense output
                skip("ormqr", ""),  # takes too long
                xfail(
                    "NumpyCubeNotComposableAutogradFunction"
                ),  # Not composable autograd.Function
                # fallback path doesn't work
                # All of the following are bugs and need to be fixed
                xfail("__getitem__", ""),
                xfail("index_put", ""),
                xfail("view_as_complex"),
                xfail("nn.functional.gaussian_nll_loss"),
                xfail("masked_select"),
                xfail(
                    "narrow"
                ),  # Batching rule not implemented for `narrow.Tensor` (and view op)
                skip(
                    "nn.functional.fractional_max_pool3d"
                ),  # generator works on cpu, fails on cuda
                skip(
                    "nn.functional.fractional_max_pool2d"
                ),  # generator works on cpu, fails on cuda
                xfail("column_stack", ""),
                xfail("nn.functional.dropout2d", ""),
                xfail("svd_lowrank", ""),
                xfail("pca_lowrank", ""),
                xfail("clamp"),
                # something weird happening with channels_last
                xfail("bfloat16"),
                xfail("double"),
                xfail("float"),
                xfail("half"),
                xfail("cdouble"),
                xfail("cfloat"),
                xfail("nn.functional.dropout3d", ""),
                xfail("as_strided_scatter", ""),
                xfail("sparse.sampled_addmm", ""),
                xfail("sparse.mm", "reduce"),
                xfail("native_batch_norm"),
                xfail("_native_batch_norm_legit"),
                # TODO: implement batching rule
                xfail("_batch_norm_with_update"),
                xfail("as_strided", "partial_views"),
            }
        ),
    )
    def test_vjpvmap(self, device, dtype, op):
        # NB: there is no vjpvmap_has_batch_rule test because that is almost
        # certainly redundant with the vmap_has_batch_rule test in test_vmap.py

        # one-off skip
        if op.name == "nn.functional.dropout":
            self.skipTest("Skipped!")

        if not op.supports_autograd:
            # If the op doesn't support autograd, vmap(op) won't either
            self.skipTest("Skipped! Autograd not supported.")
            return

        # TODO: test in-place
        if is_inplace(op, op.get_op()):
            self.skipTest("Skipped! NYI: inplace-testing not supported.")
            return

        samples = op.sample_inputs(device, dtype, requires_grad=True)
        batch_norm_fns = (
            "nn.functional.batch_norm",
            "nn.functional.instance_norm",
        )  # instance norm calls batch norm
        is_batch_norm = op.name in batch_norm_fns

        for sample in samples:
            args = [sample.input] + list(sample.args)
            kwargs = sample.kwargs

            is_batch_norm_and_training = is_batch_norm and is_batch_norm_training(
                op.name, kwargs
            )
            generator = generate_vmap_inputs(
                args, kwargs, is_batch_norm_and_training=is_batch_norm_and_training
            )

            for batched_args, in_dims, kwargs in generator:
                vmapped_op = vmap(op, in_dims)
                fn, primals = normalize_op_input_output2(
                    vmapped_op, batched_args, kwargs, sample.output_process_fn_grad
                )
                result = fn(*primals)
                cotangents = tree_map(lambda x: torch.randn_like(x), result)

                _, vjp_fn = vjp(fn, *primals)
                result_vjps = vjp_fn(cotangents)

                _, vjp_fn = ref_vjp(fn, *primals)
                expected_vjps = vjp_fn(cotangents)

                self.assertEqual(result_vjps, expected_vjps)

    def _compare_jacobians_of_vjp(
        self, fn, cotangents_and_primals, argnums=None, atol_rtol=None
    ):
        if argnums is None:
            argnums = tuple(range(len(cotangents_and_primals)))

        def get_vjp(cotangents, *primals):
            _, vjp_fn = vjp(fn, *primals)
            return vjp_fn(cotangents)

        jacobian_jvp = jacfwd(get_vjp, argnums)(*cotangents_and_primals)
        jacobian_vjp = jacrev(get_vjp, argnums)(*cotangents_and_primals)

        # For dtype changing operations, the jacobians have different dtype.
        jacobian_jvp = tree_map(lambda x: x.to(torch.float), jacobian_jvp)
        jacobian_vjp = tree_map(lambda x: x.to(torch.float), jacobian_vjp)

        if atol_rtol is not None:
            (atol, rtol) = atol_rtol
            self.assertEqual(jacobian_jvp, jacobian_vjp, atol=atol, rtol=rtol)
        else:
            self.assertEqual(jacobian_jvp, jacobian_vjp)

    @ops(op_db + additional_op_db + autograd_function_db, allowed_dtypes=(torch.float,))
<<<<<<< HEAD
    @skipOps('TestOperators', 'test_jvpvjp', vjp_fail.union({
        xfail('to_sparse', ''),  # NYI
        # RuntimeError: Trying to set a forward gradient that has a different size than that of the original Tensor,
        # this is not supported. Tensor is of size [5, 2, 3] while the given forward gradient is of size [1, 2, 3].
        xfail('normal', ''),
        xfail('cdist', ''),  # NYI: forward-AD for _cdist_forward
        xfail('cholesky', ''),  # NYI: forward-AD for cholesky
        xfail('nn.functional.embedding_bag', ''),  # NYI: forward-AD for _embedding_bag
        xfail('nn.functional.grid_sample', ''),  # NYI: forward AD for grid_sampler_2d
        xfail('grid_sampler_2d', ''),  # NYI: forward AD for grid_sampler_2d
        xfail('nn.functional.hardsigmoid', ''),  # NYI: forward AD for hardsigmoid_backward
        xfail('nn.functional.huber_loss', ''),  # NYI: forward AD for huber_loss_backward
        xfail('NumpyCubeNotComposableAutogradFunction'),  # not composable
        xfail('ormqr', ''),  # NYI: forward AD for ormqr
        xfail('nn.functional.multilabel_margin_loss', ''),  # NYI: multilabel_margin_loss_forward
        xfail('nn.functional.soft_margin_loss', ''),  # NYI: forward-AD for soft_margin_loss_backward
        xfail('nn.functional.ctc_loss', ''),  # NYI: forward-AD for _ctc_loss
        xfail('nn.functional.pdist', ''),  # NYI: forward-AD with _pdist_forward
        skip('nn.functional.scaled_dot_product_attention'),
        xfail('torch.ops.aten._efficient_attention_forward'),  # outputs ints
        xfail('nn.functional.multi_margin_loss', ''),  # NYI: forward AD with multi_margin_loss
        skip('linalg.householder_product', '', device_type='cuda'),  # flaky, I'm not sure why
        xfail('sparse.sampled_addmm', ''),  # Sparse tensors have no strides
        xfail('_segment_reduce', 'offsets'),  # NYI: forward-AD for _segment_reduce
        xfail('sparse.mm', 'reduce'),  # Sparse tensors have no strides
        xfail('index_reduce', 'prod'),  # NYI: forward-AD for index_reduce
        xfail('index_reduce', 'mean'),  # NYI: forward-AD for index_reduce
        xfail('index_reduce', 'amax'),  # NYI: forward-AD for index_reduce
        xfail('index_reduce', 'amin'),  # NYI: forward-AD for index_reduce
        xfail('_segment_reduce', 'lengths'),  # NYI: forward-AD for _segment_reduce
        xfail('native_dropout_backward'),  # NYI

    }))
    @opsToleranceOverride('TestOperators', 'test_jvpvjp', (
        tol1('masked.prod',
             {torch.float32: tol(atol=1e-04, rtol=1.3e-05)}),
        tol1('masked.cumprod',
             {torch.float32: tol(atol=1e-04, rtol=5e-04)}),
        tol1('cumprod',
             {torch.float32: tol(atol=1e-04, rtol=1.3e-05)}, device_type='cuda'),
        tol1('linalg.vander',
             {torch.float32: tol(atol=1e-04, rtol=1.3e-05)}, device_type='cuda'),
        tol1('nn.functional.group_norm',
             {torch.float32: tol(atol=1e-03, rtol=1e-03)}),
        tol2('linalg.pinv', 'hermitian',
             {torch.float32: tol(atol=5e-03, rtol=5e-03)}),
    ))
=======
    @skipOps(
        "TestOperators",
        "test_jvpvjp",
        vjp_fail.union(
            {
                xfail("to_sparse", ""),  # NYI
                # RuntimeError: Trying to set a forward gradient that has a different size than that of the original Tensor,
                # this is not supported. Tensor is of size [5, 2, 3] while the given forward gradient is of size [1, 2, 3].
                xfail("normal", ""),
                xfail("cdist", ""),  # NYI: forward-AD for _cdist_forward
                xfail("cholesky", ""),  # NYI: forward-AD for cholesky
                xfail(
                    "nn.functional.embedding_bag", ""
                ),  # NYI: forward-AD for _embedding_bag
                xfail(
                    "nn.functional.grid_sample", ""
                ),  # NYI: forward AD for grid_sampler_2d
                xfail("grid_sampler_2d", ""),  # NYI: forward AD for grid_sampler_2d
                xfail(
                    "nn.functional.hardsigmoid", ""
                ),  # NYI: forward AD for hardsigmoid_backward
                xfail(
                    "nn.functional.huber_loss", ""
                ),  # NYI: forward AD for huber_loss_backward
                xfail("NumpyCubeNotComposableAutogradFunction"),  # not composable
                xfail("ormqr", ""),  # NYI: forward AD for ormqr
                xfail(
                    "nn.functional.multilabel_margin_loss", ""
                ),  # NYI: multilabel_margin_loss_forward
                xfail(
                    "nn.functional.soft_margin_loss", ""
                ),  # NYI: forward-AD for soft_margin_loss_backward
                xfail("nn.functional.ctc_loss", ""),  # NYI: forward-AD for _ctc_loss
                xfail("nn.functional.pdist", ""),  # NYI: forward-AD with _pdist_forward
                skip("nn.functional.scaled_dot_product_attention"),
                xfail("torch.ops.aten._efficient_attention_forward"),  # outputs ints
                xfail(
                    "nn.functional.multi_margin_loss", ""
                ),  # NYI: forward AD with multi_margin_loss
                skip(
                    "linalg.householder_product", "", device_type="cuda"
                ),  # flaky, I'm not sure why
                xfail("sparse.sampled_addmm", ""),  # Sparse tensors have no strides
                xfail(
                    "_segment_reduce", "offsets"
                ),  # NYI: forward-AD for _segment_reduce
                xfail("sparse.mm", "reduce"),  # Sparse tensors have no strides
                xfail("index_reduce", ""),  # NYI: forward-AD for index_reduce
                xfail(
                    "_segment_reduce", "lengths"
                ),  # NYI: forward-AD for _segment_reduce
                xfail("native_dropout_backward"),  # NYI
            }
        ),
    )
    @opsToleranceOverride(
        "TestOperators",
        "test_jvpvjp",
        (
            tol1("masked.prod", {torch.float32: tol(atol=1e-04, rtol=1.3e-05)}),
            tol1("masked.cumprod", {torch.float32: tol(atol=1e-04, rtol=5e-04)}),
            tol1(
                "cumprod",
                {torch.float32: tol(atol=1e-04, rtol=1.3e-05)},
                device_type="cuda",
            ),
            tol1(
                "linalg.vander",
                {torch.float32: tol(atol=1e-04, rtol=1.3e-05)},
                device_type="cuda",
            ),
            tol1(
                "nn.functional.group_norm", {torch.float32: tol(atol=1e-03, rtol=1e-03)}
            ),
            tol2(
                "linalg.pinv", "hermitian", {torch.float32: tol(atol=5e-03, rtol=5e-03)}
            ),
        ),
    )
>>>>>>> acc46675
    def test_jvpvjp(self, device, dtype, op):
        if not op.supports_autograd:
            self.skipTest("Skipped! Autograd not supported.")
            return

        samples = op.sample_inputs(device, dtype, requires_grad=True)

        # TODO: test in-place
        if is_inplace(op, op.get_op()):
            self.skipTest("Skipped! NYI: inplace-testing not supported.")
            return

        for sample in samples:
            fn, primals = normalize_op_input_output(op, sample)
            result = fn(*primals)
            cotangents = tree_map(lambda x: torch.randn_like(x), result)

            primals_tangents = tree_map(lambda x: torch.randn_like(x), primals)
            cotangents_tangents = tree_map(lambda x: torch.randn_like(x), cotangents)

            def push_vjp(primals, cotangents):
                _, vjp_fn = vjp(fn, *primals)
                return vjp_fn(cotangents)

            result = jvp(
                push_vjp, (primals, cotangents), (primals_tangents, cotangents_tangents)
            )
            self.assertEqual(len(result), 2)

            def tree_map2(fn, first, second):
                flat_first, spec_first = tree_flatten(first)
                flat_second, spec_second = tree_flatten(second)
                assert spec_first == spec_second
                flat_result = [fn(f, s) for f, s in zip(flat_first, flat_second)]
                return tree_unflatten(flat_result, spec_first)

            def reference(primals, cotangents, primals_tangents, cotangents_tangents):
                with fwAD.dual_level():
                    primal_duals = tree_map2(fwAD.make_dual, primals, primals_tangents)
                    _, vjp_fn = ref_vjp(fn, *primal_duals)

                    cotangent_duals = tree_map2(
                        fwAD.make_dual, cotangents, cotangents_tangents
                    )
                    result = vjp_fn(cotangent_duals)

                    flat_result, spec = tree_flatten(result)
                    primals_out, tangents_out = zip(
                        *[fwAD.unpack_dual(r) for r in flat_result]
                    )
                    tangents_out = [
                        t if t is not None else torch.zeros_like(p)
                        for p, t in zip(primals_out, tangents_out)
                    ]
                    expected = (
                        tree_unflatten(primals_out, spec),
                        tree_unflatten(tangents_out, spec),
                    )
                return expected

            expected = reference(
                primals, cotangents, primals_tangents, cotangents_tangents
            )
            self.assertEqual(result, expected)

    @with_tf32_off  # https://github.com/pytorch/pytorch/issues/86798
<<<<<<< HEAD
    @skipOps('TestOperators', 'test_vmapjvpvjp', vjp_fail.union({
        # Following operators take too long, hence skipped
        skip('atleast_1d'),
        skip('atleast_2d'),
        skip('atleast_3d'),
        skip('meshgrid', 'list_of_tensors'),
        skip('meshgrid', 'variadic_tensors'),
        skip('broadcast_tensors'),
        skip('linalg.lstsq'),
        skip('nn.functional.bilinear'),
        skip('native_layer_norm'),
        skip('ormqr'),

        # Not actually a problem
        xfail('NumpyCubeNotComposableAutogradFunction'),  # not composable
        xfail('NumpyExpMarkDirtyAutogradFunction'),  # vmap: inplace into a regular tensor

        # Potential bugs/errors
        xfail('as_strided'),  # AssertionError: Tensor-likes are not close!
        xfail('as_strided', 'partial_views'),  # AssertionError: Tensor-likes are not close!
        xfail('as_strided_scatter'),  # AssertionError: Tensor-likes are not close!
        xfail('bernoulli'),  # calls random op
        xfail('bfloat16'),  # required rank 4 tensor to use channels_last format
        xfail('cdist'),  # Forward AD not implemented and no decomposition
        xfail('cdouble'),  # required rank 4 tensor to use channels_last format
        xfail('cfloat'),  # required rank 4 tensor to use channels_last format
        xfail('chalf'),  # required rank 4 tensor to use channels_last format
        xfail('cholesky'),  # Forward AD not implemented and no decomposition
        xfail('ormqr'),  # Forward AD not implemented and no decomposition
        xfail('double'),  # required rank 4 tensor to use channels_last format
        xfail('float'),  # required rank 4 tensor to use channels_last format
        xfail('half'),  # required rank 4 tensor to use channels_last format
        xfail('index_reduce', 'prod'),  # NYI: forward AD for index_reduce
        xfail('index_reduce', 'mean'),  # NYI: forward AD for index_reduce
        xfail('index_reduce', 'amax'),  # NYI: forward AD for index_reduce
        xfail('index_reduce', 'amin'),  # NYI: forward AD for index_reduce
        xfail('mvlgamma', 'mvlgamma_p_1'),  # vmap: inplace into a regular tensor
        xfail('mvlgamma', 'mvlgamma_p_3'),  # vmap: inplace into a regular tensor
        xfail('mvlgamma', 'mvlgamma_p_5'),  # vmap: inplace into a regular tensor
        xfail('nanquantile'),  # Batching rule not implemented for aten::equal
        # RuntimeError: Batch norm got a batched tensor as input while the
        # running_mean or running_var, which will be updated in place,
        # were not batched.
        xfail('nn.functional.batch_norm'),
        xfail('nn.functional.batch_norm', 'without_cudnn'),
        xfail("nn.functional.ctc_loss"),  # ForwardAD not implemented and no decomposition
        xfail('nn.functional.dropout2d'),  # calls random op
        xfail('nn.functional.dropout3d'),  # calls random op
        xfail('nn.functional.dropout'),  # calls random op
        xfail('nn.functional.scaled_dot_product_attention'),  # randomness
        xfail('torch.ops.aten._efficient_attention_forward'),  # outputs ints
        xfail('nn.functional.multi_head_attention_forward'),  # randomness
        xfail('nn.functional.embedding_bag'),  # Forward AD not implemented and no decomposition
        xfail('nn.functional.alpha_dropout'),  # calls randomn op
        xfail('nn.functional.feature_alpha_dropout', 'with_train'),  # calls random op
        xfail('nn.functional.fractional_max_pool2d'),  # calls random op
        xfail('nn.functional.fractional_max_pool3d'),  # calls random op
        xfail('nn.functional.gaussian_nll_loss'),  # data depenedant flow
        xfail('nn.functional.grid_sample'),  # Forward AD not implemented and no decomposition
        xfail('grid_sampler_2d'),  # Forward AD not implemented and no decomposition
        xfail('nn.functional.hardsigmoid'),  # Forward AD not implemented and no decomposition
        xfail('nn.functional.hinge_embedding_loss'),  # vmap: inplace into a regular tensor
        xfail('nn.functional.huber_loss'),  # Forward AD not implemented and no decomposition
        # RuntimeError: Batch norm got a batched tensor as input while the
        # running_mean or running_var, which will be updated in place,
        # were not batched.
        xfail('nn.functional.instance_norm'),
        # NYI: Tensor.clone(memory_format) inside vmap is only supported with
        # memory_format torch.preserve_format or torch.contiguous_format (got ChannelsLast)
        xfail('nn.functional.max_unpool2d'),
        xfail('nn.functional.max_unpool2d', 'grad'),
        xfail('nn.functional.multi_margin_loss'),  # Forward AD not implemented and no decomposition
        xfail('nn.functional.multilabel_margin_loss'),  # Forward AD not implemented and no decomposition
        xfail('nn.functional.pdist'),  # Forward AD not implemented and no decomposition
        xfail('nn.functional.rrelu'),  # vmap: we do not yet support aten::rrelu_with_noise.
        xfail('nn.functional.soft_margin_loss'),  # Forward AD not implemented and no decomposition
        xfail('normal'),  # calls random op
        xfail('normal', 'number_mean'),  # calls random op
        xfail('pca_lowrank'),  # calls random op
        xfail('quantile'),  # Batching rule not implemented for aten::equal
        xfail('scatter_reduce', 'prod'),  # Forward AD not implemented and no decomposition
        xfail('_segment_reduce', 'lengths'),  # Forward AD not implemented and no decomposition
        xfail('_segment_reduce', 'offsets'),  # Forward AD not implemented and no decomposition
        xfail('sparse.sampled_addmm'),  # RuntimeError: Sparse CSR tensors do not have strides
        xfail('sparse.mm', 'reduce'),  # RuntimeError: Sparse CSR tensors do not have strides
        xfail('svd_lowrank'),  # calls random op
        xfail('to'),  # RuntimeError: required rank 4 tensor to use channels_last format
        xfail('to_sparse'),  # Forward AD not implemented and no decomposition
        xfail('view_as_complex'),  # RuntimeError: Tensor must have a last dimension with stride 1
        # RuntimeError: Batch norm got a batched tensor as
        # input while the running_mean or running_var, which will be updated in
        # place, were not batched.
        xfail("native_batch_norm"),
        xfail("_native_batch_norm_legit"),
        # TODO: implement batching rule
        xfail("_batch_norm_with_update"),
        xfail('native_dropout_backward'),
    }))
=======
    @skipOps(
        "TestOperators",
        "test_vmapjvpvjp",
        vjp_fail.union(
            {
                # Following operators take too long, hence skipped
                skip("atleast_1d"),
                skip("atleast_2d"),
                skip("atleast_3d"),
                skip("meshgrid", "list_of_tensors"),
                skip("meshgrid", "variadic_tensors"),
                skip("broadcast_tensors"),
                skip("linalg.lstsq"),
                skip("nn.functional.bilinear"),
                skip("native_layer_norm"),
                skip("ormqr"),
                # Not actually a problem
                xfail("NumpyCubeNotComposableAutogradFunction"),  # not composable
                xfail(
                    "NumpyExpMarkDirtyAutogradFunction"
                ),  # vmap: inplace into a regular tensor
                # Potential bugs/errors
                xfail("as_strided"),  # AssertionError: Tensor-likes are not close!
                xfail(
                    "as_strided", "partial_views"
                ),  # AssertionError: Tensor-likes are not close!
                xfail(
                    "as_strided_scatter"
                ),  # AssertionError: Tensor-likes are not close!
                xfail("bernoulli"),  # calls random op
                xfail("bfloat16"),  # required rank 4 tensor to use channels_last format
                xfail("cdist"),  # Forward AD not implemented and no decomposition
                xfail("cdouble"),  # required rank 4 tensor to use channels_last format
                xfail("cfloat"),  # required rank 4 tensor to use channels_last format
                xfail("chalf"),  # required rank 4 tensor to use channels_last format
                xfail("cholesky"),  # Forward AD not implemented and no decomposition
                xfail("ormqr"),  # Forward AD not implemented and no decomposition
                xfail("double"),  # required rank 4 tensor to use channels_last format
                xfail("float"),  # required rank 4 tensor to use channels_last format
                xfail("half"),  # required rank 4 tensor to use channels_last format
                xfail(
                    "index_reduce"
                ),  # Forward AD not implemented and no decomposition
                xfail(
                    "mvlgamma", "mvlgamma_p_1"
                ),  # vmap: inplace into a regular tensor
                xfail(
                    "mvlgamma", "mvlgamma_p_3"
                ),  # vmap: inplace into a regular tensor
                xfail(
                    "mvlgamma", "mvlgamma_p_5"
                ),  # vmap: inplace into a regular tensor
                xfail("nanquantile"),  # Batching rule not implemented for aten::equal
                # RuntimeError: Batch norm got a batched tensor as input while the
                # running_mean or running_var, which will be updated in place,
                # were not batched.
                xfail("nn.functional.batch_norm"),
                xfail("nn.functional.batch_norm", "without_cudnn"),
                xfail(
                    "nn.functional.ctc_loss"
                ),  # ForwardAD not implemented and no decomposition
                xfail("nn.functional.dropout2d"),  # calls random op
                xfail("nn.functional.dropout3d"),  # calls random op
                xfail("nn.functional.dropout"),  # calls random op
                xfail("nn.functional.scaled_dot_product_attention"),  # randomness
                xfail("torch.ops.aten._efficient_attention_forward"),  # outputs ints
                xfail("nn.functional.multi_head_attention_forward"),  # randomness
                xfail(
                    "nn.functional.embedding_bag"
                ),  # Forward AD not implemented and no decomposition
                xfail("nn.functional.alpha_dropout"),  # calls randomn op
                xfail(
                    "nn.functional.feature_alpha_dropout", "with_train"
                ),  # calls random op
                xfail("nn.functional.fractional_max_pool2d"),  # calls random op
                xfail("nn.functional.fractional_max_pool3d"),  # calls random op
                xfail("nn.functional.gaussian_nll_loss"),  # data depenedant flow
                xfail(
                    "nn.functional.grid_sample"
                ),  # Forward AD not implemented and no decomposition
                xfail(
                    "grid_sampler_2d"
                ),  # Forward AD not implemented and no decomposition
                xfail(
                    "nn.functional.hardsigmoid"
                ),  # Forward AD not implemented and no decomposition
                xfail(
                    "nn.functional.hinge_embedding_loss"
                ),  # vmap: inplace into a regular tensor
                xfail(
                    "nn.functional.huber_loss"
                ),  # Forward AD not implemented and no decomposition
                # RuntimeError: Batch norm got a batched tensor as input while the
                # running_mean or running_var, which will be updated in place,
                # were not batched.
                xfail("nn.functional.instance_norm"),
                # NYI: Tensor.clone(memory_format) inside vmap is only supported with
                # memory_format torch.preserve_format or torch.contiguous_format (got ChannelsLast)
                xfail("nn.functional.max_unpool2d"),
                xfail("nn.functional.max_unpool2d", "grad"),
                xfail(
                    "nn.functional.multi_margin_loss"
                ),  # Forward AD not implemented and no decomposition
                xfail(
                    "nn.functional.multilabel_margin_loss"
                ),  # Forward AD not implemented and no decomposition
                xfail(
                    "nn.functional.pdist"
                ),  # Forward AD not implemented and no decomposition
                xfail(
                    "nn.functional.rrelu"
                ),  # vmap: we do not yet support aten::rrelu_with_noise.
                xfail(
                    "nn.functional.soft_margin_loss"
                ),  # Forward AD not implemented and no decomposition
                xfail("normal"),  # calls random op
                xfail("normal", "number_mean"),  # calls random op
                xfail("pca_lowrank"),  # calls random op
                xfail("quantile"),  # Batching rule not implemented for aten::equal
                xfail(
                    "scatter_reduce", "prod"
                ),  # Forward AD not implemented and no decomposition
                xfail(
                    "_segment_reduce", "lengths"
                ),  # Forward AD not implemented and no decomposition
                xfail(
                    "_segment_reduce", "offsets"
                ),  # Forward AD not implemented and no decomposition
                xfail(
                    "sparse.sampled_addmm"
                ),  # RuntimeError: Sparse CSR tensors do not have strides
                xfail(
                    "sparse.mm", "reduce"
                ),  # RuntimeError: Sparse CSR tensors do not have strides
                xfail("svd_lowrank"),  # calls random op
                xfail(
                    "to"
                ),  # RuntimeError: required rank 4 tensor to use channels_last format
                xfail("to_sparse"),  # Forward AD not implemented and no decomposition
                xfail(
                    "view_as_complex"
                ),  # RuntimeError: Tensor must have a last dimension with stride 1
                # RuntimeError: Batch norm got a batched tensor as
                # input while the running_mean or running_var, which will be updated in
                # place, were not batched.
                xfail("native_batch_norm"),
                xfail("_native_batch_norm_legit"),
                # TODO: implement batching rule
                xfail("_batch_norm_with_update"),
                xfail("native_dropout_backward"),
            }
        ),
    )
>>>>>>> acc46675
    @ops(op_db + additional_op_db + autograd_function_db, allowed_dtypes=(torch.float,))
    @toleranceOverride({torch.float32: tol(atol=1e-04, rtol=1e-04)})
    @opsToleranceOverride(
        "TestOperators",
        "test_vmapjvpvjp",
        (
            tol1("linalg.svd", {torch.float32: tol(atol=5e-04, rtol=5e-04)}),
            tol1(
                "linalg.householder_product",
                {torch.float32: tol(atol=5e-03, rtol=5e-03)},
            ),
            tol1("linalg.multi_dot", {torch.float32: tol(atol=5e-04, rtol=5e-04)}),
            tol2(
                "linalg.pinv", "hermitian", {torch.float32: tol(atol=5e-04, rtol=5e-04)}
            ),
            tol1("svd", {torch.float32: tol(atol=5e-04, rtol=5e-04)}),
            tol1("matrix_exp", {torch.float32: tol(atol=5e-04, rtol=5e-04)}),
        ),
    )
    def test_vmapjvpvjp(self, device, dtype, op):
        # Since we test `jvpvjp` separately,
        # in this we just check that vmap of `jvpvjp`
        # is correct.
        if not op.supports_autograd:
            self.skipTest("Skipped! Autograd not supported.")
            return

        samples = op.sample_inputs(device, dtype, requires_grad=True)

        # TODO: test in-place
        if is_inplace(op, op.get_op()):
            self.skipTest("Skipped! NYI: inplace-testing not supported.")
            return

        for sample in samples:
            fn, primals = normalize_op_input_output(op, sample)
            result = fn(*primals)
            cotangents = tree_map(lambda x: torch.randn_like(x), result)

            primals_tangents = tree_map(lambda x: torch.randn_like(x), primals)
            cotangents_tangents = tree_map(lambda x: torch.randn_like(x), cotangents)

            def push_vjp(primals, cotangents):
                _, vjp_fn = vjp(fn, *primals)
                return vjp_fn(cotangents)

            args, spec = tree_flatten(
                ((primals, cotangents), (primals_tangents, cotangents_tangents))
            )

            def jvp_of_vjp(*args):
                (primals, tangents) = tree_unflatten(args, spec)
                primals_out, tangents_out = jvp(push_vjp, primals, tangents)

                flat_primals_out = pytree.tree_leaves(primals_out)
                flat_tangents_out = pytree.tree_leaves(tangents_out)
                return tuple(flat_primals_out + flat_tangents_out)

            is_batch_norm_and_training = is_batch_norm_training(op, sample.kwargs)
            generator = get_fallback_and_vmap_exhaustive(
                jvp_of_vjp,
                args,
                {},
                is_batch_norm_and_training=is_batch_norm_and_training,
            )
            for loop_out, batched_out in generator:
                self.assertEqual(loop_out, batched_out)

    def _make_extremal_inputs(self, shape, device):
        if shape is None:
            return (None,)
        return (
            torch.full(shape, -1000.0, device=device),
            torch.zeros(shape, device=device),
            torch.full(shape, 1000.0, device=device),
        )

    def _arg_and_kwarg_options(self, args_options, kwargs_options):
        return itertools.product(*args_options, kwargs_options)

    def test_extremal_numerics_nll_loss(self, device):
        N, C = 3, 4
        d1, d2, d3 = 5, 6, 7
        shapes = (
            ((N, C), (N,), (C,)),
            ((N, C), (N,), None),
            ((N, C, d1, d2, d3), (N, d1, d2, d3), (C,)),
            ((N, C, d1, d2, d3), (N, d1, d2, d3), None),
        )
        kwargs_options = (
            {"ignore_index": 0, "reduction": "mean"},
            {"reduction": "sum"},
            {"reduction": "none"},
            {},
        )
        for input_shape, target_shape, weight_shape in shapes:
            input_options = self._make_extremal_inputs(input_shape, device)
            for input, kwargs in self._arg_and_kwarg_options(
                (input_options,), kwargs_options
            ):
                if weight_shape is None:
                    weight = None
                else:
                    weight = torch.randn(weight_shape, device=device)
                target = torch.randint(0, C, target_shape, device=device)
                target[
                    0
                ] = 1  # since we're ignoring index 0, at least one element must be non-zero

                fn = functools.partial(
                    torch.nn.functional.nll_loss, target=target, weight=weight, **kwargs
                )
                result = fn(input)
                cotangents = torch.randn_like(result, device=device)
                self._compare_jacobians_of_vjp(fn, (cotangents, input))

    def test_extremal_numerics_l1_loss(self, device):
        N, C, H, W = 3, 4, 5, 6
        shapes = ((N, C), (N, C, H), (N, C, H, W))
        kwargs_options = ({"reduction": "sum"}, {"reduction": "none"}, {})
        for shape in shapes:
            input_options = self._make_extremal_inputs(shape, device)
            target_options = self._make_extremal_inputs(shape, device)
            for input, target, kwargs in self._arg_and_kwarg_options(
                (input_options, target_options), kwargs_options
            ):
                result = torch.nn.functional.l1_loss(input, target)
                cotangents = torch.randn_like(result, device=device)
                self._compare_jacobians_of_vjp(
                    torch.nn.functional.l1_loss, (cotangents, input, target)
                )

    def test_extremal_numerics_mse_loss(self, device):
        N, C, H, W = 3, 4, 5, 6
        shapes = ((N, C), (N, C, H), (N, C, H, W))
        kwargs_options = ({"reduction": "sum"}, {"reduction": "none"}, {})
        for shape in shapes:
            input_options = self._make_extremal_inputs(shape, device)
            target_options = self._make_extremal_inputs(shape, device)
            for input, target, kwargs in self._arg_and_kwarg_options(
                (input_options, target_options), kwargs_options
            ):
                result = torch.nn.functional.mse_loss(input, target)
                cotangents = torch.randn_like(result, device=device)
                self._compare_jacobians_of_vjp(
                    torch.nn.functional.mse_loss, (cotangents, input, target)
                )

    def test_extremal_numerics_softmax(self, device):
        N, C, H, W = 3, 4, 5, 6
        shapes = ((N, C), (N, C, H), (N, C, H, W))
        kwargs_options = ({"dim": 1}, {})
        for shape in shapes:
            input_options = self._make_extremal_inputs(shape, device)
            for input, kwargs in self._arg_and_kwarg_options(
                (input_options,), kwargs_options
            ):
                result = torch.nn.functional.softmax(input)
                cotangents = torch.randn_like(result, device=device)
                self._compare_jacobians_of_vjp(
                    torch.nn.functional.softmax, (cotangents, input)
                )

    def test_extremal_numerics_log_softmax(self, device):
        N, C, H, W = 3, 4, 5, 6
        shapes = ((N, C), (N, C, H), (N, C, H, W))
        kwargs_options = ({"dim": 1}, {})
        for shape in shapes:
            input_options = self._make_extremal_inputs(shape, device)
            for input, kwargs in self._arg_and_kwarg_options(
                (input_options,), kwargs_options
            ):
                result = torch.nn.functional.log_softmax(input)
                cotangents = torch.randn_like(result, device=device)
                self._compare_jacobians_of_vjp(
                    torch.nn.functional.log_softmax, (cotangents, input)
                )

    def test_extremal_numerics_cross_entropy(self, device):
        N, C = 3, 4
        d1, d2, d3 = 5, 6, 7
        shapes = (
            ((N, C), (N,), (C,)),
            ((N, C), (N,), None),
            ((N, C), (N, C), (C,)),
            ((N, C), (N, C), None),
            ((C,), (), (C,)),
            ((C,), (), None),
            ((C,), (C,), (C,)),
            ((C,), (C,), None),
            ((N, C, d1, d2, d3), (N, d1, d2, d3), (C,)),
            ((N, C, d1, d2, d3), (N, d1, d2, d3), None),
            ((N, C, d1, d2, d3), (N, C, d1, d2, d3), (C,)),
            ((N, C, d1, d2, d3), (N, C, d1, d2, d3), None),
        )
        for input_shape, target_shape, weight_shape in shapes:
            input_options = self._make_extremal_inputs(input_shape, device)
            kwargs_options = [{"reduction": "sum"}, {"reduction": "none"}, {}]
            if input_shape != target_shape:
                kwargs_options.append({"ignore_index": 0, "reduction": "mean"})

            for input, kwargs in self._arg_and_kwarg_options(
                (input_options,), kwargs_options
            ):
                if weight_shape is None:
                    weight = None
                else:
                    weight = torch.randn(weight_shape, device=device)

                if input_shape == target_shape:
                    target = torch.rand(target_shape, device=device)
                elif len(target_shape) == 0:
                    target = torch.tensor(
                        1, device=device
                    )  # must be non-zero since ignore_index may be 0
                else:
                    target = torch.randint(0, C, target_shape, device=device)

                fn = functools.partial(
                    torch.nn.functional.cross_entropy,
                    target=target,
                    weight=weight,
                    **kwargs,
                )
                result = fn(input)
                cotangents = torch.randn_like(result, device=device)
                self._compare_jacobians_of_vjp(
                    fn, (cotangents, input), atol_rtol=(1e-4, 1e-5)
                )

    def test_extremal_numerics_binary_cross_entropy(self, device):
        N, C, H, W = 3, 4, 5, 6
        shapes = ((N, C), (N, C, H), (N, C, H, W))
        for shape in shapes:
            weight_options = self._make_extremal_inputs(shape, device)
            kwargs_options = [{"reduction": "sum"}, {"reduction": "none"}, {}]

            for weight, kwargs in self._arg_and_kwarg_options(
                (weight_options,), kwargs_options
            ):
                input = torch.rand(shape, device=device)
                target = torch.rand(shape, device=device)
                fn = functools.partial(
                    torch.nn.functional.binary_cross_entropy,
                    target=target,
                    weight=weight,
                    **kwargs,
                )
                result = fn(input)
                cotangents = torch.randn_like(result, device=device)
                self._compare_jacobians_of_vjp(
                    fn, (cotangents, input), atol_rtol=(1e-4, 2e-5)
                )

    def test_extremal_numerics_layer_norm(self, device):
        N, C, H, W = 3, 4, 5, 6
        shapes = ((N, C), (N, C, H), (N, C, H, W))
        for shape in shapes:
            input_options = self._make_extremal_inputs(shape, device)
            normalized_shape = shape[1:]
            weight_options = self._make_extremal_inputs(normalized_shape, device)
            bias_options = self._make_extremal_inputs(normalized_shape, device)

            for input, bias, weight in self._arg_and_kwarg_options(
                (input_options, bias_options, weight_options), ()
            ):

                def fn(input, weight, bias):
                    return torch.nn.functional.layer_norm(
                        input, normalized_shape, weight=weight, bias=bias
                    )

                result = fn(input, weight, bias)
                cotangents = torch.randn_like(result, device=device)
                self._compare_jacobians_of_vjp(fn, (cotangents, input, weight, bias))

    @with_tf32_off  # https://github.com/pytorch/pytorch/issues/86798
    @ops(
        op_db + additional_op_db + autograd_function_db,
        allowed_dtypes=(torch.float32, torch.double),
    )
    @skipOps(
        "TestOperators",
        "test_vmap_autograd_grad",
        {
            # The size of tensor a (4) must match the size of tensor b (10) at non-singleton dimension 0
            xfail("masked_select"),
            xfail("nn.functional.max_unpool2d", "grad"),  # contiguous call
            xfail("nn.functional.max_unpool2d"),  # contiguous call
            xfail("to_sparse"),  # dispatch key issue
            xfail("torch.ops.aten._efficient_attention_forward"),  # outputs ints
            # https://github.com/pytorch/pytorch/issues/96560
            decorate("xlogy", decorator=skipIfRocm),
            # numerical inconsistencies, look like bugs
            skip(
                "matrix_exp", dtypes=(torch.float32,), device_type="cuda"
            ),  # fails on linux, passes on windows
            skip(
                "ldexp", dtypes=(torch.float32,), device_type="cpu"
            ),  # fails on all but mac
            skip("__rmatmul__"),  # flaky needs investigation
            skip("matmul"),  # flaky needs investigation
            skip("nn.functional.conv_transpose3d"),  # flaky needs investigation
            skip("nn.functional.conv_transpose2d"),  # flaky needs investigation
            skip("nn.functional.conv_transpose1d"),  # flaky needs investigation
            skip(
                "nn.functional.layer_norm", dtypes=(torch.float32,), device_type="cpu"
            ),  # fails on windows
            skip(
                "linalg.lu_factor", dtypes=(torch.float32,), device_type="cuda"
            ),  # fails on all but windows
            skip(
                "linalg.lu_factor_ex", dtypes=(torch.float32,), device_type="cuda"
            ),  # fails on all but windows
            skip("linalg.multi_dot", "", device_type="cpu"),
            skip("sparse.sampled_addmm", ""),
            skip("sparse.mm", "reduce"),
            skip("native_layer_norm", "", device_type="cpu"),
            # RuntimeError: Expected contiguous tensor, but got
            # non-contiguous tensor for argument #2 'grad_output'
            decorate(
                "_batch_norm_with_update",
                decorator=expectedFailureIf(TEST_WITH_ROCM),
                device_type="cuda",
            ),
        },
    )
    @opsToleranceOverride(
        "TestOperators",
        "test_vmap_autograd_grad",
        (
            tol1(
                "linalg.householder_product",
                {torch.float32: tol(atol=5e-04, rtol=9e-03)},
                device_type="cuda",
            ),
            tol1(
                "linalg.householder_product",
                {torch.float32: tol(atol=1e-04, rtol=1e-04)},
                device_type="cpu",
            ),
            tol1(
                "linalg.multi_dot",
                {torch.float32: tol(atol=2e-04, rtol=1e-04)},
                device_type="cuda",
            ),
            tol2(
                "linalg.pinv", "hermitian", {torch.float32: tol(atol=5e-06, rtol=5e-06)}
            ),
            tol1("nn.functional.conv3d", {torch.float32: tol(atol=5e-04, rtol=9e-03)}),
        ),
    )
    def test_vmap_autograd_grad(self, device, dtype, op):
        def is_differentiable(inp):
            return isinstance(inp, Tensor) and (
                inp.grad_fn is not None or inp.requires_grad
            )

        def get_flat_differentiable(tree):
            flattened = pytree.tree_leaves(tree)
            return tuple(i for i in flattened if is_differentiable(i))

        def get_differentiable_linked(list1, list2):
            paired_list = zip(list1, list2)
            paired_list = tuple(
                (first, second)
                for (first, second) in paired_list
                if is_differentiable(first)
            )
            return zip(*paired_list)

        def filter_none(out):
            flattened = pytree.tree_leaves(out)
            return tuple(o for o in flattened if o is not None)

        if not op.supports_autograd:
            self.skipTest("Skipped! Autograd not supported.")
            return

        sample_inputs = op.sample_inputs(device, dtype, requires_grad=True)

        for sample_input in sample_inputs:
            fn, primals = normalize_op_input_output(op, sample_input)
            out = fn(*primals)
            cotangents = tree_map(torch.randn_like, out)

            def compute_grad(cotangents):
                out_flattened = out
                cotangents_flattened = cotangents
                if not isinstance(out_flattened, torch.Tensor):
                    out_flattened = pytree.tree_leaves(out)
                    cotangents_flattened = pytree.tree_leaves(cotangents)
                    out_flattened, cotangents_flattened = get_differentiable_linked(
                        out_flattened, cotangents_flattened
                    )

                return filter_none(
                    torch.autograd.grad(
                        out_flattened,
                        get_flat_differentiable(primals),
                        cotangents_flattened,
                        retain_graph=True,
                        allow_unused=True,
                    )
                )

            is_batch_norm_and_training = is_batch_norm_training(op, sample_input.kwargs)
            generator = get_fallback_and_vmap_exhaustive(
                compute_grad,
                (cotangents,),
                {},
                is_batch_norm_and_training=is_batch_norm_and_training,
            )
            for loop_out, batched_out in generator:
                self.assertEqual(loop_out, batched_out)

    def test_vmapvmapjvp_linalg_solve(self):
        ops = [op for op in op_db if op.name == "linalg.solve"]
        assert len(ops) > 0

        # this specializes a lot of code from the get_fallback_and_vmap_exhaustive test. If we need this more
        # generally, this could go for a refactor

        B0 = 2
        B1 = 3

        # we want to check the case where A will be seen as contiguous by jvp but during the vmap calls will become
        # non-contiguous because vmap will expand. This will happen during both levels of vmap
        A = torch.randn(4, 4)
        k = torch.randn(4, 5, B1, B0)
        fn, args = get_jvp_variant_primals_tangents(
            torch.linalg.solve, SampleInput(A, args=(k,))
        )

        in_dims_all = (None, -1, None, -1)
        batched_out = vmap(vmap(fn, in_dims=in_dims_all), in_dims=in_dims_all)(*args)
        loop_out = loop2(fn, in_dims_all, in_dims_all, 0, 0, B0, B1, *args)
        self.assertEqual(loop_out, batched_out)

    @ops(
        filter(lambda op: op.name in aliasing_ops, op_db + additional_op_db),
        allowed_dtypes=(torch.float,),
    )
    @parametrize("grad_op", ["jvp", "vjp"])
    def test_view_then_inplace(self, device, dtype, op, grad_op):
        for sample_input in op.sample_inputs(device, dtype):

            def f(x):
                op(sample_input.input, *sample_input.args, **sample_input.kwargs).copy_(
                    x
                )
                return x

            without_grad = op(
                sample_input.input, *sample_input.args, **sample_input.kwargs
            )
            if grad_op == "jvp":
                with self.assertRaisesRegex(
                    RuntimeError,
                    "During a grad .* attempted to call in-place operation",
                ):
                    jvp(
                        f,
                        (torch.randn_like(without_grad),),
                        (torch.randn_like(without_grad),),
                    )
            else:
                assert grad_op == "vjp"
                with self.assertRaisesRegex(
                    RuntimeError,
                    "During a grad .* attempted to call in-place operation",
                ):
                    vjp(f, torch.randn_like(without_grad))

    @ops(
        filter(
            lambda op: op.name in aliasing_ops_list_return, op_db + additional_op_db
        ),
        allowed_dtypes=(torch.float,),
    )
    @parametrize("grad_op", ["jvp", "vjp"])
    def test_view_then_inplace_list_return(self, device, dtype, op, grad_op):
        for sample_input in op.sample_inputs(device, dtype):

            def f(x):
                op(sample_input.input, *sample_input.args, **sample_input.kwargs)[
                    0
                ].copy_(x)
                return x

            without_grad = op(
                sample_input.input, *sample_input.args, **sample_input.kwargs
            )[0]
            with self.assertRaisesRegex(
                RuntimeError, "During a grad .* attempted to call in-place operation"
            ):
                if grad_op == "jvp":
                    jvp(
                        f,
                        (torch.randn_like(without_grad),),
                        (torch.randn_like(without_grad),),
                    )
                else:
                    assert grad_op == "vjp"
                    vjp(f, torch.randn_like(without_grad))

    @parametrize("grad_op", ["jvp", "vjp"])
    def test_view_then_inplace_special(self, grad_op):
        # some things in __getitem__ use at::index, which doesn't alias, so this tests a subset of them that do alias
        ops = [
            lambda x: x[0],
            lambda x: x[0, 0, 0],
            lambda x: x[:1],
            lambda x: x[:, :1],
            lambda x: x[:, :1, :],
        ]

        for op in ops:

            def f(x):
                op(captured).copy_(x)
                return x

            captured = torch.randn(4, 3, 3)
            without_grad = op(captured)
            if grad_op == "jvp":
                with self.assertRaisesRegex(
                    RuntimeError,
                    "During a grad .* attempted to call in-place operation",
                ):
                    jvp(
                        f,
                        (torch.randn_like(without_grad),),
                        (torch.randn_like(without_grad),),
                    )
            else:
                assert grad_op == "vjp"
                with self.assertRaisesRegex(
                    RuntimeError,
                    "During a grad .* attempted to call in-place operation",
                ):
                    vjp(f, torch.randn_like(without_grad))

    @with_tf32_off  # https://github.com/pytorch/pytorch/issues/86798
    # NOTE: [three-transform testing]
    # We only test the autograd_function_db tests here.
    #
    # Usually testing the composition of two transforms is sufficient to convince
    # ourselves that an operator is correctly implemented. For the following cases,
    # we want to be extra sure, so we send those through some three-transform tests:
    # - autograd.Function. The mechanism is via PyDispatcher/HigherOrderOperator, not the
    #   regular PyTorch dispatcher, so it's good to exercise more caution.
    @ops(autograd_function_db, allowed_dtypes=(torch.float32,))
    @skipOps(
        "TestOperators",
        "test_vmapvjpvmap",
        {
            xfail("NumpyCubeNotComposableAutogradFunction"),  # Not composable
        },
    )
    def test_vmapvjpvmap(self, device, dtype, op):
        samples = op.sample_inputs(device, dtype, requires_grad=True)
        B = 2
        for sample in samples:
            args = [sample.input] + list(sample.args)
            kwargs = sample.kwargs
            generator = generate_vmap_inputs(args, kwargs, batch_size=B)
            for batched_args, in_dims, kwargs in generator:
                inner_vmapped_op = vmap(op, in_dims)
                inner_mapped_op = functools.partial(loop, op, in_dims, 0, B)

                inner_vmapped_fn, primals = normalize_op_input_output2(
                    inner_vmapped_op,
                    batched_args,
                    kwargs,
                    sample.output_process_fn_grad,
                )
                inner_mapped_fn, _ = normalize_op_input_output2(
                    inner_mapped_op, batched_args, kwargs, sample.output_process_fn_grad
                )
                result = inner_mapped_fn(*primals)
                cotangents = tree_map(lambda x: torch.rand_like(x), result)

                def apply_vjp(fn):
                    def inner(primals, cotangents):
                        _, vjp_fn = vjp(fn, *primals)
                        return vjp_fn(cotangents)

                    return inner

                vjpvmap_fn = apply_vjp(inner_vmapped_fn)
                vjpmap_fn = apply_vjp(inner_mapped_fn)
                batched_args = (primals, cotangents)
                generator = generate_vmap_inputs(batched_args, {})

                for batched_args, in_dims, _ in generator:
                    # strategy: compare vmap(vjp(vmap(op)) vs map(vjp(map(op))
                    vmapvjpvmap_fn = vmap(vjpvmap_fn, in_dims)
                    mapvjpmap_fn = functools.partial(loop, vjpmap_fn, in_dims, 0, B)

                    result = vmapvjpvmap_fn(*batched_args)
                    expected = mapvjpmap_fn(*batched_args)
                    self.assertEqual(result, expected)

    # See NOTE: [three-transform testing]
    @ops(autograd_function_db, allowed_dtypes=(torch.float32,))
    @skipOps(
        "TestOperators",
        "test_vjpvmapvmap",
        {
            xfail("NumpyCubeNotComposableAutogradFunction"),  # Not composable
        },
    )
    def test_vjpvmapvmap(self, device, dtype, op):
        samples = op.sample_inputs(device, dtype, requires_grad=True)
        B = 2
        for sample in samples:
            args = [sample.input] + list(sample.args)
            kwargs = sample.kwargs
            generator = generate_vmap_inputs(args, kwargs, batch_size=B)
            for batched_args, inner_in_dims, kwargs in generator:
                inner_vmapped_op = vmap(op, inner_in_dims)
                inner_mapped_op = functools.partial(loop, op, inner_in_dims, 0, B)
                generator = generate_vmap_inputs(batched_args, kwargs)
                for batched_args, in_dims, kwargs in generator:
                    # strategy: compare vjp(vmap(vmap(op)) vs vjp(map(map(op))
                    vmapped_op = vmap(inner_vmapped_op, in_dims)
                    mapped_op = functools.partial(loop, inner_mapped_op, in_dims, 0, B)

                    vmapped_fn, primals = normalize_op_input_output2(
                        vmapped_op, batched_args, kwargs, sample.output_process_fn_grad
                    )
                    mapped_fn, _ = normalize_op_input_output2(
                        mapped_op, batched_args, kwargs, sample.output_process_fn_grad
                    )

                    result = mapped_fn(*primals)
                    cotangents = tree_map(lambda x: torch.rand_like(x), result)

                    _, vjp_fn = vjp(mapped_fn, *primals)
                    expected_vjps = vjp_fn(cotangents)

                    _, vjp_fn = vjp(vmapped_fn, *primals)
                    result_vjps = vjp_fn(cotangents)

                    self.assertEqual(result_vjps, expected_vjps)

    # See NOTE: [three-transform testing]
    @ops(autograd_function_db, allowed_dtypes=(torch.float32,))
    @skipOps(
        "TestOperators",
        "test_vjpvjpvmap",
        {
            xfail("NumpyCubeNotComposableAutogradFunction"),  # Not composable
        },
    )
    def test_vjpvjpvmap(self, device, dtype, op):
        samples = op.sample_inputs(device, dtype, requires_grad=True)
        B = 2
        for sample in samples:
            args = [sample.input] + list(sample.args)
            kwargs = sample.kwargs
            generator = generate_vmap_inputs(args, kwargs, batch_size=B)
            for batched_args, in_dims, kwargs in generator:
                inner_vmapped_op = vmap(op, in_dims)
                inner_mapped_op = functools.partial(loop, op, in_dims, 0, B)

                vjpmap_fn, args = get_vjpfull_variant2(
                    inner_mapped_op, batched_args, kwargs
                )
                vjpvmap_fn, _ = get_vjpfull_variant2(
                    inner_vmapped_op, batched_args, kwargs
                )

                vjpvjpvmap_fn, new_args = get_vjpfull_variant2(vjpvmap_fn, args, {})
                vjpvjpmap_fn, _ = get_vjpfull_variant2(vjpmap_fn, args, {})

                expected = vjpvjpmap_fn(*new_args)
                result = vjpvjpvmap_fn(*new_args)
                self.assertEqual(result, expected)

    # We're generally convinced that jvp x vmap works (vmap turns an operator
    # into another operator and we test jvp support for operators). So
    # we only test it on the things we're not sure about:
    # - the autograd.Function <> functorch interaction
    @ops(autograd_function_db, allowed_dtypes=(torch.float32,))
    @skipOps(
        "TestOperators",
        "test_jvpvmap",
        {
            xfail("NumpyCubeNotComposableAutogradFunction"),  # Not composable
        },
    )
    def test_jvpvmap(self, device, dtype, op):
        samples = op.sample_inputs(device, dtype, requires_grad=True)
        B = 2
        for sample in samples:
            args = [sample.input] + list(sample.args)
            kwargs = sample.kwargs
            generator = generate_vmap_inputs(args, kwargs, batch_size=B)
            for batched_args, in_dims, kwargs in generator:
                inner_vmapped_op = vmap(op, in_dims)
                inner_mapped_op = functools.partial(loop, op, in_dims, 0, B)

                jvpvmap_op, primals = get_jvp_variant_primals_tangents2(
                    inner_vmapped_op,
                    batched_args,
                    kwargs,
                    sample.output_process_fn_grad,
                )
                jvpmap_op, _ = get_jvp_variant_primals_tangents2(
                    inner_mapped_op, batched_args, kwargs, sample.output_process_fn_grad
                )

                expected = jvpmap_op(*primals)
                result = jvpvmap_op(*primals)
                self.assertEqual(result, expected)

    # See NOTE: [three-transform testing]
    @ops(autograd_function_db, allowed_dtypes=(torch.float32,))
    @skipOps(
        "TestOperators",
        "test_jvpvmapvmap",
        {
            xfail("NumpyCubeNotComposableAutogradFunction"),  # Not composable
        },
    )
    def test_jvpvmapvmap(self, device, dtype, op):
        samples = op.sample_inputs(device, dtype, requires_grad=True)
        B = 2
        for sample in samples:
            args = [sample.input] + list(sample.args)
            kwargs = sample.kwargs
            generator = generate_vmap_inputs(args, kwargs, batch_size=B)
            for batched_args, inner_in_dims, kwargs in generator:
                inner_vmapped_op = vmap(op, inner_in_dims)
                inner_mapped_op = functools.partial(loop, op, inner_in_dims, 0, B)
                generator = generate_vmap_inputs(batched_args, kwargs)
                for batched_args, in_dims, kwargs in generator:
                    # strategy: compare jvp(vmap(vmap(op)) vs jvp(map(map(op))
                    vmapped_op = vmap(inner_vmapped_op, in_dims)
                    mapped_op = functools.partial(loop, inner_mapped_op, in_dims, 0, B)

                    jvpvmapvmap_fn, primals = get_jvp_variant_primals_tangents2(
                        vmapped_op, batched_args, kwargs, sample.output_process_fn_grad
                    )
                    jvpmapmap_fn, _ = get_jvp_variant_primals_tangents2(
                        mapped_op, batched_args, kwargs, sample.output_process_fn_grad
                    )

                    expected = jvpmapmap_fn(*primals)
                    result = jvpvmapvmap_fn(*primals)
                    self.assertEqual(result, expected)

    # See NOTE: [three-transform testing]
    @with_tf32_off  # https://github.com/pytorch/pytorch/issues/86798
    @ops(autograd_function_db, allowed_dtypes=(torch.float32,))
    @skipOps(
        "TestOperators",
        "test_vmapjvpvmap",
        {
            xfail("NumpyCubeNotComposableAutogradFunction"),  # Not composable
        },
    )
    def test_vmapjvpvmap(self, device, dtype, op):
        samples = op.sample_inputs(device, dtype, requires_grad=True)
        B = 2
        for sample in samples:
            args = [sample.input] + list(sample.args)
            kwargs = sample.kwargs
            generator = generate_vmap_inputs(args, kwargs, batch_size=B)
            for batched_args, in_dims, kwargs in generator:
                inner_vmapped_op = vmap(op, in_dims)
                inner_mapped_op = functools.partial(loop, op, in_dims, 0, B)

                jvpvmap_fn, primals = get_jvp_variant_primals_tangents2(
                    inner_vmapped_op,
                    batched_args,
                    kwargs,
                    sample.output_process_fn_grad,
                )
                jvpmap_fn, _ = get_jvp_variant_primals_tangents2(
                    inner_mapped_op, batched_args, kwargs, sample.output_process_fn_grad
                )

                generator = generate_vmap_inputs(primals, {})

                for batched_args, in_dims, _ in generator:
                    # strategy: compare vmap(jvp(vmap(op)) vs map(jvp(map(op))
                    vmapjvpvmap_fn = vmap(jvpvmap_fn, in_dims)
                    mapjvpmap_fn = functools.partial(loop, jvpmap_fn, in_dims, 0, B)

                    result = vmapjvpvmap_fn(*batched_args)
                    expected = mapjvpmap_fn(*batched_args)
                    self.assertEqual(result, expected)

    # See NOTE: [three-transform testing]
    @ops(autograd_function_db, allowed_dtypes=(torch.float32,))
    @skipOps(
        "TestOperators",
        "test_jvpjvpvmap",
        {
            xfail("NumpyCubeNotComposableAutogradFunction"),  # Not composable
        },
    )
    def test_jvpjvpvmap(self, device, dtype, op):
        samples = op.sample_inputs(device, dtype, requires_grad=True)
        B = 2
        for sample in samples:
            args = [sample.input] + list(sample.args)
            kwargs = sample.kwargs
            generator = generate_vmap_inputs(args, kwargs, batch_size=B)
            for batched_args, in_dims, kwargs in generator:
                inner_vmapped_op = vmap(op, in_dims)
                inner_mapped_op = functools.partial(loop, op, in_dims, 0, B)

                jvpmap_fn, args = get_jvp_variant_primals_tangents2(
                    inner_mapped_op, batched_args, kwargs, sample.output_process_fn_grad
                )
                jvpvmap_fn, _ = get_jvp_variant_primals_tangents2(
                    inner_vmapped_op,
                    batched_args,
                    kwargs,
                    sample.output_process_fn_grad,
                )

                jvpjvpvmap_fn, new_args = get_jvp_variant_primals_tangents2(
                    jvpvmap_fn, args, {}
                )
                jvpjvpmap_fn, _ = get_jvp_variant_primals_tangents2(jvpmap_fn, args, {})

                expected = jvpjvpmap_fn(*new_args)
                result = jvpjvpvmap_fn(*new_args)
                self.assertEqual(result, expected)

    # See NOTE: [three-transform testing]
    @ops(autograd_function_db, allowed_dtypes=(torch.float32,))
    @skipOps(
        "TestOperators",
        "test_jvpvjpvmap",
        {
            xfail("NumpyCubeNotComposableAutogradFunction"),  # Not composable
        },
    )
    def test_jvpvjpvmap(self, device, dtype, op):
        samples = op.sample_inputs(device, dtype, requires_grad=True)
        B = 2
        for sample in samples:
            args = [sample.input] + list(sample.args)
            kwargs = sample.kwargs
            generator = generate_vmap_inputs(args, kwargs, batch_size=B)
            for batched_args, in_dims, kwargs in generator:
                inner_vmapped_op = vmap(op, in_dims)
                inner_mapped_op = functools.partial(loop, op, in_dims, 0, B)

                vjpmap_fn, args = get_vjpfull_variant2(
                    inner_mapped_op, batched_args, kwargs
                )
                vjpvmap_fn, _ = get_vjpfull_variant2(
                    inner_vmapped_op, batched_args, kwargs
                )

                jvpvjpvmap_fn, new_args = get_jvp_variant_primals_tangents2(
                    vjpvmap_fn, args, {}
                )
                jvpvjpmap_fn, _ = get_jvp_variant_primals_tangents2(vjpmap_fn, args, {})

                expected = jvpvjpmap_fn(*new_args)
                result = jvpvjpvmap_fn(*new_args)
                self.assertEqual(result, expected)

    def test_data_write_errors_under_transform(self, device):
        t = torch.randn(3, 3, device=device)

        def fn(t):
            t.data = torch.randn(3, 3)
            return t.sum()

        msg = "mutating directly with `.data` inside functorch transform"
        with self.assertRaisesRegex(RuntimeError, msg):
            grad(fn)(t)

        with self.assertRaisesRegex(RuntimeError, msg):
            vjp(fn, t)

        with self.assertRaisesRegex(RuntimeError, msg):
            jvp(fn, (t,), (torch.randn_like(t),))

    def test_tensor_with_scalar_list(self, device):
        x = torch.randn((), device=device)

        def func_list_of_scalar(x):
            return torch.tensor([x], device=device)

        def func(x):
            return torch.tensor(x, device=device).view(1)

        actual_o, actual_fn = vjp(func_list_of_scalar, x)
        expected_o, expected_fn = vjp(func, x)

        self.assertEqual(actual_o, expected_o)
        self.assertEqual(
            expected_fn(torch.ones_like(expected_o)),
            actual_fn(torch.ones_like(actual_o)),
        )


only_for = ("cpu", "cuda")
instantiate_device_type_tests(TestOperators, globals(), only_for=only_for)

if __name__ == "__main__":
    run_tests()<|MERGE_RESOLUTION|>--- conflicted
+++ resolved
@@ -908,91 +908,6 @@
             test(fn, inplace=True)
 
     @with_tf32_off  # https://github.com/pytorch/pytorch/issues/86798
-<<<<<<< HEAD
-    @skipOps('TestOperators', 'test_vmapvjpvjp', vjp_fail.union({
-        skip("atleast_1d"),  # Takes too long
-        skip("atleast_2d"),  # Takes too long
-        skip("atleast_3d"),  # Takes too long
-        skip("ormqr"),  # Takes too long
-        xfail("as_strided"),  # incorrect output
-        xfail("as_strided", "partial_views"),  # incorrect output
-        xfail("as_strided_scatter"),  # incorrect output
-        skip("bernoulli"),  # calls random op
-        xfail("bfloat16"),  # rank 4 tensor for channels_last
-        xfail("cdouble"),  # rank 4 tensor for channels_last
-        xfail("cfloat"),  # rank 4 tensor for channels_last
-        xfail("chalf"),  # rank 4 tensor for channels_last
-        xfail("double"),  # rank 4 tensor for channels_last
-        xfail("float"),  # rank 4 tensor for channels_last
-        xfail("half"),  # rank 4 tensor for channels_last
-        xfail("NumpyCubeNotComposableAutogradFunction"),  # Not composable autograd.Function
-        # It looks like you're either (1) calling .item() on a Tensor or
-        # (2) attempting to use a Tensor in some data-dependent control flow or
-        # (3) encountering this error in PyTorch internals.
-        xfail("index_reduce", "prod"),
-        decorate("linalg.householder_product", decorator=runOnRocm),  # works on ROCm
-        xfail("nanquantile", device_type='cpu'),  # vmap not implemented for at::equal.
-        xfail("native_layer_norm"),  # vmap: inplace into a regular tensor
-        # got a batched tensor as input while the running_mean or running_var,
-        # which will be updated in place, were not batched.
-        xfail("nn.functional.batch_norm"),
-        xfail("nn.functional.binary_cross_entropy"),  # vmap: inplace into a regular tensor
-        xfail("nn.functional.ctc_loss"),  # derivate not implemented for _ctc_loss_backward
-        # flaky on ROCM needs investigation
-        decorate('nn.functional.conv_transpose2d', decorator=skipIfRocm),
-        skip("nn.functional.dropout"),  # calls random op
-        skip("nn.functional.dropout2d"),  # calls random op
-        skip("nn.functional.dropout3d"),  # calls random op
-        skip("nn.functional.alpha_dropout"),  # calls random op
-        skip("nn.functional.feature_alpha_dropout", "with_train"),  # calls random op
-        skip("nn.functional.fractional_max_pool2d"),  # calls random op
-        skip("nn.functional.fractional_max_pool3d"),  # calls random op
-        xfail('nn.functional.scaled_dot_product_attention'),  # randomness
-        xfail('torch.ops.aten._efficient_attention_forward'),  # outputs ints
-        xfail('nn.functional.multi_head_attention_forward'),  # randomness
-        # It looks like you're either (1) calling .item() on a Tensor or
-        # (2) attempting to use a Tensor in some data-dependent control flow or
-        # (3) encountering this error in PyTorch internals.
-        xfail("nn.functional.gaussian_nll_loss"),
-        # got a batched tensor as input while the running_mean or running_var,
-        # which will be updated in place, were not batched.
-        xfail("nn.functional.instance_norm"),
-        xfail("nn.functional.layer_norm"),  # vmap: inplace into a regular tensor
-        # RuntimeError: NYI: querying is_contiguous inside of vmap
-        # for memory_format other than torch.contiguous_formats
-        xfail("nn.functional.max_pool2d"),
-        # RuntimeError: NYI: Tensor.clone(memory_format) inside vmap is only
-        # supported with memory_format torch.preserve_format or
-        # torch.contiguous_format (got ChannelsLast)
-        xfail("nn.functional.max_unpool2d"),
-        # RuntimeError: NYI: Tensor.clone(memory_format) inside vmap is only
-        # supported with memory_format torch.preserve_format
-        # or torch.contiguous_format (got ChannelsLast)s
-        xfail("nn.functional.max_unpool2d", "grad"),
-        xfail("nn.functional.rrelu"),  # RuntimeError: vmap: we do not yet support aten::rrelu_with_noise.
-        xfail("normal"),  # calls random op
-        xfail("normal", "number_mean"),  # calls random op
-        xfail("pca_lowrank"),  # calls random op
-        # https://github.com/pytorch/pytorch/issues/96560
-        decorate('linalg.pinv', 'hermitian', decorator=skipIfRocm),
-        xfail("quantile", device_type='cpu'),  # Batching rule not implemented for `at::equal`
-        xfail("scatter_reduce", "prod"),  # vmap (looks like you are calling item/data-dependent)
-        xfail("sparse.sampled_addmm"),  # RuntimeError: Sparse CSR tensors do not have strides
-        xfail("sparse.mm", "reduce"),  # RuntimeError: Sparse CSR tensors do not have strides
-        xfail("svd_lowrank"),  # calls random op
-        xfail("to"),  # rank 4 tensor for channels_last
-        xfail("view_as_complex"),  # RuntimeError: Tensor must have a last dimension with stride 1
-        # got a batched tensor as input while the running_mean or running_var,
-        # which will be updated in place, were not batched.
-        xfail("nn.functional.batch_norm", 'without_cudnn'),
-        # view doesn't work on sparse
-        xfail("to_sparse"),
-        xfail("native_batch_norm"),
-        xfail("_native_batch_norm_legit"),
-        # TODO: implement batching rule
-        xfail("_batch_norm_with_update"),
-    }))
-=======
     @skipOps(
         "TestOperators",
         "test_vmapvjpvjp",
@@ -1019,7 +934,7 @@
                 # It looks like you're either (1) calling .item() on a Tensor or
                 # (2) attempting to use a Tensor in some data-dependent control flow or
                 # (3) encountering this error in PyTorch internals.
-                xfail("index_reduce"),
+                xfail("index_reduce", "prod"),
                 decorate(
                     "linalg.householder_product", decorator=runOnRocm
                 ),  # works on ROCm
@@ -1108,7 +1023,6 @@
             }
         ),
     )
->>>>>>> acc46675
     @ops(op_db + additional_op_db + autograd_function_db, allowed_dtypes=(torch.float,))
     @toleranceOverride({torch.float32: tol(atol=1e-04, rtol=1e-04)})
     @opsToleranceOverride(
@@ -1174,73 +1088,6 @@
             for loop_out, batched_out in generator:
                 self.assertEqual(loop_out, batched_out)
 
-<<<<<<< HEAD
-    vmapvjp_fail = vjp_fail.union({
-        # -------------------- ALLOWED FAILURES --------------------------------
-        # The following are not bugs and are expected behavior
-        xfail('masked_select'),  # Not possible due to dynamic shapes
-        skip('bernoulli'),  # randomness
-        skip('normal', ''),  # randomness
-        skip('normal', 'number_mean'),  # randomness
-        skip('nn.functional.rrelu'),  # randomness
-        skip('nn.functional.feature_alpha_dropout', 'with_train'),  # randomness
-        skip('nn.functional.feature_alpha_dropout', 'without_train'),  # randomness
-        skip('nn.functional.dropout'),  # randomness
-        skip('nn.functional.dropout2d'),  # randomness
-        skip('nn.functional.dropout3d', ''),  # randomness
-        skip('nn.functional.alpha_dropout'),  # randomness
-        skip('nn.functional.scaled_dot_product_attention'),  # randomness
-        xfail('torch.ops.aten._efficient_attention_forward'),  # outputs ints
-        skip('nn.functional.multi_head_attention_forward'),  # randomness
-        xfail('index_put', ''),  # not possible due to dynamic shapes; we support a subset
-        xfail('nn.functional.fractional_max_pool2d'),  # random
-        xfail('nn.functional.fractional_max_pool3d'),  # random
-        xfail('pca_lowrank', ''),  # randomness
-        xfail('svd_lowrank', ''),  # randomness
-        xfail('to_sparse', ''),  # non-dense output
-        skip('to'),  # RuntimeError: required rank 4 tensor to use channels_last format
-        xfail('as_strided', 'partial_views'),
-        xfail("NumpyCubeNotComposableAutogradFunction"),  # Not composable autograd.Function
-        # ----------------------------------------------------------------------
-
-        # ---------------------------- BUGS ------------------------------------
-        # All of the following are bugs and need to be fixed
-        skip('linalg.svdvals'),  # # really annoying thing where it passes correctness check but not has_batch_rule
-        skip("native_batch_norm"),
-        skip("_native_batch_norm_legit"),
-        # TODO: implement batching rule
-        skip("_batch_norm_with_update"),
-        xfail('__getitem__', ''),  # dynamic error
-        xfail('nanquantile', device_type='cpu'),  # checks q via a .item() call
-        xfail('nn.functional.gaussian_nll_loss'),  # checks var for if any value < 0
-        xfail('narrow'),  # .item() call
-        xfail('quantile', device_type='cpu'),  # checks q via a .item() call
-        xfail('view_as_complex'),  # Tensor must have a last dimension with stride 1
-
-        # required rank 4 tensor to use channels_last format
-        xfail('bfloat16'),
-        xfail('double'),
-        xfail('float'),
-        xfail('half'),
-        xfail('cdouble', ''),
-        xfail('cfloat', ''),
-        xfail('chalf', ''),
-
-        xfail('scatter_reduce', 'prod'),  # item call
-
-        # Batching rule not implemented for aten::_use_cudnn_ctc_loss.Tensor
-        xfail('nn.functional.ctc_loss', device_type='cuda'),
-        # NYI: querying is_contiguous inside of vmap for memory_format other than torch.contiguous_format
-        xfail('nn.functional.max_unpool2d'),
-        xfail('nn.functional.max_unpool2d', 'grad'),
-
-        xfail('sparse.sampled_addmm', ''),
-        xfail('sparse.mm', 'reduce'),
-        xfail('as_strided_scatter', ''),  # calls as_strided
-        xfail('index_reduce', 'prod'),  # .item() call
-        # ---------------------------------------------------------------------
-    })
-=======
     vmapvjp_fail = vjp_fail.union(
         {
             # -------------------- ALLOWED FAILURES --------------------------------
@@ -1307,11 +1154,10 @@
             xfail("sparse.sampled_addmm", ""),
             xfail("sparse.mm", "reduce"),
             xfail("as_strided_scatter", ""),  # calls as_strided
-            xfail("index_reduce", ""),  # .item() call
+            xfail("index_reduce", "prod"),  # .item() call
             # ---------------------------------------------------------------------
         }
     )
->>>>>>> acc46675
 
     @with_tf32_off  # https://github.com/pytorch/pytorch/issues/86798
     @ops(op_db + additional_op_db + autograd_function_db, allowed_dtypes=(torch.float,))
@@ -1589,82 +1435,6 @@
 
     @ops(op_db + additional_op_db + autograd_function_db, allowed_dtypes=(torch.float,))
     @toleranceOverride({torch.float32: tol(atol=1e-04, rtol=1e-04)})
-<<<<<<< HEAD
-    @skipOps('TestOperators', 'test_vmapvjp_has_batch_rule', vmapvjp_fail.union({
-        skip('to'),  # RuntimeError: required rank 4 tensor to use channels_last format
-        xfail('view_as_complex'),
-        xfail('cummax'),
-        xfail('cummin'),
-        xfail('fill'),
-        xfail('narrow'),  # Batching rule not implemented for `narrow.Tensor` (and view op)
-        xfail('special.log_ndtr'),
-        xfail('linalg.householder_product'),
-        xfail('masked_fill'),
-        xfail('masked_scatter'),
-        xfail('masked_select'),
-        xfail('nanquantile'),
-        xfail('ormqr'),
-        xfail('put'),
-        xfail('scatter_reduce', "sum"),   # aten::scatter_reduce.two hit the vmap fallback
-        xfail('scatter_reduce', "mean"),  # aten::scatter_reduce.two hit the vmap fallback
-        xfail('scatter_reduce', "amin"),  # aten::scatter_reduce.two hit the vmap fallback
-        xfail('scatter_reduce', "amax"),  # aten::scatter_reduce.two hit the vmap fallback
-        xfail('quantile'),
-        xfail('renorm'),
-        xfail('take'),
-        xfail('tensor_split'),
-        xfail('to_sparse'),
-        xfail('unfold'),
-        xfail('unfold_copy'),
-        xfail('nn.functional.dropout'),
-        xfail('fft.ihfft2'),
-        xfail('fft.ihfftn'),
-        xfail('nn.functional.gaussian_nll_loss'),
-        xfail('nn.functional.bilinear'),
-        xfail('nn.functional.fractional_max_pool3d'),
-        xfail('nn.functional.ctc_loss'),
-        xfail('nn.functional.rrelu'),
-        xfail('nn.functional.embedding_bag'),
-        xfail('nn.functional.fractional_max_pool2d'),
-        xfail('nn.functional.feature_alpha_dropout', 'with_train'),
-        xfail('pca_lowrank', ''),
-        xfail('nn.functional.dropout2d', ''),
-        xfail('nn.functional.feature_alpha_dropout', 'without_train'),
-        xfail('svd_lowrank', ''),
-
-        xfail('nn.functional.max_unpool2d', ''),
-        xfail('nn.functional.multi_margin_loss', ''),
-        xfail('nn.functional.multilabel_margin_loss', ''),
-        xfail('nn.functional.pdist', ''),
-        xfail('scatter_reduce', 'prod'),
-        xfail('nn.functional.max_unpool1d', ''),
-        xfail('nn.functional.max_unpool3d', ''),
-        xfail('nn.functional.max_unpool3d', 'grad'),
-        xfail('nn.functional.soft_margin_loss', ''),
-        xfail('nn.functional.max_unpool1d', 'grad'),
-        xfail('nn.functional.max_unpool2d', 'grad'),
-        xfail('linalg.lu', ''),
-        xfail('cdouble', ''),
-        xfail('cfloat', ''),
-        xfail('chalf', ''),
-        xfail('index_reduce', 'prod'),  # aten::index_reduce hit the vmap fallback which is currently disabled
-        xfail('index_reduce', 'mean'),  # aten::index_reduce hit the vmap fallback which is currently disabled
-        xfail('index_reduce', 'amax'),  # aten::index_reduce hit the vmap fallback which is currently disabled
-        xfail('index_reduce', 'amin'),  # aten::index_reduce hit the vmap fallback which is currently disabled
-        xfail('nn.functional.dropout3d', ''),
-        xfail('as_strided_scatter', ''),
-        xfail('_segment_reduce', 'offsets'),
-        xfail('_segment_reduce', 'lengths'),
-        xfail('sparse.sampled_addmm', ''),
-        xfail('sparse.mm', 'reduce'),
-        xfail("native_batch_norm"),
-        xfail("_native_batch_norm_legit"),
-        # TODO: implement batching rule
-        xfail("_batch_norm_with_update"),
-        xfail("native_dropout_backward"),
-        xfail("index_fill"),  # aten::_unique hit the vmap fallback which is currently disabled
-    }))
-=======
     @skipOps(
         "TestOperators",
         "test_vmapvjp_has_batch_rule",
@@ -1737,7 +1507,18 @@
                 xfail("cdouble", ""),
                 xfail("cfloat", ""),
                 xfail("chalf", ""),
-                xfail("index_reduce", ""),
+                xfail(
+                    "index_reduce", "prod"
+                ),  # aten::index_reduce hit the vmap fallback which is currently disabled
+                xfail(
+                    "index_reduce", "mean"
+                ),  # aten::index_reduce hit the vmap fallback which is currently disabled
+                xfail(
+                    "index_reduce", "amax"
+                ),  # aten::index_reduce hit the vmap fallback which is currently disabled
+                xfail(
+                    "index_reduce", "amin"
+                ),  # aten::index_reduce hit the vmap fallback which is currently disabled
                 xfail("nn.functional.dropout3d", ""),
                 xfail("as_strided_scatter", ""),
                 xfail("_segment_reduce", "offsets"),
@@ -1755,7 +1536,6 @@
             }
         ),
     )
->>>>>>> acc46675
     def test_vmapvjp_has_batch_rule(self, device, dtype, op):
         if not op.supports_autograd:
             self.skipTest("Skipped! Autograd not supported.")
@@ -1942,55 +1722,6 @@
             self.assertEqual(jacobian_jvp, jacobian_vjp)
 
     @ops(op_db + additional_op_db + autograd_function_db, allowed_dtypes=(torch.float,))
-<<<<<<< HEAD
-    @skipOps('TestOperators', 'test_jvpvjp', vjp_fail.union({
-        xfail('to_sparse', ''),  # NYI
-        # RuntimeError: Trying to set a forward gradient that has a different size than that of the original Tensor,
-        # this is not supported. Tensor is of size [5, 2, 3] while the given forward gradient is of size [1, 2, 3].
-        xfail('normal', ''),
-        xfail('cdist', ''),  # NYI: forward-AD for _cdist_forward
-        xfail('cholesky', ''),  # NYI: forward-AD for cholesky
-        xfail('nn.functional.embedding_bag', ''),  # NYI: forward-AD for _embedding_bag
-        xfail('nn.functional.grid_sample', ''),  # NYI: forward AD for grid_sampler_2d
-        xfail('grid_sampler_2d', ''),  # NYI: forward AD for grid_sampler_2d
-        xfail('nn.functional.hardsigmoid', ''),  # NYI: forward AD for hardsigmoid_backward
-        xfail('nn.functional.huber_loss', ''),  # NYI: forward AD for huber_loss_backward
-        xfail('NumpyCubeNotComposableAutogradFunction'),  # not composable
-        xfail('ormqr', ''),  # NYI: forward AD for ormqr
-        xfail('nn.functional.multilabel_margin_loss', ''),  # NYI: multilabel_margin_loss_forward
-        xfail('nn.functional.soft_margin_loss', ''),  # NYI: forward-AD for soft_margin_loss_backward
-        xfail('nn.functional.ctc_loss', ''),  # NYI: forward-AD for _ctc_loss
-        xfail('nn.functional.pdist', ''),  # NYI: forward-AD with _pdist_forward
-        skip('nn.functional.scaled_dot_product_attention'),
-        xfail('torch.ops.aten._efficient_attention_forward'),  # outputs ints
-        xfail('nn.functional.multi_margin_loss', ''),  # NYI: forward AD with multi_margin_loss
-        skip('linalg.householder_product', '', device_type='cuda'),  # flaky, I'm not sure why
-        xfail('sparse.sampled_addmm', ''),  # Sparse tensors have no strides
-        xfail('_segment_reduce', 'offsets'),  # NYI: forward-AD for _segment_reduce
-        xfail('sparse.mm', 'reduce'),  # Sparse tensors have no strides
-        xfail('index_reduce', 'prod'),  # NYI: forward-AD for index_reduce
-        xfail('index_reduce', 'mean'),  # NYI: forward-AD for index_reduce
-        xfail('index_reduce', 'amax'),  # NYI: forward-AD for index_reduce
-        xfail('index_reduce', 'amin'),  # NYI: forward-AD for index_reduce
-        xfail('_segment_reduce', 'lengths'),  # NYI: forward-AD for _segment_reduce
-        xfail('native_dropout_backward'),  # NYI
-
-    }))
-    @opsToleranceOverride('TestOperators', 'test_jvpvjp', (
-        tol1('masked.prod',
-             {torch.float32: tol(atol=1e-04, rtol=1.3e-05)}),
-        tol1('masked.cumprod',
-             {torch.float32: tol(atol=1e-04, rtol=5e-04)}),
-        tol1('cumprod',
-             {torch.float32: tol(atol=1e-04, rtol=1.3e-05)}, device_type='cuda'),
-        tol1('linalg.vander',
-             {torch.float32: tol(atol=1e-04, rtol=1.3e-05)}, device_type='cuda'),
-        tol1('nn.functional.group_norm',
-             {torch.float32: tol(atol=1e-03, rtol=1e-03)}),
-        tol2('linalg.pinv', 'hermitian',
-             {torch.float32: tol(atol=5e-03, rtol=5e-03)}),
-    ))
-=======
     @skipOps(
         "TestOperators",
         "test_jvpvjp",
@@ -2038,7 +1769,10 @@
                     "_segment_reduce", "offsets"
                 ),  # NYI: forward-AD for _segment_reduce
                 xfail("sparse.mm", "reduce"),  # Sparse tensors have no strides
-                xfail("index_reduce", ""),  # NYI: forward-AD for index_reduce
+                xfail("index_reduce", "prod"),  # NYI: forward-AD for index_reduce
+                xfail("index_reduce", "mean"),  # NYI: forward-AD for index_reduce
+                xfail("index_reduce", "amax"),  # NYI: forward-AD for index_reduce
+                xfail("index_reduce", "amin"),  # NYI: forward-AD for index_reduce
                 xfail(
                     "_segment_reduce", "lengths"
                 ),  # NYI: forward-AD for _segment_reduce
@@ -2070,7 +1804,6 @@
             ),
         ),
     )
->>>>>>> acc46675
     def test_jvpvjp(self, device, dtype, op):
         if not op.supports_autograd:
             self.skipTest("Skipped! Autograd not supported.")
@@ -2137,106 +1870,6 @@
             self.assertEqual(result, expected)
 
     @with_tf32_off  # https://github.com/pytorch/pytorch/issues/86798
-<<<<<<< HEAD
-    @skipOps('TestOperators', 'test_vmapjvpvjp', vjp_fail.union({
-        # Following operators take too long, hence skipped
-        skip('atleast_1d'),
-        skip('atleast_2d'),
-        skip('atleast_3d'),
-        skip('meshgrid', 'list_of_tensors'),
-        skip('meshgrid', 'variadic_tensors'),
-        skip('broadcast_tensors'),
-        skip('linalg.lstsq'),
-        skip('nn.functional.bilinear'),
-        skip('native_layer_norm'),
-        skip('ormqr'),
-
-        # Not actually a problem
-        xfail('NumpyCubeNotComposableAutogradFunction'),  # not composable
-        xfail('NumpyExpMarkDirtyAutogradFunction'),  # vmap: inplace into a regular tensor
-
-        # Potential bugs/errors
-        xfail('as_strided'),  # AssertionError: Tensor-likes are not close!
-        xfail('as_strided', 'partial_views'),  # AssertionError: Tensor-likes are not close!
-        xfail('as_strided_scatter'),  # AssertionError: Tensor-likes are not close!
-        xfail('bernoulli'),  # calls random op
-        xfail('bfloat16'),  # required rank 4 tensor to use channels_last format
-        xfail('cdist'),  # Forward AD not implemented and no decomposition
-        xfail('cdouble'),  # required rank 4 tensor to use channels_last format
-        xfail('cfloat'),  # required rank 4 tensor to use channels_last format
-        xfail('chalf'),  # required rank 4 tensor to use channels_last format
-        xfail('cholesky'),  # Forward AD not implemented and no decomposition
-        xfail('ormqr'),  # Forward AD not implemented and no decomposition
-        xfail('double'),  # required rank 4 tensor to use channels_last format
-        xfail('float'),  # required rank 4 tensor to use channels_last format
-        xfail('half'),  # required rank 4 tensor to use channels_last format
-        xfail('index_reduce', 'prod'),  # NYI: forward AD for index_reduce
-        xfail('index_reduce', 'mean'),  # NYI: forward AD for index_reduce
-        xfail('index_reduce', 'amax'),  # NYI: forward AD for index_reduce
-        xfail('index_reduce', 'amin'),  # NYI: forward AD for index_reduce
-        xfail('mvlgamma', 'mvlgamma_p_1'),  # vmap: inplace into a regular tensor
-        xfail('mvlgamma', 'mvlgamma_p_3'),  # vmap: inplace into a regular tensor
-        xfail('mvlgamma', 'mvlgamma_p_5'),  # vmap: inplace into a regular tensor
-        xfail('nanquantile'),  # Batching rule not implemented for aten::equal
-        # RuntimeError: Batch norm got a batched tensor as input while the
-        # running_mean or running_var, which will be updated in place,
-        # were not batched.
-        xfail('nn.functional.batch_norm'),
-        xfail('nn.functional.batch_norm', 'without_cudnn'),
-        xfail("nn.functional.ctc_loss"),  # ForwardAD not implemented and no decomposition
-        xfail('nn.functional.dropout2d'),  # calls random op
-        xfail('nn.functional.dropout3d'),  # calls random op
-        xfail('nn.functional.dropout'),  # calls random op
-        xfail('nn.functional.scaled_dot_product_attention'),  # randomness
-        xfail('torch.ops.aten._efficient_attention_forward'),  # outputs ints
-        xfail('nn.functional.multi_head_attention_forward'),  # randomness
-        xfail('nn.functional.embedding_bag'),  # Forward AD not implemented and no decomposition
-        xfail('nn.functional.alpha_dropout'),  # calls randomn op
-        xfail('nn.functional.feature_alpha_dropout', 'with_train'),  # calls random op
-        xfail('nn.functional.fractional_max_pool2d'),  # calls random op
-        xfail('nn.functional.fractional_max_pool3d'),  # calls random op
-        xfail('nn.functional.gaussian_nll_loss'),  # data depenedant flow
-        xfail('nn.functional.grid_sample'),  # Forward AD not implemented and no decomposition
-        xfail('grid_sampler_2d'),  # Forward AD not implemented and no decomposition
-        xfail('nn.functional.hardsigmoid'),  # Forward AD not implemented and no decomposition
-        xfail('nn.functional.hinge_embedding_loss'),  # vmap: inplace into a regular tensor
-        xfail('nn.functional.huber_loss'),  # Forward AD not implemented and no decomposition
-        # RuntimeError: Batch norm got a batched tensor as input while the
-        # running_mean or running_var, which will be updated in place,
-        # were not batched.
-        xfail('nn.functional.instance_norm'),
-        # NYI: Tensor.clone(memory_format) inside vmap is only supported with
-        # memory_format torch.preserve_format or torch.contiguous_format (got ChannelsLast)
-        xfail('nn.functional.max_unpool2d'),
-        xfail('nn.functional.max_unpool2d', 'grad'),
-        xfail('nn.functional.multi_margin_loss'),  # Forward AD not implemented and no decomposition
-        xfail('nn.functional.multilabel_margin_loss'),  # Forward AD not implemented and no decomposition
-        xfail('nn.functional.pdist'),  # Forward AD not implemented and no decomposition
-        xfail('nn.functional.rrelu'),  # vmap: we do not yet support aten::rrelu_with_noise.
-        xfail('nn.functional.soft_margin_loss'),  # Forward AD not implemented and no decomposition
-        xfail('normal'),  # calls random op
-        xfail('normal', 'number_mean'),  # calls random op
-        xfail('pca_lowrank'),  # calls random op
-        xfail('quantile'),  # Batching rule not implemented for aten::equal
-        xfail('scatter_reduce', 'prod'),  # Forward AD not implemented and no decomposition
-        xfail('_segment_reduce', 'lengths'),  # Forward AD not implemented and no decomposition
-        xfail('_segment_reduce', 'offsets'),  # Forward AD not implemented and no decomposition
-        xfail('sparse.sampled_addmm'),  # RuntimeError: Sparse CSR tensors do not have strides
-        xfail('sparse.mm', 'reduce'),  # RuntimeError: Sparse CSR tensors do not have strides
-        xfail('svd_lowrank'),  # calls random op
-        xfail('to'),  # RuntimeError: required rank 4 tensor to use channels_last format
-        xfail('to_sparse'),  # Forward AD not implemented and no decomposition
-        xfail('view_as_complex'),  # RuntimeError: Tensor must have a last dimension with stride 1
-        # RuntimeError: Batch norm got a batched tensor as
-        # input while the running_mean or running_var, which will be updated in
-        # place, were not batched.
-        xfail("native_batch_norm"),
-        xfail("_native_batch_norm_legit"),
-        # TODO: implement batching rule
-        xfail("_batch_norm_with_update"),
-        xfail('native_dropout_backward'),
-    }))
-=======
     @skipOps(
         "TestOperators",
         "test_vmapjvpvjp",
@@ -2277,9 +1910,10 @@
                 xfail("double"),  # required rank 4 tensor to use channels_last format
                 xfail("float"),  # required rank 4 tensor to use channels_last format
                 xfail("half"),  # required rank 4 tensor to use channels_last format
-                xfail(
-                    "index_reduce"
-                ),  # Forward AD not implemented and no decomposition
+                xfail("index_reduce", "prod"),  # NYI: forward AD for index_reduce
+                xfail("index_reduce", "mean"),  # NYI: forward AD for index_reduce
+                xfail("index_reduce", "amax"),  # NYI: forward AD for index_reduce
+                xfail("index_reduce", "amin"),  # NYI: forward AD for index_reduce
                 xfail(
                     "mvlgamma", "mvlgamma_p_1"
                 ),  # vmap: inplace into a regular tensor
@@ -2390,7 +2024,6 @@
             }
         ),
     )
->>>>>>> acc46675
     @ops(op_db + additional_op_db + autograd_function_db, allowed_dtypes=(torch.float,))
     @toleranceOverride({torch.float32: tol(atol=1e-04, rtol=1e-04)})
     @opsToleranceOverride(
