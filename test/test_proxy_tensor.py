--- conflicted
+++ resolved
@@ -1452,10 +1452,7 @@
     add = torch.ops.aten.add.Tensor(y_1, 2);  y_1 = None
     return add""")  # noqa: B950
 
-<<<<<<< HEAD
-=======
     @unittest.skipIf(not HAS_CUDA, 'CUDA-only test')
->>>>>>> f0366de4
     @unittest.expectedFailure
     def test_unbacked_unify_guard_transitivity(self):
         def f(x1, x2, y):
@@ -1468,15 +1465,11 @@
             else:
                 return y + 2
 
-<<<<<<< HEAD
-        gm = make_fx(f, tracing_mode="symbolic")(torch.tensor(10), torch.tensor(10), torch.randn(10))
-=======
         gm = make_fx(f, tracing_mode="symbolic")(
             torch.tensor(10, device="cuda"),
             torch.tensor(10, device="cuda"),
             torch.randn(10, device="cuda")
         )
->>>>>>> f0366de4
         insert_deferred_runtime_asserts(gm, gm.shape_env, "test")
         gm.recompile()
         r = str(gm.code).strip()
@@ -1484,10 +1477,7 @@
         #     r, """"""  # noqa: B950
         # )
 
-<<<<<<< HEAD
-=======
     @unittest.skipIf(not HAS_CUDA, 'CUDA-only test')
->>>>>>> f0366de4
     def test_unbacked_unify_dependency_violation(self):
         def f(x1, x2, x3, y):
             z1 = x1.item()
@@ -1501,16 +1491,6 @@
             else:
                 return y + 3
 
-<<<<<<< HEAD
-        # NB:
-
-        gm = make_fx(f, tracing_mode="symbolic")(torch.tensor(10), torch.tensor(5), torch.tensor(5), torch.randn(1))
-        insert_deferred_runtime_asserts(gm, gm.shape_env, "test")
-        gm.recompile()
-        self.assertEqual(gm(torch.tensor(12), torch.tensor(6), torch.tensor(6), torch.tensor([1.0])), torch.tensor([2.0]))
-        with self.assertRaises(RuntimeError):
-            gm(torch.tensor(20), torch.tensor(10), torch.tensor(10), torch.tensor([1.0]))
-=======
         # NB: inputs are done as CUDA to ensure they aren't queried to be
         # backed
 
@@ -1530,7 +1510,6 @@
                 torch.tensor(20, device="cuda"), torch.tensor(10, device="cuda"),
                 torch.tensor(10, device="cuda"), torch.tensor([1.0], device="cuda")
             )
->>>>>>> f0366de4
 
 
     def test_split_unbacked_sizes(self):
