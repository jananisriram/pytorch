# Owner(s): ["module: inductor"]

import unittest

import torch

from torch._dynamo import config as dynamo_config
from torch._inductor import config as inductor_config
from torch._inductor.test_case import TestCase as InductorTestCase
from torch._inductor.utils import is_big_gpu
from torch.testing import make_tensor
from torch.testing._internal.common_device_type import instantiate_device_type_tests
from torch.testing._internal.common_utils import IS_LINUX
from torch.testing._internal.inductor_utils import GPU_TYPE, HAS_CUDA, skipCUDAIf


class TestUnbackedSymints(InductorTestCase):
    @skipCUDAIf(not HAS_CUDA, "requires cuda")
    @dynamo_config.patch({"capture_dynamic_output_shape_ops": True})
    def test_expand(self, device):
        def fn(x, y):
            nz = torch.nonzero(x)
            # unbacked symint in nz.size
            x_exp = nz.expand([-1, 128])
            # unbacked symint in target sizes
            y_exp = y.expand([-1, nz.size(0)])
            return x_exp, y_exp

        example_inputs = (
            torch.randn((32), device=device),
            torch.randn((32, 1), device=device),
        )

        actual = torch.compile(fn, fullgraph=True)(*example_inputs)
        expected = fn(*example_inputs)

        torch.testing.assert_close(actual, expected)

    @skipCUDAIf(not HAS_CUDA, "requires cuda")
    @dynamo_config.patch({"capture_dynamic_output_shape_ops": True})
    def test_expand_mismatch(self, device):
        def fn(x):
            nz = x.nonzero()
            return nz.expand([-1, 128])

        x = make_tensor(32, 4, device=device, dtype=torch.float32, exclude_zero=True)
        with self.assertRaises(torch._dynamo.exc.TorchRuntimeError):
            actual = torch.compile(fn, fullgraph=True)(x)

    @skipCUDAIf(not HAS_CUDA, "requires cuda")
    @dynamo_config.patch({"capture_dynamic_output_shape_ops": True})
    def test_broadcast_tensors(self, device):
        def fn(x):
            nz = x.nonzero()
            a = torch.zeros([nz.size(0), 512])
            b = torch.ones([nz.size(0), 1])
            return a * b

        x = torch.randn(32, 4, device=device)
        actual = torch.compile(fn, fullgraph=True)(x)
        expected = fn(x)
        torch.testing.assert_close(actual, expected)

    @skipCUDAIf(not HAS_CUDA, "requires cuda")
    @dynamo_config.patch({"capture_dynamic_output_shape_ops": True})
    def test_autotuning(self, device):
        def fn(x, y):
            nz = torch.nonzero(x)
            # unbacked symint in the GEMM input shape
            a = x.new_ones([nz.size(0), y.size(0)])
            return a @ y

        example_inputs = (
            torch.randn((64), device=device),
            torch.randn((32, 16), device=device),
        )

        with inductor_config.patch(
            {
                "max_autotune_gemm": True,
            }
        ):
            actual = torch.compile(fn, fullgraph=True)(*example_inputs)
            expected = fn(*example_inputs)

        torch.testing.assert_close(actual, expected)

    @skipCUDAIf(not HAS_CUDA, "requires cuda")
    @dynamo_config.patch({"capture_scalar_outputs": True})
    def test_split_with_sizes(self, device):
        def fn(x, y):
            l = y.tolist()
            s = torch.split(x, l)
            d = l[0] + l[1] + l[2]
            return s[0].sum(), d

        example_inputs = (torch.randn((32), device=device), torch.tensor((7, 16, 9)))

        actual = torch.compile(fn, fullgraph=True)(*example_inputs)
        expected = fn(*example_inputs)

        torch.testing.assert_close(actual, expected)

    @skipCUDAIf(not HAS_CUDA, "requires cuda")
    @dynamo_config.patch({"capture_dynamic_output_shape_ops": True})
    def test_view_of_slice(self, device):
        # Tests View.create(slice, size_with_unbacked_symint)
        def fn(x):
            nz = torch.nonzero(x)  # introduce unbacked symint
            squared = nz * nz  # avoid ReinterpretView when lowering Slice
            sliced = torch.ops.aten.slice.Tensor(squared, dim=1, start=-2, end=None)
            view = sliced.unsqueeze(dim=0)
            return view.squeeze(
                dim=0
            )  # make sure no unbacked symint in output's stride

        example_inputs = (torch.randn(1, 1, 1, 1, device=device),)
        actual = torch.compile(fn, fullgraph=True)(*example_inputs)
        expected = fn(*example_inputs)
        torch.testing.assert_close(actual, expected)

    @skipCUDAIf(not HAS_CUDA, "requires cuda")
    @dynamo_config.patch({"capture_scalar_outputs": True})
    @inductor_config.patch({"abi_compatible": True})
    def test_triton_kernel_grid(self, device):
        if device == "cpu":
            raise unittest.SkipTest("Triton kernel requires GPU")

        from torch.testing._internal.triton_utils import add_kernel

        def fn(x):
            maxlen = max(x.item(), 512)
            a = torch.ones(maxlen, device=device)
            b = torch.ones(maxlen, device=device)
            out = torch.zeros_like(a)
            # unbacked symint in grid
            add_kernel[(1, 1, maxlen)](a, b, out, maxlen, 32)
            return out

        example_inputs = (torch.randint(high=1024, size=(1,), device=device),)
        actual = torch.compile(fn, fullgraph=True)(*example_inputs)
        expected = fn(*example_inputs)
        torch.testing.assert_close(actual, expected)

    @skipCUDAIf(not HAS_CUDA, "requires cuda")
    @dynamo_config.patch({"capture_dynamic_output_shape_ops": True})
    def test_nonzero_in_inference_mode(self, device):
        def fn(x):
            return torch.nonzero(x)

        example_inputs = (torch.randint(0, 2, (128,), device=device),)

        with torch.inference_mode():
            actual = torch.compile(fn, fullgraph=True)(*example_inputs)
            expected = fn(*example_inputs)

        torch.testing.assert_close(actual, expected)

<<<<<<< HEAD
=======
    @inductor_config.patch({"max_autotune": True})
    @dynamo_config.patch({"capture_scalar_outputs": True})
    def test_equivalent_backed_unbacked(self, device):
        # Tests scenario when there are two equivalent backed & unbacked symints,
        # but when we look-up a size hint on the unbacked symint, we ignorantly
        # use the default fallback hint.

        def fn(x, w, a, b):
            # Make tensors where 1st dim is unbacked/backed.
            u0, s0 = a.item(), b.size(0)
            unbacked = x.expand(u0, *x.shape)
            backed = x.expand(s0, *x.shape)

            # The cat unifies u0 and s0 -- i.e. u0 == s0.
            cat = torch.cat([backed, unbacked, unbacked], dim=1)  # [s0, 30, 16]
            mat1 = torch.permute(cat, [0, 2, 1])  # [s0, 16, 30]
            mat2 = w.expand(u0, *w.shape)  # [u0, 30, 32]
            bmm = torch.ops.aten.bmm(mat1, mat2)
            return bmm

        example_inputs = (
            torch.randn((10, 16), dtype=torch.float32, device=device),
            torch.randn((30, 32), dtype=torch.float32, device=device),
            torch.tensor(7, device=device),
            backed := torch.randn((7,), device=device),
        )
        torch._dynamo.mark_dynamic(backed, 0)  # create backed symint

        actual = torch.compile(fn, fullgraph=True)(*example_inputs)
        expected = fn(*example_inputs)
        torch.testing.assert_close(actual, expected)

>>>>>>> b279034e

instantiate_device_type_tests(
    TestUnbackedSymints, globals(), only_for=(GPU_TYPE, "cpu")
)

if __name__ == "__main__":
    from torch._inductor.test_case import run_tests

    if IS_LINUX and HAS_CUDA and is_big_gpu(0):
        run_tests()<|MERGE_RESOLUTION|>--- conflicted
+++ resolved
@@ -156,8 +156,6 @@
 
         torch.testing.assert_close(actual, expected)
 
-<<<<<<< HEAD
-=======
     @inductor_config.patch({"max_autotune": True})
     @dynamo_config.patch({"capture_scalar_outputs": True})
     def test_equivalent_backed_unbacked(self, device):
@@ -190,7 +188,6 @@
         expected = fn(*example_inputs)
         torch.testing.assert_close(actual, expected)
 
->>>>>>> b279034e
 
 instantiate_device_type_tests(
     TestUnbackedSymints, globals(), only_for=(GPU_TYPE, "cpu")
