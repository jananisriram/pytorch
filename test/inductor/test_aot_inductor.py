# Owner(s): ["module: inductor"]
import copy
import os
import sys
import tempfile
import types
import unittest
from typing import Dict, Tuple
from unittest import skip

import torch
import torch._export
import torch._inductor
import torch.nn as nn
from torch._dynamo.testing import rand_strided, same
from torch._dynamo.utils import counters
from torch._inductor import config
from torch._inductor.exc import CppWrapperCodeGenError
from torch._inductor.runtime.runtime_utils import cache_dir
from torch._inductor.test_case import TestCase

from torch.export import Dim, export
from torch.testing import FileCheck
from torch.testing._internal import common_utils
from torch.testing._internal.common_cuda import SM80OrLater, SM90OrLater
from torch.testing._internal.common_quantization import (
    skip_if_no_torchvision,
    skipIfNoFBGEMM,
)
from torch.testing._internal.common_utils import (
    DeterministicGuard,
    IS_CI,
    IS_FBCODE,
    IS_WINDOWS,
    skipIfRocm,
    TEST_WITH_ROCM,
)

from torch.testing._internal.triton_utils import HAS_CUDA, requires_cuda
from torch.utils import _pytree as pytree

if HAS_CUDA:
    import triton
    from torch.testing._internal.triton_utils import (
        add_kernel,
        add_kernel_2d_autotuned,
        add_kernel_autotuned,
        add_kernel_with_optional_param,
        add_kernel_with_scaling,
    )

if IS_WINDOWS and IS_CI:
    sys.stderr.write(
        "Windows CI does not have necessary dependencies for test_torchinductor yet\n"
    )
    if __name__ == "__main__":
        sys.exit(0)
    raise unittest.SkipTest("requires sympy/functorch/filelock")

try:
    try:
        from .test_aot_inductor_utils import AOTIRunnerUtil
        from .test_control_flow import (
            CondModels,
            prepend_counters,
            prepend_predicates,
            WhileLoopModels,
        )
        from .test_torchinductor import copy_tests, requires_multigpu, TestFailure
    except ImportError:
        from test_aot_inductor_utils import AOTIRunnerUtil
        from test_control_flow import (
            CondModels,
            prepend_counters,
            prepend_predicates,
            WhileLoopModels,
        )
        from test_torchinductor import copy_tests, requires_multigpu, TestFailure
except (unittest.SkipTest, ImportError) as e:
    if __name__ == "__main__":
        sys.exit(0)
    raise


def check_model(
    self: TestCase,
    model,
    example_inputs,
    options=None,
    dynamic_shapes=None,
    disable_constraint_solver=False,
):
    with torch.no_grad(), config.patch(
        {
            "abi_compatible": self.abi_compatible,
            "allow_stack_allocation": self.allow_stack_allocation,
            "use_minimal_arrayref_interface": self.use_minimal_arrayref_interface,
        }
    ):
        torch.manual_seed(0)
        if not isinstance(model, types.FunctionType):
            model = model.to(self.device)
        ref_model = copy.deepcopy(model)
        ref_inputs = copy.deepcopy(example_inputs)
        expected = ref_model(*ref_inputs)

        torch.manual_seed(0)
        actual = AOTIRunnerUtil.run(
            self.device,
            model,
            example_inputs,
            options,
            dynamic_shapes,
            disable_constraint_solver,
        )

    self.assertTrue(same(actual, expected))


def check_model_with_multiple_inputs(
    self: TestCase,
    model,
    list_example_inputs,
    options=None,
    dynamic_shapes=None,
):
    with torch.no_grad(), config.patch(
        {
            "abi_compatible": self.abi_compatible,
            "allow_stack_allocation": self.allow_stack_allocation,
        }
    ):
        torch.manual_seed(0)
        model = model.to(self.device)
        ref_model = copy.deepcopy(model)
        ref_inputs = copy.deepcopy(list_example_inputs)
        list_expected = [ref_model(*inputs) for inputs in ref_inputs]

        torch.manual_seed(0)
        list_actual = AOTIRunnerUtil.run_multiple(
            self.device, model, list_example_inputs, options, dynamic_shapes
        )

    self.assertTrue(same(list_actual, list_expected))


class AOTInductorTestsTemplate:
    def test_simple(self):
        class Model(torch.nn.Module):
            def __init__(self):
                super().__init__()
                self.linear = torch.nn.Linear(10, 10)

            def forward(self, x, y):
                return x + self.linear(y)

        example_inputs = (
            torch.randn(10, 10, device=self.device),
            torch.randn(10, 10, device=self.device),
        )
        self.check_model(Model(), example_inputs)

    def test_small_constant(self):
        class Model(torch.nn.Module):
            def __init__(self):
                super().__init__()
                self.linear = torch.nn.Linear(4, 4)

            def forward(self, x):
                return self.linear(x)

        example_inputs = (torch.randn(4, 4, device=self.device),)
        with config.patch({"always_keep_tensor_constants": True}):
            self.check_model(Model().to(self.device), example_inputs)

    def test_output_path_1(self):
        class Model(torch.nn.Module):
            def __init__(self):
                super().__init__()
                self.linear = torch.nn.Linear(10, 10)

            def forward(self, x, y):
                return x + self.linear(y)

        example_inputs = (
            torch.randn(10, 10, device=self.device),
            torch.randn(10, 10, device=self.device),
        )
        with config.patch("aot_inductor.output_path", "tmp_output_"):
            self.check_model(Model(), example_inputs)

    def test_output_path_2(self):
        class Model(torch.nn.Module):
            def __init__(self):
                super().__init__()
                self.linear = torch.nn.Linear(10, 10)

            def forward(self, x, y):
                return x + self.linear(y)

        model = Model().to(device=self.device)
        example_inputs = (
            torch.randn(10, 10, device=self.device),
            torch.randn(10, 10, device=self.device),
        )
        expected_path = os.path.join(tempfile.mkdtemp(dir=cache_dir()), "model.so")
        actual_path = AOTIRunnerUtil.compile(
            model, example_inputs, options={"aot_inductor.output_path": expected_path}
        )
        self.assertTrue(actual_path == expected_path)

    def test_constant_folding(self):
        class Model(torch.nn.Module):
            def __init__(self, device):
                super().__init__()
                self.w_pre = torch.randn(4, 4, device=device)
                self.b = torch.randn(4, device=device)

            def forward(self, x):
                w_transpose = torch.transpose(self.w_pre, 0, 1)
                w_relu = torch.nn.functional.relu(w_transpose)
                w = w_relu + self.b
                return torch.matmul(x, w)

        example_inputs = (torch.randn(4, 4, device=self.device),)
        with config.patch({"aot_inductor.use_runtime_constant_folding": True}):
            self.check_model(Model(self.device), example_inputs)

    @requires_cuda
    def test_duplicate_constant_folding(self):
        class Model(torch.nn.Module):
            def __init__(self, device):
                super().__init__()
                self.w1 = torch.randn(4, 4, device=device)
                self.w2 = torch.randn(4, 4, device=device)
                self.w3 = torch.randn(4, 4, device=device)
                self.w4 = torch.randn(4, 4, device=device)

            def forward(self, x):
                w_concat = torch.cat((self.w1, self.w2, self.w3, self.w4))
                return torch.cat((x, w_concat))

        example_inputs = (torch.randn(4, 4, device=self.device),)
        with config.patch({"aot_inductor.use_runtime_constant_folding": True}):
            self.check_model(Model(self.device), example_inputs)

    @requires_cuda
    def test_multi_device(self):
        class Model(torch.nn.Module):
            def forward(self, x):
                x = x + 1
                x = x.cpu()
                x = x + 2
                x = x.cuda()
                return x

        example_inputs = (torch.randn(32, 64, device=self.device),)
        self.check_model(Model(), example_inputs)

    def test_large_weight(self):
        class Model(torch.nn.Module):
            def __init__(self):
                super().__init__()
                self.linear = torch.nn.Linear(2048, 262144)

            def forward(self, x, y):
                return x + self.linear(y)

        example_inputs = (
            torch.randn(1, 262144, device=self.device),
            torch.randn(1, 2048, device=self.device),
        )

        # We only test compilation since we often get OOM running in CI.
        model = Model()
        model = model.to(self.device)
        AOTIRunnerUtil.compile(model, example_inputs)

    def test_large_mmaped_weights(self):
        class Model(torch.nn.Module):
            def __init__(self):
                super().__init__()
                self.linear = torch.nn.Linear(512, 250112)

            def forward(self, x, y):
                return x + self.linear(y)

        example_inputs = (
            torch.randn(1, 250112, device=self.device),
            torch.randn(1, 512, device=self.device),
        )
        with config.patch({"aot_inductor.force_mmap_weights": True}):
            self.check_model(Model(), example_inputs)

    def test_with_offset(self):
        class Model(torch.nn.Module):
            def __init__(self, device):
                super().__init__()
                self.orig_tensor = torch.randn(2, 15, 10, device=device)[0]
                self.tensor = self.orig_tensor[5:, :]

            def forward(self, x, y):
                return (
                    x
                    + torch.nn.functional.linear(y, self.orig_tensor[:10, :])
                    + self.tensor
                )

        example_inputs = (
            torch.randn(10, 10, device=self.device),
            torch.randn(10, 10, device=self.device),
        )
        self.check_model(Model(self.device), example_inputs)

    def test_freezing(self):
        class Model(torch.nn.Module):
            def __init__(self, device):
                super().__init__()
                self.weight = torch.randn(9, 10, device=device)
                self.padding = torch.randn(1, 10, device=device)

            def forward(self, x, y):
                padded_weight = torch.cat((self.weight, self.padding), dim=0)
                return x + torch.nn.functional.linear(y, padded_weight)

        example_inputs = (
            torch.randn(10, 10, device=self.device),
            torch.randn(10, 10, device=self.device),
        )

        with config.patch({"freezing": True}):
            self.check_model(Model(self.device), example_inputs)

    @torch._inductor.config.patch(
        pre_grad_fusion_options={
            "normalization_pass": {},
            "remove_split_with_size_one_pass": {},
            "merge_getitem_cat_pass": {},
            "merge_stack_tahn_unbind_pass": {},
            "merge_splits_pass": {},
            "mutate_cat_pass": {},
            "split_cat_pass": {},
            "unbind_stack_pass": {},
        },
        post_grad_fusion_options={},
    )
    def test_simple_split(self):
        class Model(torch.nn.Module):
            def __init__(self):
                super().__init__()

            def forward(self, x):
                return torch.cat(tensors=torch.split(x, 4, dim=1), dim=-2)

        example_inputs = (torch.randn(2, 8, device=self.device),)
        counters.clear()
        self.check_model(Model(), example_inputs)
        self.assertEqual(counters["inductor"]["scmerge_split_removed"], 1)
        self.assertEqual(counters["inductor"]["scmerge_cat_removed"], 1)
        self.assertEqual(counters["inductor"]["scmerge_split_sections_removed"], 1)

    def test_amp_fallback_random(self):
        def fn(x, w):
            return torch.functional.F.linear(x, w)

        example_inputs = (
            torch.randn(10, 10, device=self.device),
            torch.randn(10, 10, device=self.device),
        )
        if self.device == "cuda":
            ctx = torch.cuda.amp.autocast
        elif self.device == "cpu":
            ctx = torch.cpu.amp.autocast
        else:
            raise AssertionError("Unsupported device")

        with config.patch({"fallback_random": True}):
            with ctx():
                self.check_model(fn, example_inputs)

    def test_missing_output(self):
        class Model(torch.nn.Module):
            def __init__(self):
                super().__init__()

            def forward(self, x, y):
                a = torch.sin(x)
                b = torch.mm(a, y)
                c = torch.cos(b)
                return c

        example_inputs = (
            torch.randn(10, 10, device=self.device),
            torch.randn(10, 10, device=self.device),
        )
        self.check_model(Model(), example_inputs)

    def test_output_misaligned(self):
        class Model(torch.nn.Module):
            def __init__(self):
                super().__init__()

            def forward(self, x, y):
                x_unsqueeze = torch.unsqueeze(x, dim=0)
                y_unsqueeze = torch.unsqueeze(y, dim=0)
                cat = torch.cat([x_unsqueeze, y_unsqueeze], dim=0)
                x_getitem = cat[0]
                y_getitem = cat[1]
                x_sigmoid = torch.sigmoid(x_getitem)
                return x_sigmoid, y_getitem

        example_inputs = (
            torch.randn(10, 10, device=self.device),
            torch.randn(10, 10, device=self.device),
        )
        self.check_model(Model(), example_inputs)

    @skip("Test was marked as expected failure, but does not fail always anymore.")
    def test_dynamic_smem_above_default_limit(self):
        class Model(torch.nn.Module):
            def forward(self, x, y):
                return x @ y

        model = Model().to(self.device)
        # on A100, the generated Triton kernel for this MM
        # requires 55296 bytes of dynamic SMEM which is above
        # the A100's default dynamic SMEM limit of 49152 bytes.
        example_inputs = (
            torch.randn(10285, 96, device=self.device),
            torch.randn(96, 1, device=self.device),
        )
        self.check_model(
            model,
            example_inputs,
            options={
                "max_autotune": True,
                "max_autotune_gemm_backends": "TRITON",
            },
        )

    @unittest.skipIf(IS_FBCODE, "Not yet runnable in fbcode")
    def test_seq(self):
        layernorm = torch.nn.LayerNorm(10)
        net = torch.nn.Sequential(
            layernorm,
            torch.nn.ReLU(),
            layernorm,
            torch.nn.ReLU(),
        )

        example_inputs = (torch.randn(10, device=self.device),)
        self.check_model(net.eval(), example_inputs)

    def test_addmm(self):
        class Model(torch.nn.Module):
            def __init__(self, n, k, device):
                super().__init__()
                self.weight = torch.randn(n, k, device=device)
                self.bias = torch.randn(n, device=device)

            def forward(self, a):
                return torch.nn.functional.linear(a, self.weight, self.bias)

        M = 8
        N = 6
        K = 16
        model = Model(N, K, self.device)
        batch = 2
        a = torch.randn(batch, M, K, device=self.device)
        example_inputs = (a,)
        self.check_model(model, example_inputs)

    def test_aliased_buffer_reuse(self):
        class Model(torch.nn.Module):
            def __init__(self):
                super().__init__()

            def forward(self, x, y):
                x = 2 * x
                y = 2 * y
                c = torch.cat([x, y], dim=-1)
                d = 1 + c
                m = torch.mm(d, d)
                return m[:, :2] + x

        example_inputs = (
            torch.randn(4, 2, device=self.device),
            torch.randn(4, 2, device=self.device),
        )
        self.check_model(Model(), example_inputs)

    def test_buffer_reuse(self):
        class Model(torch.nn.Module):
            def __init__(self):
                super().__init__()

            def forward(self, x, y):
                a = torch.sin(x)
                b = torch.cos(y)
                c = torch.mm(a, b)
                d = torch.relu(c)
                e = torch.sigmoid(d)
                f = torch.mm(x, y)
                g = e + f
                return g

        example_inputs = (
            torch.randn(4, 4, device=self.device),
            torch.randn(4, 4, device=self.device),
        )
        self.check_model(Model(), example_inputs)

    def test_duplicated_params(self):
        class Model(torch.nn.Module):
            def __init__(self):
                super().__init__()
                self.p = torch.nn.Parameter(torch.rand(6))
                self.q = self.p

            def forward(self, x):
                return self.p * x + self.q

        example_inputs = (torch.rand(6, device=self.device),)
        self.check_model(Model(), example_inputs)

    @unittest.skip("Skip this test, only for local test. SIGABRT is produced.")
    def test_inf(self):
        class Model(torch.nn.Module):
            def __init__(self):
                super().__init__()
                self.linear = torch.nn.Linear(10, 10)

            def forward(self, x, y):
                return x + self.linear(y)

        x = torch.randn(10, 10, device=self.device)
        x[0][0] = float("Inf")
        example_inputs = (
            x,
            torch.randn(10, 10, device=self.device),
        )
        self.check_model(
            Model().to(self.device),
            example_inputs,
            options={"debug_check_inf_and_nan": True},
        )

    @unittest.skip("Skip this test, only for local test. SIGABRT is produced.")
    def test_nan(self):
        class Model(torch.nn.Module):
            def __init__(self):
                super().__init__()
                self.linear = torch.nn.Linear(10, 10)

            def forward(self, x, y):
                return x + self.linear(y)

        x = torch.randn(10, 10, device=self.device)
        x[0][0] = float("nan")
        example_inputs = (
            x,
            torch.randn(10, 10, device=self.device),
        )
        self.check_model(
            Model().to(self.device),
            example_inputs,
            options={"debug_check_inf_and_nan": True},
        )

    def test_assert_async(self):
        if self.device != "cuda":
            raise unittest.SkipTest("requires CUDA")

        class Model(torch.nn.Module):
            def __init__(self):
                super().__init__()

            def forward(self, x):
                u0 = x.item()
                torch._check(u0 > 3)
                return torch.ones(u0)[0]

        x = torch.tensor(23, device=self.device)
        example_inputs = (x,)
        self.check_model(Model(), example_inputs)

    def test_simple_dynamic(self):
        class Model(torch.nn.Module):
            def __init__(self):
                super().__init__()

            def forward(self, x, y):
                add_0 = x + y
                return torch.nn.functional.relu(input=add_0, inplace=False)

        x = torch.randn(128, 2048, device=self.device)
        y = torch.randn(128, 2048, device=self.device)
        dim0_x = Dim("dim0_x", min=1, max=2048)
        dynamic_shapes = {"x": {0: dim0_x}, "y": {0: dim0_x}}
        example_inputs = (x, y)
        self.check_model(Model(), example_inputs, dynamic_shapes=dynamic_shapes)

    @unittest.skipIf(
        not torch.cuda.is_available() or torch.cuda.get_device_capability() < (9, 0),
        "FP8 is only supported on H100+",
    )
    @skipIfRocm  # _scaled_mm_out_cuda  is not compiled for ROCm platform
    def test_fp8(self):
        class Model(torch.nn.Module):
            def __init__(self, dtype):
                super().__init__()
                self.out_dtype = dtype

            def forward(self, x, weight, bias, scale_a, scale_b):
                weight = weight.to(torch.float8_e4m3fn)
                output, updated_amax = torch._scaled_mm(
                    x,
                    weight,
                    bias=input_bias,
                    out_dtype=self.out_dtype,
                    scale_a=scale_a,
                    scale_b=scale_b,
                )
                return output

        dtype = torch.float16

        a_scale = torch.Tensor([1.0]).to(device="cuda")
        b_scale = torch.Tensor([1.0]).to(device="cuda")
        input_bias = torch.rand(32, device="cuda", dtype=dtype)
        weight_shape = (32, 16)
        weight = torch.rand(*weight_shape, device="cuda", dtype=dtype).T
        a_inverse_scale = 1 / a_scale
        b_inverse_scale = 1 / b_scale

        x_shape = (16, 16)
        x = torch.rand(*x_shape, device="cuda", dtype=dtype).to(torch.float8_e4m3fn)
        dim0_x = Dim("dim0_x", min=1, max=2048)
        dynamic_shapes = ({0: dim0_x}, None, None, None, None)
        self.check_model(
            Model(dtype),
            (x, weight, input_bias, a_inverse_scale, b_inverse_scale),
            dynamic_shapes=dynamic_shapes,
        )

    def test_poi_multiple_dynamic(self):
        class Model(torch.nn.Module):
            def __init__(self):
                super().__init__()

            def forward(self, x, y):
                add_0 = x + y
                return torch.nn.functional.relu(input=add_0, inplace=False)

        x = torch.randn(128, 2048, device=self.device)
        y = torch.randn(128, 2048, device=self.device)
        dim0_x = Dim("dim0_x", min=1, max=2048)
        dynamic_shapes = {"x": {0: dim0_x}, "y": {0: dim0_x}}
        list_example_inputs = [(x, y)]
        list_example_inputs.append(
            (
                torch.randn(64, 2048, device=self.device),
                torch.randn(64, 2048, device=self.device),
            ),
        )
        list_example_inputs.append(
            (
                torch.randn(211, 2048, device=self.device),
                torch.randn(211, 2048, device=self.device),
            ),
        )
        self.check_model_with_multiple_inputs(
            Model(), list_example_inputs, dynamic_shapes=dynamic_shapes
        )

    def test_addmm_multiple_dynamic(self):
        class Model(torch.nn.Module):
            def __init__(self, n, k, device):
                super().__init__()
                self.weight = torch.randn(n, k, device=device)
                self.bias = torch.randn(n, device=device)

            def forward(self, a):
                return torch.nn.functional.linear(a, self.weight, self.bias)

        M = 8
        N = 6
        K = 16
        model = Model(N, K, self.device)
        batch = 2
        a = torch.randn(batch, M, K, device=self.device)
        dim0_a = Dim("dim0_a", min=1, max=2048)
        dynamic_shapes = {"a": {0: dim0_a}}
        list_example_inputs = [(a,)]
        batch = 2048
        list_example_inputs.append(
            (torch.randn(batch, M, K, device=self.device),),
        )
        batch = 128
        list_example_inputs.append(
            (torch.randn(batch, M, K, device=self.device),),
        )
        self.check_model_with_multiple_inputs(
            model,
            list_example_inputs,
            dynamic_shapes=dynamic_shapes,
            options={
                "max_autotune": True,
                "max_autotune_gemm_backends": "TRITON",
            },
        )

    def test_bmm_multiple_dynamic(self):
        class Model(torch.nn.Module):
            def __init__(self):
                super().__init__()

            def forward(self, a, b):
                return torch.bmm(a, b)

        M = 8
        N = 6
        K = 16
        model = Model()
        batch = 1024
        a = torch.randn(batch, M, K, device=self.device)
        b = torch.randn(batch, K, N, device=self.device)
        dim0_a = Dim("dim0_a", min=1, max=2048)
        dynamic_shapes = {"a": {0: dim0_a}, "b": {0: dim0_a}}
        list_example_inputs = [(a, b)]
        batch = 2048
        list_example_inputs.append(
            (
                torch.randn(batch, M, K, device=self.device),
                torch.randn(batch, K, N, device=self.device),
            ),
        )
        batch = 128
        list_example_inputs.append(
            (
                torch.randn(batch, M, K, device=self.device),
                torch.randn(batch, K, N, device=self.device),
            ),
        )
        self.check_model_with_multiple_inputs(
            model,
            list_example_inputs,
            options={
                "max_autotune": True,
                "max_autotune_gemm_backends": "TRITON",
            },
            dynamic_shapes=dynamic_shapes,
        )

    def test_foreach_multiple_dynamic(self):
        class Model(torch.nn.Module):
            def __init__(self):
                super().__init__()

            def forward(self, x, y):
                x_unsqueeze = torch.unsqueeze(x, dim=0)
                y_unsqueeze = torch.unsqueeze(y, dim=0)
                cat = torch.cat([x_unsqueeze, y_unsqueeze], dim=0)
                return cat

        model = Model()
        x = torch.randn(128, 2048, device=self.device)
        y = torch.randn(128, 2048, device=self.device)
        dim0_x = Dim("dim0_x", min=1, max=2048)
        dynamic_shapes = {"x": {0: dim0_x}, "y": {0: dim0_x}}
        list_example_inputs = [(x, y)]
        list_example_inputs.append(
            (
                torch.randn(64, 2048, device=self.device),
                torch.randn(64, 2048, device=self.device),
            ),
        )
        list_example_inputs.append(
            (
                torch.randn(211, 2048, device=self.device),
                torch.randn(211, 2048, device=self.device),
            ),
        )
        self.check_model_with_multiple_inputs(
            model,
            list_example_inputs,
            dynamic_shapes=dynamic_shapes,
        )

    # scaled_dot_product_flash_attention
    @unittest.skipIf(IS_FBCODE, "Not yet runnable in fbcode")
    @unittest.skipIf(not SM80OrLater, "bfloat16 only supported in sm80+")
    def test_sdpa(self):
        class Model(torch.nn.Module):
            def __init__(self):
                super().__init__()

            def forward(self, q, k, v):
                return torch.nn.functional.scaled_dot_product_attention(q, k, v)[0]

        example_inputs = (
            torch.randn(1, 48, 64, 64, dtype=torch.bfloat16, device=self.device),
            torch.randn(1, 48, 64, 64, dtype=torch.bfloat16, device=self.device),
            torch.randn(1, 48, 64, 64, dtype=torch.bfloat16, device=self.device),
        )
        self.check_model(Model(), example_inputs)

    @unittest.skipIf(IS_FBCODE, "Not yet runnable in fbcode")
    @unittest.skipIf(not SM80OrLater, "bfloat16 only supported in sm80+")
    def test_sdpa_2(self):
        class Model(torch.nn.Module):
            def __init__(self):
                super().__init__()

            def forward(self, q, k, v, x):
                t = torch.nn.functional.scaled_dot_product_attention(
                    q, k, v, is_causal=True
                )[0]
                return x + t

        example_inputs = (
            torch.randn(1, 48, 64, 64, dtype=torch.bfloat16, device=self.device),
            torch.randn(1, 48, 64, 64, dtype=torch.bfloat16, device=self.device),
            torch.randn(1, 48, 64, 64, dtype=torch.bfloat16, device=self.device),
            torch.randn(1, 48, 64, 64, dtype=torch.bfloat16, device=self.device),
        )
        self.check_model(Model(), example_inputs)

    @skipIfNoFBGEMM
    def test_quantized_linear(self):
        class Model(torch.nn.Module):
            def __init__(self, device):
                super().__init__()
                self.weight = torch.randn(10, 10, device=device)
                self.bias = torch.randn(10, device=device)

            def forward(self, x):
                return torch.ops.quantized.linear_dynamic_fp16_unpacked_weight(
                    x, self.weight, self.bias
                )

        example_inputs = (torch.randn(10, 10, device=self.device),)
        with config.patch({"aot_inductor.use_runtime_constant_folding": True}):
            self.check_model(Model(self.device), example_inputs)

    def test_zero_grid_with_unbacked_symbols(self):
        class Repro(torch.nn.Module):
            def __init__(self):
                super().__init__()

            def forward(self, x, y):
                nz = torch.nonzero(x)
                b = torch.ones_like(nz, dtype=torch.float16)
                c = torch.zeros_like(nz, dtype=torch.float16)
                d = (b + c) @ y
                return d.sum()

        example_inputs = (
            torch.tensor([1, 1, 1], device=self.device),
            torch.randn((1, 32), dtype=torch.float16, device=self.device),
        )
        self.check_model(Repro(), example_inputs)

    def test_large_grid(self):
        if self.device != "cuda":
            raise unittest.SkipTest("requires CUDA")

        class Model(torch.nn.Module):
            def __init__(self):
                super().__init__()

            def forward(self, primals_1, primals_2, primals_5):
                view = torch.ops.aten.reshape.default(primals_5, [-1, 4, 128])
                primals_5 = None
                permute = torch.ops.aten.permute.default(view, [0, 2, 1])
                clone = torch.ops.aten.clone.default(
                    permute, memory_format=torch.contiguous_format
                )
                permute = None
                view_1 = torch.ops.aten.reshape.default(clone, [-1, 4])
                clone = None
                permute_1 = torch.ops.aten.permute.default(primals_1, [1, 0])
                primals_1 = None
                addmm = torch.ops.aten.addmm.default(primals_2, view_1, permute_1)
                primals_2 = None
                return addmm

        s0 = 727828
        s1 = 512
        example_inputs = (
            torch.rand(2, 4, device=self.device),
            torch.rand(2, device=self.device),
            torch.rand(s0, s1, device=self.device),
        )
        self.check_model(Model(), example_inputs)

    def test_cond_simple(self):
        inputs = (
            torch.randn((10, 20), device=self.device),
            torch.randn((10, 20), device=self.device),
        )
        dim0_ab = Dim("s0", min=2, max=1024)
        dynamic_shapes = {
            "p": {},
            "a": {0: dim0_ab, 1: None},
            "b": {0: dim0_ab, 1: None},
        }
        self.check_model_with_multiple_inputs(
            CondModels.Simple(),
            prepend_predicates(inputs),
            dynamic_shapes=dynamic_shapes,
        )

    def test_cond_nested(self):
        inputs = (
            torch.randn((10, 20), device=self.device),
            torch.randn((10, 20), device=self.device),
            torch.randn((10, 20), device=self.device),
        )
        dim0_abc = Dim("s0", min=2, max=1024)
        dynamic_shapes = {
            "p0": {},
            "p1": {},
            "p2": {},
            "a": {0: dim0_abc, 1: None},
            "b": {0: dim0_abc, 1: None},
            "c": {0: dim0_abc, 1: None},
        }
        self.check_model_with_multiple_inputs(
            CondModels.Nested(),
            prepend_predicates(inputs, num_predicates=3),
            dynamic_shapes=dynamic_shapes,
        )

    def test_cond_with_parameters(self):
        inputs = (torch.randn((10, 20), device=self.device),)
        dim0_abc = Dim("s0", min=2, max=1024)
        dynamic_shapes = {
            "p": {},
            "a": {0: dim0_abc, 1: None},
        }
        self.check_model_with_multiple_inputs(
            CondModels.Parameters(self.device),
            prepend_predicates(inputs),
            dynamic_shapes=dynamic_shapes,
        )

    def test_cond_with_reinterpret_view_inputs_outputs(self):
        inputs = (
            torch.randn((10, 20), device=self.device),
            torch.randn((10, 20), device=self.device),
        )
        dim0_ab = Dim("s0", min=3, max=1024)
        dynamic_shapes = {
            "p": {},
            "a": {0: dim0_ab, 1: None},
            "b": {0: dim0_ab, 1: None},
        }
        self.check_model_with_multiple_inputs(
            CondModels.ReinterpretView(),
            prepend_predicates(inputs),
            dynamic_shapes=dynamic_shapes,
        )

    def test_cond_with_multiple_outputs(self):
        inputs = (
            torch.randn((10, 20), device=self.device),
            torch.randn((10, 20), device=self.device),
            torch.randn((30, 40), device=self.device),
        )
        dim0_ab = Dim("s0", min=2, max=1024)
        dim0_c = Dim("s1", min=2, max=1024)
        dynamic_shapes = {
            "p": {},
            "a": {0: dim0_ab, 1: None},
            "b": {0: dim0_ab, 1: None},
            "c": {0: dim0_c, 1: None},
        }
        self.check_model_with_multiple_inputs(
            CondModels.MultipleOutputs(),
            prepend_predicates(inputs),
            dynamic_shapes=dynamic_shapes,
        )

    def test_cond_with_outer_code_before_after(self):
        inputs = (
            torch.randn((10, 20), device=self.device),
            torch.randn((10, 20), device=self.device),
        )
        dim0_ab = Dim("s0", min=2, max=1024)
        dynamic_shapes = {
            "p": {},
            "a": {0: dim0_ab, 1: None},
            "b": {0: dim0_ab, 1: None},
        }
        self.check_model_with_multiple_inputs(
            CondModels.OuterCode(),
            prepend_predicates(inputs),
            dynamic_shapes=dynamic_shapes,
        )

    def test_cond_use_buffers_from_outer_scope(self):
        inputs = (
            torch.randn((10, 20), device=self.device),
            torch.randn((10, 20), device=self.device),
            torch.randn((10, 20), device=self.device),
        )
        dim0_abc = Dim("s0", min=2, max=1024)
        dynamic_shapes = {
            "p": {},
            "a": {0: dim0_abc, 1: None},
            "b": {0: dim0_abc, 1: None},
            "c": {0: dim0_abc, 1: None},
        }
        self.check_model_with_multiple_inputs(
            CondModels.OuterBuffers(),
            prepend_predicates(inputs),
            dynamic_shapes=dynamic_shapes,
        )

    @common_utils.parametrize("dynamic", [False, True])
    def test_cond_non_tensor_predicates(self, dynamic):
        inputs1 = (
            torch.randn((10, 20), device=self.device),
            torch.randn((15, 20), device=self.device),
        )
        inputs2 = (
            torch.randn((10, 20), device=self.device),
            torch.randn((5, 20), device=self.device),
        )
        inputs = (inputs1,)
        dynamic_shapes = None
        if dynamic:
            inputs = (inputs1, inputs2)
            dim0_a = Dim("s0", min=2, max=1024)
            dim0_b = Dim("s1", min=2, max=1024)
            dynamic_shapes = {
                "a": {0: dim0_a, 1: None},
                "b": {0: dim0_b, 1: None},
            }
        self.check_model_with_multiple_inputs(
            CondModels.WithNonTensorPredicate(),
            inputs,
            dynamic_shapes=dynamic_shapes,
        )

    def test_while_loop_simple(self):
        inputs = (
            torch.randn((10, 20), device=self.device),
            torch.randn((10, 20), device=self.device),
        )
        dim0_ab = Dim("s0", min=2, max=1024)
        dynamic_shapes = {
            "ci": {},
            "a": {0: dim0_ab, 1: None},
            "b": {0: dim0_ab, 1: None},
        }
        self.check_model_with_multiple_inputs(
            WhileLoopModels.Simple(),
            prepend_counters(inputs),
            dynamic_shapes=dynamic_shapes,
        )

    def test_while_loop_nested(self):
        inputs = (
            torch.randn((10, 20), device=self.device),
            torch.randn((10, 20), device=self.device),
        )
        dim0_ab = Dim("s0", min=2, max=1024)
        dynamic_shapes = {
            "ci": {},
            "cj": {},
            "a": {0: dim0_ab, 1: None},
            "b": {0: dim0_ab, 1: None},
        }
        self.check_model_with_multiple_inputs(
            WhileLoopModels.Nested(),
            prepend_counters(inputs, num_counters=2),
            dynamic_shapes=dynamic_shapes,
        )

    def test_while_loop_with_outer_code(self):
        inputs = (
            torch.randn((10, 20), device=self.device),
            torch.randn((10, 20), device=self.device),
        )
        dim0_ab = Dim("s0", min=2, max=1024)
        dynamic_shapes = {
            "c": {},
            "a": {0: dim0_ab, 1: None},
            "b": {0: dim0_ab, 1: None},
        }
        self.check_model_with_multiple_inputs(
            WhileLoopModels.OuterCode(),
            prepend_counters(inputs),
            dynamic_shapes=dynamic_shapes,
        )

    def test_while_loop_with_parameters(self):
        inputs = (torch.randn((10, 20), device=self.device),)
        dim0_a = Dim("s0", min=2, max=1024)
        dynamic_shapes = {
            "c": {},
            "a": {0: dim0_a, 1: None},
        }
        self.check_model_with_multiple_inputs(
            WhileLoopModels.Parameters(self.device),
            prepend_counters(inputs),
            dynamic_shapes=dynamic_shapes,
        )

    def test_while_loop_with_outer_buffers(self):
        inputs = (
            torch.randn((10, 20), device=self.device),
            torch.randn((10, 20), device=self.device),
        )
        # dynamic shapes don't work now due to
        # https://github.com/pytorch/pytorch/issues/123596
        # dim0_ab = Dim("s0", min=2, max=1024)
        # dynamic_shapes = {
        #     "c": {},
        #     "a": {0: dim0_ab, 1: None},
        #     "b": {0: dim0_ab, 1: None},
        # }
        dynamic_shapes = None
        self.check_model_with_multiple_inputs(
            WhileLoopModels.OuterBuffers(),
            prepend_counters(inputs),
            dynamic_shapes=dynamic_shapes,
        )

    @config.patch({"is_predispatch": True})
    def test_constant(self):
        class M(torch.nn.Module):
            def __init__(self, device):
                super().__init__()
                self.device = device

            def forward(self, x):
                t = torch.tensor(x.size(-1), device=self.device, dtype=torch.float)
                t = torch.sqrt(t * 3)
                return x * t

        self.check_model(M(self.device), (torch.randn(5, 5, device=self.device),))

    def test_zero_grid_with_backed_symbols(self):
        class Repro(torch.nn.Module):
            def __init__(self):
                super().__init__()

            def forward(self, x, b):
                return x + b

        example_inputs = (
            x := torch.randn((3, 2), device=self.device),
            torch.randn((1, 2), device=self.device),
        )
        torch._dynamo.mark_dynamic(x, index=0)  # Create dynamic symbol

        # Compile & run model where dynamic dim size > 0.
        so_path: str = AOTIRunnerUtil.compile(
            Repro(),
            example_inputs,
        )
        aot_inductor_module = AOTIRunnerUtil.load("cuda", so_path)
        aot_inductor_module(*example_inputs)

        # Re-run where dynamic dim size is 0.
        example_inputs = (
            torch.randn((0, 2), device=self.device),
            torch.randn((1, 2), device=self.device),
        )
        actual = aot_inductor_module(*example_inputs)
        expected = Repro()(*example_inputs)
        torch.testing.assert_close(actual, expected)

    def test_repeat_interleave(self):
        class Repro(torch.nn.Module):
            def __init__(self):
                super().__init__()

            def forward(self, x):
                return torch.ops.aten.repeat_interleave.Tensor(x, output_size=12)

        example_inputs = (torch.ones((1,), dtype=torch.int32, device=self.device) * 12,)
        self.check_model(Repro(), example_inputs)

    def test_dynamic_cat(self):
        class Model(torch.nn.Module):
            def __init__(self):
                super().__init__()

            def forward(self, a, b):
                return torch.cat([a, b], dim=0)

        a = torch.randn(2, 4, device=self.device)
        b = torch.randn(3, 4, device=self.device)
        dim0_a = Dim("dim0_a", min=1, max=10)
        dim0_b = Dim("dim0_b", min=1, max=20)
        dynamic_shapes = {"a": {0: dim0_a}, "b": {0: dim0_b}}
        example_inputs = (a, b)
        self.check_model(Model(), example_inputs, dynamic_shapes=dynamic_shapes)

    def test_buffer_mutation_1(self):
        class Model(torch.nn.Module):
            def __init__(self, device):
                super().__init__()
                self.register_buffer("foo", torch.randn(4, 4, device=device))

            def forward(self, x):
                self.foo.add_(1)
                return self.foo + x

        example_inputs = (torch.rand(4, 4, device=self.device),)
        torch._export.aot_compile(Model(self.device), example_inputs)
        self.check_model(Model(self.device), example_inputs)

    def test_non_tensor_input(self):
        def fn(a, b, alpha=1.0):
            return torch.add(a, b, alpha=alpha)

        a = torch.randn(10, device=self.device)
        b = torch.randn(10, device=self.device)
        with self.assertRaises(RuntimeError):
            torch._export.aot_compile(fn, args=(a, b), kwargs={"alpha": 2.0})

        so_path = torch._export.aot_compile(
            torch.ops.aten.add, args=(a, b), kwargs={"alpha": 2.0}, same_signature=False
        )
        kernel_runner = AOTIRunnerUtil.load_runner(self.device, so_path)
        res = kernel_runner.run([a, b])
        self.assertTrue(isinstance(res, list))
        self.assertTrue(len(res) == 1)
        self.assertEqual(fn(a, b, alpha=2.0), res[0])

    def test_buffer_mutation_2(self):
        class Model(torch.nn.Module):
            def __init__(self, device):
                super().__init__()
                self.register_buffer("foo", torch.arange(10, device=device))
                self.register_buffer("bar", torch.arange(10, device=device))

            def forward(self, x):
                self.bar.mul_(2)
                self.foo[5] = self.bar[0]
                return x + self.bar, x * self.foo

        example_inputs = (torch.randn(10, device=self.device),)
        self.check_model(Model(self.device), example_inputs)

    def test_buffer_mutation_3(self):
        class KVCache(torch.nn.Module):
            def __init__(
                self,
                max_batch_size,
                max_seq_length,
                n_heads,
                head_dim,
                dtype=torch.float,
            ):
                super().__init__()
                cache_shape = (max_batch_size, n_heads, max_seq_length, head_dim)
                self.register_buffer("k_cache", torch.zeros(cache_shape, dtype=dtype))
                self.register_buffer("v_cache", torch.zeros(cache_shape, dtype=dtype))

            def update(self, input_pos, k_val, v_val):
                # input_pos: [S], k_val: [B, H, S, D]
                k_out = self.k_cache
                v_out = self.v_cache
                k_out[:, :, input_pos] = k_val
                v_out[:, :, input_pos] = v_val

                return k_out, v_out

        class Model(torch.nn.Module):
            def __init__(self, device):
                super().__init__()
                self.kv_cache = KVCache(1, 256, 6, 48)

            def forward(self, inp_pos, k, v):
                self.kv_cache.update(inp_pos, k, v)
                return self.kv_cache.k_cache + 1, self.kv_cache.v_cache / 2

        example_inputs = (
            torch.tensor([0], device=self.device),
            torch.randn(1, 6, 1, 48, device=self.device),
            torch.randn(1, 6, 1, 48, device=self.device),
        )
        self.check_model(Model(self.device), example_inputs)

    @requires_multigpu()
    def test_replicate_on_devices(self):
        if self.device != "cuda":
            raise unittest.SkipTest("requires CUDA")

        class Model(torch.nn.Module):
            def __init__(self, w1, w2):
                super().__init__()
                self.w1 = w1
                self.w2 = w2

            def forward(self, x, y):
                a = x * self.w1
                b = y * self.w2
                return a + b

        w1 = torch.randn(10, 10)
        w2 = torch.randn(10, 10)
        inputs = (torch.randn(10, 10), torch.randn(10, 10))
        result_cpu = Model(w1, w2)(*inputs)

        # Compile model with AOTInductor
        with torch.cuda.device(0), config.patch("abi_compatible", self.abi_compatible):
            so_path = AOTIRunnerUtil.compile(
                model=Model(w1.cuda(0), w2.cuda(0)),
                example_inputs=tuple(t.cuda(0) for t in inputs),
            )

        # Run model on cuda:N
        for i in range(torch.cuda.device_count()):
            with torch.cuda.device(i):
                example_inputs = tuple(t.cuda(i) for t in inputs)
                optimized = AOTIRunnerUtil.load("cuda", so_path)
                result_cuda = optimized(*example_inputs)
            self.assertTrue(same(result_cpu, result_cuda.cpu()))

    def test_pytree_inputs(self):
        class M(torch.nn.Module):
            def __init__(self):
                super().__init__()

            def forward(self, x: Dict[str, torch.Tensor]):
                add_ = torch.zeros(5)
                mul_ = torch.ones(5)
                for v in x.values():
                    add_ += v
                    mul_ *= v

                return [add_, mul_]

        self.check_model(M(), ({"x": torch.ones(5), "y": torch.ones(5)},))

    @requires_multigpu()
    def test_non_default_cuda_device(self):
        if self.device != "cuda":
            raise unittest.SkipTest("requires CUDA")

        class Model(torch.nn.Module):
            def __init__(self, weight):
                super().__init__()
                self.weight = weight

            def forward(self, x, y):
                return x + torch.nn.functional.linear(y, self.weight)

        weight = torch.randn(10, 10)
        inputs = (torch.randn(10, 10), torch.randn(10, 10))
        result_cpu = Model(weight)(*inputs)

        with torch.cuda.device(0), torch.no_grad(), config.patch(
            "abi_compatible", self.abi_compatible
        ):
            result_cuda_0 = AOTIRunnerUtil.run(
                "cuda", Model(weight.cuda(0)), tuple(t.cuda(0) for t in inputs)
            )

        with torch.cuda.device(1), torch.no_grad(), config.patch(
            "abi_compatible", self.abi_compatible
        ):
            result_cuda_1 = AOTIRunnerUtil.run(
                "cuda", Model(weight.cuda(1)), tuple(t.cuda(1) for t in inputs)
            )

        self.assertTrue(same(result_cpu, result_cuda_0.cpu()))
        self.assertTrue(same(result_cpu, result_cuda_1.cpu()))

    def test_reuse_kernel(self):
        class Model(torch.nn.Module):
            def __init__(self):
                super().__init__()

            def forward(self, x, y):
                a = torch.sin(x)
                b = torch.mm(a, y)
                c = torch.sin(b)
                d = torch.mm(b, c)
                return d

        example_inputs = (
            torch.randn(87, 87, device=self.device),
            torch.randn(87, 87, device=self.device),
        )
        self.check_model(Model(), example_inputs)

        if self.device == "cuda":
            so_path = torch._export.aot_compile(Model(), example_inputs)
            with open(os.path.splitext(so_path)[0] + ".cpp") as cpp:
                src_code = cpp.read()
                FileCheck().check_count(
                    "triton_poi_fused_sin_0 = loadKernel(",
                    1,
                    exactly=True,
                ).run(src_code)

    def test_reuse_kernel_dynamic(self):
        class Model(torch.nn.Module):
            def __init__(self, device):
                super().__init__()
                self.cst = torch.randn(48, device=device, dtype=torch.float)
                self.weights = torch.randn(6, 48, 48, device=device, dtype=torch.float)
                self.cst_1 = torch.randn(48, device=device, dtype=torch.float)
                self.weights_1 = torch.randn(
                    6, 48, 48, device=device, dtype=torch.float
                )

            def forward(self, x, y, z):
                dim0 = x.size(1)
                add_0 = z + z
                expand_2 = add_0.expand(-1, -1, 48)
                # [s0, 6, 48]
                mul_3 = add_0 * expand_2
                # [6, s0, 48]
                permute_4 = torch.permute(mul_3, (1, 0, 2))
                # [6, s0, 48]
                bmm_5 = torch.bmm(permute_4, self.weights)
                add_6 = bmm_5 + self.cst
                reshape_7 = torch.reshape(add_6, [6, dim0 * 6, 8])
                # [6*s0, 6, 8]
                permute_8 = torch.permute(reshape_7, (1, 0, 2))
                mul_9 = permute_8 * 0.123
                reshape_10 = torch.reshape(y, [8, dim0 * 6, 4])
                # [6*s0, 8, 4]
                permute_11 = torch.permute(reshape_10, (1, 0, 2))
                bmm_12 = torch.bmm(mul_9, permute_11)

                add_0_1 = z + z
                expand_2_1 = add_0_1.expand(-1, -1, 48)
                # [s0, 6, 48]
                mul_3_1 = add_0_1 * expand_2_1
                # [6, s0, 48]
                permute_4_1 = torch.permute(mul_3_1, (1, 0, 2))
                # [6, s0, 48]
                bmm_5_1 = torch.bmm(permute_4_1, self.weights_1)
                add_6_1 = bmm_5_1 + self.cst_1
                reshape_7_1 = torch.reshape(add_6_1, [6, dim0 * 6, 8])
                # [6*s0, 6, 8]
                permute_8_1 = torch.permute(reshape_7_1, (1, 0, 2))
                mul_9_1 = permute_8_1 * 0.123
                reshape_10_1 = torch.reshape(y, [8, dim0 * 6, 4])
                # [6*s0, 8, 4]
                permute_11_1 = torch.permute(reshape_10_1, (1, 0, 2))
                bmm_12_1 = torch.bmm(mul_9_1, permute_11_1)
                return bmm_12 + bmm_12_1

        x = torch.randn(6, 2, 48, device=self.device, dtype=torch.float)
        y = torch.randn(48, 2, 4, device=self.device, dtype=torch.float)
        z = torch.randn(2, 6, 1, device=self.device, dtype=torch.float)
        dim0 = Dim("dim0", min=1, max=2048)
        dynamic_shapes = {
            "x": {1: dim0},
            "y": {1: dim0},
            "z": {0: dim0},
        }

        example_inputs = (x, y, z)
        m = Model(self.device).to(dtype=torch.float)
        self.check_model(m, example_inputs, dynamic_shapes=dynamic_shapes)

    def test_fake_tensor_device_validation(self):
        if self.device != "cuda":
            raise unittest.SkipTest("requires CUDA")

        class Model(torch.nn.Module):
            def __init__(self):
                super().__init__()

            def forward(self, x, y):
                return x + y

        example_inputs = (torch.randn(10, 10), torch.randn(10, 10))

        # Export on CPU
        exported_program = export(Model(), example_inputs)

        # Compile exported model on CUDA
        gm = exported_program.graph_module.to(self.device)
        with self.assertRaisesRegex(ValueError, "Device mismatch between fake input"):
            torch._inductor.aot_compile(
                gm, tuple(i.to(self.device) for i in example_inputs)
            )

    @unittest.mock.patch("torch._inductor.graph.supported_dtype_of_cpp_wrapper")
    def test_unsupported_input_dtype(self, supported_dtype_of_cpp_wrapper_mock):
        supported_dtype_of_cpp_wrapper_mock.return_value = False

        class Model(torch.nn.Module):
            def __init__(self):
                super().__init__()

            def forward(self, x, y):
                return x + y

        example_inputs = (
            torch.randn(10, 10).to(self.device),
            torch.randn(10, 10).to(self.device),
        )
        with self.assertRaisesRegex(
            CppWrapperCodeGenError, "Unsupported input dtype torch.float32"
        ):
            torch._export.aot_compile(Model(), example_inputs)

        supported_dtype_of_cpp_wrapper_mock.assert_called_once_with(
            torch.float32, self.device == "cuda"
        )

    def test_consecutive_compiles(self):
        """Test that compilation behaves correctly with cache hits"""

        class TestModule(torch.nn.Module):
            def __init__(self):
                super().__init__()

            def forward(self, x):
                return x + 1

        mod = TestModule()
        inp = torch.rand(1)
        mod(inp)
        mod2 = torch.fx.symbolic_trace(mod, concrete_args=[inp])
        so = torch._export.aot_compile(mod2, (inp,))
        assert so is not None
        # compile the 2nd time with cache hit
        so = torch._export.aot_compile(mod2, (inp,))
        assert so is not None

    def test_normal_functional(self):
        class Model(torch.nn.Module):
            def __init__(self):
                super().__init__()

            def forward(self, x):
                return torch.ops.aten.normal_functional.default(x)

        self.check_model(Model(), (torch.empty(4, 1, 4, 4),))

    def test_empty_graph(self):
        class Model(torch.nn.Module):
            def __init__(self):
                super().__init__()

            def forward(self, x):
                return x

        example_inputs = (torch.randn(8, 4, 4, device=self.device),)
        self.check_model(Model(), example_inputs)

    @unittest.skipIf(IS_FBCODE, "Not runnable in fbcode")
    def test_dup_unbacked_sym_decl(self):
        class Model(torch.nn.Module):
            def __init__(self):
                super().__init__()

            def forward(self, x):
                abs_1 = torch.ops.aten.abs.default(x)
                lt = torch.ops.aten.lt.Scalar(abs_1, 0.001)
                eq = torch.ops.aten.eq.Scalar(lt, 0)
                index_1 = torch.ops.aten.index.Tensor(x, [eq])
                sin = torch.ops.aten.sin.default(index_1)
                index_2 = torch.ops.aten.index.Tensor(x, [eq])
                div_3 = torch.ops.aten.div.Tensor(sin, index_2)
                return div_3

        example_inputs = (torch.randn(4, 4, 4, 4).to(self.device),)
        self.check_model(Model(), example_inputs)

    # This exercises _eliminate_unbacked path in ShapeEnv
    @unittest.skipIf(IS_FBCODE, "Not runnable in fbcode")
    def test_dup_unbacked_sym_decl_with_refinement(self):
        class Model(torch.nn.Module):
            def __init__(self):
                super().__init__()

            def forward(self, x):
                abs_1 = torch.ops.aten.abs.default(x)
                lt = torch.ops.aten.lt.Scalar(abs_1, 0.001)
                eq = torch.ops.aten.eq.Scalar(lt, 0)
                index_1 = torch.ops.aten.index.Tensor(x, [eq])
                torch._check(index_1.size(0) == 4**4)
                sin = torch.ops.aten.sin.default(index_1)
                index_2 = torch.ops.aten.index.Tensor(x, [eq])
                div_3 = torch.ops.aten.div.Tensor(sin, index_2)
                return div_3

        example_inputs = (torch.ones(4, 4, 4, 4).to(self.device),)
        self.check_model(Model(), example_inputs)

    def test_run_with_grad_enabled(self):
        class Model(torch.nn.Module):
            def forward(self, x, weight, bias):
                return torch.ops.aten.addmm(bias, weight, x)

        m = Model().to(device=self.device)
        x = torch.rand(8, 8, device=self.device, requires_grad=True)
        weight = torch.rand(8, 8, device=self.device, requires_grad=True)
        bias = torch.rand(8, device=self.device, requires_grad=True)
        example_inputs = (x, weight, bias)

        expected = m(*example_inputs)
        expected = pytree.tree_leaves(expected)

        # compiler under no_grad
        with torch.no_grad():
            so_path = AOTIRunnerUtil.compile(m, example_inputs)

        # run under grad enabled
        self.assertTrue(torch.is_grad_enabled())

        optimized = AOTIRunnerUtil.load(self.device, so_path)
        actual = optimized(*example_inputs)
        actual = pytree.tree_leaves(actual)

        self.assertTrue(same(actual, expected))

    def test_return_constant(self):
        class Model(torch.nn.Module):
            def __init__(self, device):
                super().__init__()
                self.cst = torch.randn(5, 5, device=device)

            def forward(self, x):
                a = self.cst.clone()
                return (x, a)

        x = torch.randn(5, device=self.device)
        self.check_model(Model(self.device), (x,))

    def test_return_view_constant(self):
        class Model(torch.nn.Module):
            def __init__(self, device):
                super().__init__()
                self.cst = torch.randn(5, 5, device=device)

            def forward(self, x):
                a = torch.transpose(self.cst, 0, 1)
                return (x, a)

        x = torch.randn(5, device=self.device)
        self.check_model(Model(self.device), (x,))

    def test_with_profiler(self):
        class Model(torch.nn.Module):
            def __init__(self):
                super().__init__()
                self.linear = torch.nn.Linear(10, 10)

            def forward(self, x, y):
                return x + self.linear(y)

        example_inputs = (
            torch.randn(10, 10, device=self.device),
            torch.randn(10, 10, device=self.device),
        )
        with config.patch({"profile_bandwidth": "1", "profile_bandwidth_regex": ""}):
            self.check_model(Model(), example_inputs)

    def test_with_no_triton_profiler(self):
        class Model(torch.nn.Module):
            def __init__(self):
                super().__init__()

            def forward(self, x):
                return torch.permute(x, (1, 0))

        example_inputs = (torch.randn(10, 10, device=self.device),)
        with config.patch({"profile_bandwidth": "1", "profile_bandwidth_regex": ""}):
            self.check_model(Model(), example_inputs)

    def test_repeat_output(self):
        class Model(torch.nn.Module):
            def __init__(self):
                super().__init__()

            def forward(self, x):
                y = torch.sin(x)
                return y, y

        example_inputs = (torch.randn(3, 10, device=self.device),)
        self.check_model(Model(), example_inputs)

    def test_view_outputs(self):
        class Model(torch.nn.Module):
            def forward(self, x):
                y = torch.sin(x)
                y_same_size = y.view(*y.shape)
                y_diff_size = y.view(1, *y.shape)
                return y, y_same_size, y_diff_size

        example_inputs = (torch.randn(3, 10, device=self.device),)
        self.check_model(Model(), example_inputs)

    @skip_if_no_torchvision
    def test_missing_cubin(self):
        from torchvision.models.resnet import Bottleneck, ResNet

        class Model(ResNet):
            def __init__(self):
                super().__init__(
                    block=Bottleneck,
                    layers=[3, 4, 6, 3],
                    replace_stride_with_dilation=[False, False, True],
                    norm_layer=None,
                )

            def forward(self, x):
                x = self.conv1(x)
                x = self.bn1(x)
                x = self.relu(x)
                f1 = x
                x = self.maxpool(x)
                x = self.layer1(x)
                f2 = x
                x = self.layer2(x)
                f3 = x
                x = self.layer3(x)
                x = self.layer4(x)
                f4 = x
                return [f1, f2, f3, f4]

        # Call eval() here so that batch_norm won't update the running stats
        # Use float64 to avoid numeric difference failure
        model = Model().to(device=self.device, dtype=torch.float64).eval()
        example_inputs = (
            torch.randn(4, 3, 64, 64, device=self.device, dtype=torch.float64),
        )
        self.check_model(model, example_inputs)

    @common_utils.parametrize("grid_type", [1, 2, 3])
    @common_utils.parametrize("num_dims", [1, 2])
    @common_utils.parametrize("dynamic", [False, True])
    @common_utils.parametrize("autotune", [False, True])
    def test_triton_kernel(self, grid_type, num_dims, dynamic, autotune):
        if self.device != "cuda":
            raise unittest.SkipTest("requires CUDA")

        class Model(torch.nn.Module):
            def __init__(self):
                super().__init__()

            def forward(self, x, y):
                output = torch.zeros_like(x)
                if autotune and num_dims == 2:
                    x_elements = output.size()[0]
                    y_elements = output.size()[1]
                else:
                    n_elements = output.numel()

                # Select grid
                if autotune and num_dims == 2:
                    if grid_type == 1:
                        grid = (x_elements, y_elements)
                    elif grid_type == 2:
                        grid = lambda meta: (  # noqa: E731
                            triton.cdiv(x_elements, meta["BLOCK_SIZE_X"]),
                            triton.cdiv(y_elements, meta["BLOCK_SIZE_Y"]),
                        )
                    else:

                        def grid_fn(meta):
                            return (
                                triton.cdiv(x_elements, meta["BLOCK_SIZE_X"]),
                                triton.cdiv(y_elements, meta["BLOCK_SIZE_Y"]),
                            )

                        grid = grid_fn
                else:
                    if grid_type == 1:
                        grid = (n_elements,)
                    elif grid_type == 2:
                        grid = lambda meta: (  # noqa: E731
                            triton.cdiv(n_elements, meta["BLOCK_SIZE"]),
                        )
                    else:

                        def grid_fn(meta):
                            return (triton.cdiv(n_elements, meta["BLOCK_SIZE"]),)

                        grid = grid_fn

                # Select kernel
                if autotune:
                    if num_dims == 1:
                        add_kernel_autotuned[grid](x, y, output, n_elements)
                    else:
                        add_kernel_2d_autotuned[grid](
                            x, y, output, x_elements, y_elements
                        )
                else:
                    add_kernel[grid](x, y, output, n_elements, BLOCK_SIZE=16)
                return output

        dims = [10] * num_dims
        x = torch.randn(*dims, device=self.device)
        y = torch.randn(*dims, device=self.device)
        dynamic_shapes = []
        if dynamic:
            dim0_x = Dim("dim0_x", min=1, max=10)
            dim0_y = Dim("dim0_y", min=1, max=10)
            dynamic_shapes = {"x": {0: dim0_x}, "y": {0: dim0_y}}
        self.check_model(Model(), (x, y), dynamic_shapes=dynamic_shapes)

    def test_triton_kernel_dynamic_shape_with_div(self):
        if self.device != "cuda":
            raise unittest.SkipTest("requires CUDA")

        @triton.jit
        def pass_kernel(x, num):
            pass

        class Model(torch.nn.Module):
            def __init__(self):
                super().__init__()

            def forward(self, x):
                num = x.numel() // 4

                grid = lambda meta: (triton.cdiv(num, 16),)  # noqa: E731
                pass_kernel[grid](x, num)
                return x

        x = torch.randn(10, device=self.device)
        dim0_x = Dim("dim0_x", min=1, max=10)
        dynamic_shapes = {"x": {0: dim0_x}}
        self.check_model(Model(), (x,), dynamic_shapes=dynamic_shapes)

    def test_triton_kernel_reinterpret_view(self):
        if self.device != "cuda":
            raise unittest.SkipTest("requires CUDA")

        @triton.jit
        def pass_kernel(x, y):
            pass

        class Model(torch.nn.Module):
            def __init__(self):
                super().__init__()

            def forward(self, x):
                out = torch.zeros_like(x[:, 4:])
                # the slicing below creates two ReinterpretView
                # instances: with offset=3 and offset=4
                add_kernel[(10,)](
                    in_ptr0=x[:, 3:-1],
                    in_ptr1=x[:, 4:],
                    out_ptr=out,
                    n_elements=160,
                    BLOCK_SIZE=16,
                )
                return out

        example_inputs = (torch.randn(10, 20, device=self.device),)
        self.check_model(Model(), example_inputs)

    def test_triton_kernel_with_none_input(self):
        if self.device != "cuda":
            raise unittest.SkipTest("requires CUDA")

        class Model(torch.nn.Module):
            def __init__(self):
                super().__init__()

            def forward(self, x, y):
                n_elements = x.size()[0]
                BLOCK_SIZE = 1024

                output_wo_y = torch.empty_like(x)
                output_with_y = torch.empty_like(x)

                wo_kernel = add_kernel_with_optional_param[(1,)](
                    x,
                    None,
                    output_wo_y,
                    n_elements,
                    ARGS_PASSED="one",
                    BLOCK_SIZE=BLOCK_SIZE,
                )
                with_kernel = add_kernel_with_optional_param[(1,)](
                    x,
                    y,
                    output_with_y,
                    n_elements,
                    ARGS_PASSED="two",
                    BLOCK_SIZE=BLOCK_SIZE,
                )

                return 2.71 * output_wo_y + 3.14 * output_with_y

        example_inputs = (
            torch.randn(1023, device=self.device),
            torch.randn(1023, device=self.device),
        )

        self.check_model(Model(), example_inputs)

    def test_triton_kernel_equal_to_1_arg(self):
        if self.device != "cuda":
            raise unittest.SkipTest("requires CUDA")

        class Model(torch.nn.Module):
            def forward(self, x, y):
                out = torch.empty_like(x)
                n_elements = x.numel()
                add_kernel[(n_elements,)](x, y, out, n_elements, BLOCK_SIZE=16)
                return out

        example_inputs = (
            torch.randn(1, device=self.device),
            torch.randn(1, device=self.device),
        )

        self.check_model(Model(), example_inputs)

    @common_utils.parametrize("dynamic", [False, True])
    def test_triton_kernel_equal_to_1_float_arg(self, dynamic):
        if self.device != "cuda":
            raise unittest.SkipTest("requires CUDA")

        class Model(torch.nn.Module):
            def forward(self, x, y):
                out = torch.empty_like(x)
                n_elements = x.numel()
                scaling_factor = (n_elements**0) / 1.0
                add_kernel_with_scaling[(n_elements,)](
                    x,
                    y,
                    out,
                    n_elements,
                    scaling_factor,
                    BLOCK_SIZE=16,
                )
                return out

        dynamic_shapes = None
        if dynamic:
            dim0_xy = Dim("s0", min=2, max=1024)
            dynamic_shapes = {
                "x": {0: dim0_xy, 1: None},
                "y": {0: dim0_xy, 1: None},
            }
        example_inputs = (
            torch.randn(2, device=self.device),
            torch.randn(2, device=self.device),
        )
        self.check_model(
            Model(),
            example_inputs,
            dynamic_shapes=dynamic_shapes,
        )

    def test_shifted_constraint_ranges(self):
        class Model(torch.nn.Module):
            def __init__(self):
                super().__init__()

            def forward(
                self,
                x: torch.Tensor,
                y: torch.Tensor,
            ):
                torch._check(y.size(0) == x.size(0) + 1)
                return x.sum(0) + y.sum(0)

        a = torch.randn((4, 5), device=self.device)
        b = torch.randn((5, 5), device=self.device)
        dim0_x = Dim("dim0_x", min=2, max=1024)
        dim0_y = dim0_x + 1
        dynamic_shapes = {"x": {0: dim0_x}, "y": {0: dim0_y}}
        self.check_model(
            Model(),
            (a, b),
            dynamic_shapes=dynamic_shapes,
        )

    def test_scatter_fallback(self):
        class Model(torch.nn.Module):
            def __init__(self):
                super().__init__()

            def forward(
                self,
                inp: torch.Tensor,
                index: torch.Tensor,
                src: torch.Tensor,
            ):
                return torch.scatter(inp, 1, index, src)

        inputs = (
            torch.ones((3, 5), device=self.device, dtype=torch.int64),
            torch.tensor([[0, 1, 2, 0]], device=self.device, dtype=torch.int64),
            torch.zeros((2, 5), device=self.device, dtype=torch.int64),
        )

        self.check_model(Model(), inputs)

    def test_scatter_reduce_fallback(self):
        class Model(torch.nn.Module):
            def __init__(self):
                super().__init__()

            def forward(
                self,
                inp: torch.Tensor,
                index: torch.Tensor,
                src: torch.Tensor,
            ):
                return torch.scatter_reduce(inp, 0, index, src, reduce="sum")

        inputs = (
            torch.tensor([1, 10, 100, 1000], device=self.device, dtype=torch.int64),
            torch.tensor([0, 1, 0, 1, 2, 1], device=self.device, dtype=torch.int64),
            torch.tensor([1, 2, 3, 4, 5, 6], device=self.device, dtype=torch.int64),
        )

        self.check_model(Model(), inputs)

    def test_index_put_fallback(self):
        # index_put falls back in the deterministic mode
        with DeterministicGuard(True):

            class Model(torch.nn.Module):
                def __init__(self):
                    super().__init__()

                def forward(
                    self,
                    self_tensor: torch.Tensor,
                    indices: Tuple[torch.Tensor],
                    values: torch.Tensor,
                ):
                    return torch.index_put(
                        self_tensor, indices, values, accumulate=True
                    )

            inputs = (
                torch.ones(4, device=self.device, dtype=torch.int64),
                (torch.tensor([1, 1, 2, 2], device=self.device, dtype=torch.bool),),
                torch.ones(4, device=self.device, dtype=torch.int64),
            )

            self.check_model(Model(), inputs)

    def test_convolution(self):
        class Model(torch.nn.Module):
            def __init__(self):
                super().__init__()

            def forward(self, x, w, b):
                return torch.ops.aten.convolution(x, w, b, [4], [0], [1], True, [0], 1)

        example_inputs = (
            torch.randn([2, 32, 90], device=self.device),
            torch.randn([32, 16, 8], device=self.device),
            torch.randn([16], device=self.device),
        )
        with config.patch(
            {
                "max_autotune": True,
                "max_autotune_gemm_backends": "Triton",
            }
        ):
            self.check_model(Model(), example_inputs)

    def test_zero_size_weight(self):
        class Model(torch.nn.Module):
            def __init__(self, channel, r=8):
                super().__init__()
                self.pool = torch.nn.AdaptiveAvgPool2d(1)
                self.net = torch.nn.Sequential(
                    torch.nn.Linear(channel, channel // r, bias=False),
                    torch.nn.ReLU(inplace=True),
                    torch.nn.Linear(channel // r, channel, bias=False),
                    torch.nn.Sigmoid(),
                )

            def forward(self, inp):
                b, c, _, _ = inp.shape
                x = self.pool(inp).view(b, c)
                x = self.net(x).view(b, c, 1, 1)
                x = inp * x
                return x

        inputs = (torch.rand(4, 4, 4, 4, device=self.device),)
        self.check_model(Model(4), inputs)

    def test_no_args(self):
        class Model(torch.nn.Module):
            def __init__(self, m, n):
                super().__init__()
                self.weight = torch.nn.Parameter(
                    torch.randn(m, n),
                )
                self.alpha = torch.nn.Parameter(torch.randn(m, n))

            def forward(self):
                return self.weight * self.alpha

        self.check_model(Model(6, 4), ())

    def test_dynamic_scalar(self):
        class Model(torch.nn.Module):
            def __init__(self):
                super().__init__()
                self.criterion_ce = torch.nn.CrossEntropyLoss(reduction="none")

            def forward(self, inputs, targets, split_index=None):
                statistics = {}
                total_loss = self.criterion_ce(inputs, targets).sum()
                statistics["dl"] = total_loss.item()
                return total_loss, statistics

        inputs = (
            torch.rand(4, 4, 4, 4, device=self.device),
            torch.rand(4, 4, 4, 4, device=self.device),
        )
        self.check_model(Model(), inputs)

    def test_constant_original_fqn_and_dtype(self):
        class FooBarModule(torch.nn.Module):
            def __init__(self):
                super().__init__()
                self.register_parameter("0", torch.nn.Parameter(torch.randn(3, 4)))
                self.register_buffer("test_buf", torch.randn(3, 4))
                self.register_parameter(
                    "test_param", torch.nn.Parameter(torch.randn(3, 4))
                )

            def forward(self, x):
                return ((x + self.test_buf) * getattr(self, "0")) / self.test_param

        class TestModule(torch.nn.Module):
            def __init__(self):
                super().__init__()
                self.foo_bar = FooBarModule()
                self.register_parameter(
                    "test_param", torch.nn.Parameter(torch.randn(3, 4))
                )
                self.register_buffer("test_buf", torch.randn(3, 4))

            def forward(self, x):
                return (self.foo_bar(x) + self.test_param) * self.test_buf

        with torch.no_grad():
            so_path = AOTIRunnerUtil.compile(
                model=TestModule().to(device=self.device),
                example_inputs=(torch.rand(3, 4, device=self.device),),
            )

        runner = AOTIRunnerUtil.load_runner(self.device, so_path)

        expected_original_fqns = {
            "L__self___test_param": "test_param",
            "L__self___test_buf": "test_buf",
            "getattr_L__self___foo_bar___0__": "foo_bar.0",
            "L__self___foo_bar_test_param": "foo_bar.test_param",
            "L__self___foo_bar_test_buf": "foo_bar.test_buf",
        }
        self.assertEqual(
            expected_original_fqns, runner.get_constant_names_to_original_fqns()
        )

        expected_dtypes = {
            "L__self___test_param": 6,
            "L__self___test_buf": 6,
            "getattr_L__self___foo_bar___0__": 6,
            "L__self___foo_bar_test_param": 6,
            "L__self___foo_bar_test_buf": 6,
        }
        self.assertEqual(expected_dtypes, runner.get_constant_names_to_dtypes())

    def test_fqn(self):
        class NestedChild(torch.nn.Module):
            def __init__(self):
                super().__init__()
                self.register_buffer("nestedchild3buffer", torch.ones(2, 3) * 3)

            def forward(self, x):
                return x / self.nestedchild3buffer

        class Child1(torch.nn.Module):
            def __init__(self):
                super().__init__()
                self.nested = NestedChild()
                self.register_parameter(
                    "child1param", torch.nn.Parameter(torch.ones(2, 3))
                )

            def forward(self, x):
                x = self.nested(x)
                return x + self.child1param

        class Child2(torch.nn.Module):
            def __init__(self):
                super().__init__()
                self.register_buffer("child2buffer", torch.ones(2, 3) * 2)

            def forward(self, x):
                return x - self.child2buffer

        class MyModule(torch.nn.Module):
            def __init__(self):
                super().__init__()
                self.foo = Child1()
                self.bar = Child2()
                self.register_parameter(
                    "rootparam", torch.nn.Parameter(torch.ones(2, 3) * 4)
                )

            def forward(self, x):
                x = x * self.rootparam
                x = self.foo(x)
                x = self.bar(x)
                return x

        orig_eager = MyModule()

        self.check_model(MyModule(), (torch.randn(2, 3, device=self.device),))

    def test_model_modified_weights(self):
        class Model(torch.nn.Module):
            def __init__(self, n, k, device):
                super().__init__()
                self.weight = torch.randn(n, k, device=device)
                self.bias = torch.randn(n, device=device)

            def forward(self, a):
                return torch.nn.functional.linear(a, self.weight, self.bias)

        M = 16
        N = 10
        K = 128
        batch = 8
        example_inputs = (torch.randn(2, M, K, device=self.device),)
        model = Model(N, K, self.device)
        self.check_model(model, example_inputs)
        # Update model weights, after this AOTInductor should re-generate model.so
        # if weights are stored in the model.so
        model.weight += 1
        self.check_model(model, example_inputs)

    def test_triton_kernel_extern_kernel_arg(self):
        if self.device != "cuda":
            raise unittest.SkipTest("requires CUDA")

        class Model(torch.nn.Module):
            def forward(self, x, y):
                out = torch.zeros_like(x)
                # torch.mm is ExternKernelOut
                add_kernel[(4,)](x, torch.mm(x, y), out, 4, 16)
                return out

        example_inputs = (
            torch.randn(4, 4, device="cuda"),
            torch.randn(4, 4, device="cuda"),
        )

        self.check_model(Model(), example_inputs)

    def test_triton_kernel_multi_output_arg(self):
        if self.device != "cuda":
            raise unittest.SkipTest("requires CUDA")

        class Model(torch.nn.Module):
            def forward(self, x, y):
                out = torch.zeros_like(x)
                # torch.sort creates fallback kernel and hence MultiOutput
                add_kernel[(4,)](x, torch.sort(y).values, out, 4, 16)
                return out

        example_inputs = (
            torch.randn(4, 4, device="cuda"),
            torch.randn(4, 4, device="cuda"),
        )

        self.check_model(Model(), example_inputs)

    @config.patch({"abi_compatible": True})
    def test_triton_kernel_reinterpret_view_mem_leak(self):
        # Check for memory leak when using user-defined Triton Kernel + AOTI.
        if self.device != "cuda":
            raise unittest.SkipTest("requires CUDA")

        class Model(torch.nn.Module):
            def __init__(self):
                super().__init__()

            def forward(self, x, y):
                out = torch.zeros_like(x)
                yy = y * y
                # reshape creates a ReinterpretView
                add_kernel[(4,)](x, yy.reshape_as(x), out, 4, 16)
                return out

        example_inputs = (
            torch.randn(4, 4, device="cuda"),
            torch.randn(1, 16, device="cuda"),
        )

        so_path: str = AOTIRunnerUtil.compile(
            Model(),
            example_inputs,
        )
        aot_inductor_module = AOTIRunnerUtil.load("cuda", so_path)

        # Don't assign outputs to a variable b/c it will allocate GPU memory.
        device: int = torch.cuda.current_device()
        mem_before = torch.cuda.memory_allocated(device)
        aot_inductor_module(*example_inputs)
        aot_inductor_module(*example_inputs)
        mem_after = torch.cuda.memory_allocated(device)
        self.assertEqual(mem_before, mem_after)

        actual = aot_inductor_module(*example_inputs)
        expected = Model()(*example_inputs)
        torch.testing.assert_close(actual, expected)

    @torch._dynamo.config.patch(capture_scalar_outputs=True)
    @common_utils.parametrize("dynamic", [False, True])
    @common_utils.parametrize("autotuning", [False, True])
    def test_triton_kernel_unbacked_symint_in_grid(self, dynamic, autotuning):
        if self.device != "cuda":
            raise unittest.SkipTest("requires CUDA")

        class Model(torch.nn.Module):
            def forward(self, x, y, n_elements_tensor):
                output = torch.zeros_like(x)
                n_elements_symint = n_elements_tensor.item()
                n_elements = x.numel()

                def grid(meta):
                    return (triton.cdiv(n_elements_symint, meta["BLOCK_SIZE"]),)

                if autotuning:
                    add_kernel_autotuned[grid](
                        x,
                        y,
                        output,
                        n_elements,
                    )
                else:
                    add_kernel[grid](
                        x,
                        y,
                        output,
                        n_elements,
                        BLOCK_SIZE=16,
                    )

                return output

        example_inputs = (
            torch.randn(123, device="cuda"),
            torch.randn(123, device="cuda"),
            torch.tensor(123),
        )

        dynamic_shapes = None
        if dynamic:
            dim0 = Dim("s0", min=2, max=1024)
            dynamic_shapes = {
                "x": {0: dim0},
                "y": {0: dim0},
                "n_elements_tensor": {},
            }

        self.check_model(
            Model(),
            example_inputs,
            dynamic_shapes=dynamic_shapes,
        )

    @skipIfRocm  # USE_MEM_EFF_ATTENTION was not enabled for build.
    def test_scaled_dot_product_efficient_attention(self):
        if self.device != "cuda":
            raise unittest.SkipTest("requires CUDA")

        class Model(torch.nn.Module):
            def forward(self, q, k, v, attn_bias):
                return torch.ops.aten._scaled_dot_product_efficient_attention(
                    q, k, v, attn_bias, False
                )[0]

        example_inputs = (
            torch.randn(4, 4, 36, 36, device="cuda"),
            torch.randn(4, 4, 36, 36, device="cuda"),
            torch.randn(4, 4, 36, 36, device="cuda"),
            torch.randn(4, 4, 36, 36, device="cuda"),
        )
        self.check_model(Model(), example_inputs)

    def test_index_put_with_none_index(self):
        # index_put falls back in the deterministic mode
        with DeterministicGuard(True):

            class Model(torch.nn.Module):
                def forward(self, x, i1, i2, y):
                    return torch.ops.aten.index_put(
                        x,
                        (None, None, i1, i2.transpose(0, 1)),
                        y,
                        accumulate=True,
                    )

            example_inputs = (
                torch.rand(8, 192, 30, 30, device=self.device),
                torch.zeros(3, 14, 1, 1, dtype=torch.int64, device=self.device),
                torch.ones(14, 3, dtype=torch.int64, device=self.device),
                torch.randn(8, 192, 3, 14, 3, 14, device=self.device),
            )
            self.check_model(Model(), example_inputs)

    def test_runtime_checks(self):
        class Model(torch.nn.Module):
            def __init__(self):
                super().__init__()

            def forward(self, x0, x1, x2, x3, x4, x5, x6, x7, x8, x9):
                return (x0, x1, x2, x3, x4, x5, x6, x7, x8, x9)

        inputs = []
        for dtype in (
            torch.float16,
            torch.float32,
            torch.float64,
            torch.bfloat16,
            torch.bool,
            torch.int8,
            torch.int16,
            torch.int32,
            torch.int64,
            torch.uint8,
        ):
            inputs.append(torch.ones(4, 8, 10, dtype=dtype, device=self.device))
        dim0 = Dim("s0", min=2, max=1024)
        dim1 = Dim("s1", min=2, max=512)
        dim2 = Dim("s2", min=2, max=128)
        dynamic_shapes = {
            "x0": {0: dim0},
            "x1": {0: dim0},
            "x2": {0: dim0},
            "x3": {1: dim1},
            "x4": {1: dim1},
            "x5": {1: dim1},
            "x6": {},
            "x7": {2: dim2},
            "x8": {2: dim2},
            "x9": {2: dim2},
        }
        m = Model()
        inputs = tuple(inputs)
        with torch.no_grad(), config.patch(
            {
                "abi_compatible": self.abi_compatible,
                "aot_inductor.debug_compile": True,
            }
        ):
            so_path = AOTIRunnerUtil.compile(m, inputs, dynamic_shapes=dynamic_shapes)
        with open(os.path.splitext(so_path)[0] + ".cpp") as cpp:
            src_code = cpp.read()
            FileCheck().check_count(
                "unmatched dtype",
                10,
                exactly=True,
            ).run(src_code)
            FileCheck().check_count(
                "unmatched dim value at",
                21,  # we have 9 dynamic dims for which we generate different checks
                exactly=True,
            ).run(src_code)
            FileCheck().check_count(
                "dim value is too",
                18,  # we have 9 dynamic dims for which we generate two checks
                exactly=True,
            ).run(src_code)
            FileCheck().check_count(
                "unmatched stride value at",
                21,  # we have 9 symbolic strides for which we don't generate checks
                exactly=True,
            ).run(src_code)
        optimized = AOTIRunnerUtil.load(self.device, so_path)
        actual = optimized(*inputs)
        expected = m(*inputs)
        torch.testing.assert_close(actual, expected)

    @unittest.skipIf(TEST_WITH_ROCM, "FP8 is not supported on ROCM")
    @unittest.skipIf(not SM90OrLater, "FP8 is only supported on H100+")
    def test_runtime_checks_fp8(self):
        class Model(torch.nn.Module):
            def __init__(self):
                super().__init__()

            def forward(self, x0, x1, x2, x3):
                t = (
                    x0.to(torch.float)
                    + x1.to(torch.float)
                    + x2.to(torch.float)
                    + x3.to(torch.float)
                )
                return t

        inputs = []
        for dtype in (
            torch.float8_e4m3fn,
            torch.float8_e5m2,
            torch.float8_e4m3fnuz,
            torch.float8_e5m2fnuz,
        ):
            inputs.append(torch.ones(8, 8, 8, dtype=dtype, device=self.device))
        dim0 = Dim("s0", min=2, max=1024)
        dynamic_shapes = {
            "x0": {0: dim0},
            "x1": {0: dim0},
            "x2": {0: dim0},
            "x3": {0: dim0},
        }
        with torch.no_grad(), config.patch(
            {
                "abi_compatible": self.abi_compatible,
                "aot_inductor.debug_compile": True,
            }
        ):
            self.check_model(
                Model(),
                tuple(inputs),
                dynamic_shapes=dynamic_shapes,
            )

    def test_runtime_checks_complex(self):
        class Model(torch.nn.Module):
            def __init__(self):
                super().__init__()

            def forward(self, x0, x1, x2):
                return (x0, x1, x2)

        inputs = []
        x0 = torch.tensor([1, -1], dtype=torch.complex32, device=self.device)
        x1 = torch.tensor(
            [1 + 1j, -1 + 1j, -2 + 2j, 3 - 3j, 0, 1j, 1, -1],
            dtype=torch.complex64,
            device=self.device,
        )
        x2 = torch.tensor(128, dtype=torch.complex128, device=self.device)
        inputs.append(x0)
        inputs.append(x1)
        inputs.append(x2)
        dim0 = Dim("s0", min=2, max=1024)
        dynamic_shapes = {
            "x0": {0: dim0},
            "x1": {},
            "x2": {},
        }
        with torch.no_grad(), config.patch(
            {
                "abi_compatible": self.abi_compatible,
                "aot_inductor.debug_compile": True,
            }
        ):
            self.check_model(
                Model(),
                tuple(inputs),
                dynamic_shapes=dynamic_shapes,
            )

    @unittest.skipIf(IS_FBCODE, "Not yet runnable in fbcode")
    def test_runtime_checks_dtype_failed(self):
        class Model(torch.nn.Module):
            def __init__(self):
                super().__init__()

            def forward(self, x):
                y = x.type(torch.float)
                return y

        x = torch.randn(1, 4, dtype=torch.float16, device=self.device)
        model = Model()
        with torch.no_grad(), config.patch(
            {
                "abi_compatible": self.abi_compatible,
                "aot_inductor.debug_compile": True,
            }
        ):
            so_path: str = AOTIRunnerUtil.compile(
                model,
                (x,),
            )
        aot_inductor_module = AOTIRunnerUtil.load(self.device, so_path)
        x_casted = x.float()
        with self.assertRaisesRegex(Exception, ""):
            aot_inductor_module(x_casted)

    def test_non_contiguous_output_alias(self):
        # Test return x, x.contiguous() where x is non-contiguous.
        class Model(torch.nn.Module):
            def forward(self, x):
                squared = x * x
                transposed = squared.t()  # non-contiguous
                contig = transposed.contiguous()
                return transposed, contig

        x = torch.randn(3, 4, dtype=torch.float16, device=self.device)
        model = Model()
        with torch.no_grad(), config.patch(
            {
                "abi_compatible": self.abi_compatible,
            }
        ):
            result = AOTIRunnerUtil.run(
                self.device,
                model,
                (x,),
            )
        actual = model(x)
        self.assertTrue(same(result, actual))

        # contiguous() should create a new tensor
        self.assertTrue(result[0].data_ptr() != result[1].data_ptr())

    def test_multiple_output_alias(self):
        # Test when mutliple outputs alias the same tensor
        class Model(torch.nn.Module):
            def forward(self, x):
                squared = x * x
                contig = squared.contiguous()  # alias
                reshaped = squared.reshape(squared.shape)  # alias
                cubed = squared * x
                return squared, contig, reshaped, cubed

        x = torch.randn(3, 4, dtype=torch.float32, device=self.device)
        model = Model()

        with torch.no_grad(), config.patch(
            {
                "abi_compatible": self.abi_compatible,
            }
        ):
            result = AOTIRunnerUtil.run(
                self.device,
                model,
                (x,),
            )
        actual = model(x)
        self.assertTrue(same(result, actual))

        # squared, contig and reshaped alias the same tensor.
        self.assertTrue(result[0].data_ptr() == result[1].data_ptr())
        self.assertTrue(result[0].data_ptr() == result[2].data_ptr())
        # cubed shouldn't be an alias.
        self.assertTrue(result[0].data_ptr() != result[3].data_ptr())

    def test_runtime_checks_shape_failed(self):
        class Model(torch.nn.Module):
            def __init__(self):
                super().__init__()

            def forward(self, x):
                return x

        x = torch.randn(4, 4, 4, dtype=torch.float16, device=self.device)
        y0 = torch.randn(8, 4, 4, dtype=torch.float16, device=self.device)
        y1 = torch.randn(4, 8, 4, dtype=torch.float16, device=self.device)
        y2 = rand_strided(
            (4, 4, 4), (16, 1, 4), dtype=torch.float16, device=self.device
        )
        # batch size is outside of the range
        y3 = torch.randn(2048, 3, 4, dtype=torch.float16, device=self.device)
        y4 = torch.randn(2048, 4, 4, dtype=torch.float16, device=self.device)
        dim0 = Dim("s0", min=4, max=1024)
        dynamic_shapes = {
            "x": {0: dim0},
        }
        model = Model()
        with torch.no_grad(), config.patch(
            {
                "abi_compatible": self.abi_compatible,
                "aot_inductor.debug_compile": True,
            }
        ):
            so_path: str = AOTIRunnerUtil.compile(
                model, (x,), dynamic_shapes=dynamic_shapes
            )
        aot_inductor_module = AOTIRunnerUtil.load(self.device, so_path)
        # dynamic dim works fine
        _ = aot_inductor_module(y0)
        with self.assertRaisesRegex(Exception, ""):
            aot_inductor_module(y1)
        with self.assertRaisesRegex(Exception, ""):
            aot_inductor_module(y2)
        with self.assertRaisesRegex(Exception, ""):
            aot_inductor_module(y3)
        with self.assertRaisesRegex(Exception, ""):
            aot_inductor_module(y4)

    def test_add_complex(self):
        class Model(torch.nn.Module):
            def forward(self, a, b):
                return torch.add(a, b)

        x = torch.tensor(
            [1 + 1j, -1 + 1j, -2 + 2j, 3 - 3j, 0, 1j, 1, -1], device=self.device
        )
        y = torch.tensor(
            [1 + 1j, -1 + 1j, -2 + 2j, 3 - 3j, 0, 1j, 1, -1], device=self.device
        )
        self.check_model(Model(), (x, y))

    def test_embedding_bag(self):
        class Model(torch.nn.Module):
            def forward(self, w, i, o):
                return torch.ops.aten._embedding_bag(w, i, o, False, 0, False, None)

        example_inputs = (
            torch.randn([10, 4], device=self.device),
            torch.randint(10, [8], device=self.device),
            torch.tensor([0, 2, 6], device=self.device),
        )
        self.check_model(Model(), example_inputs)

    def test_fft_c2c(self):
        class Model(torch.nn.Module):
            def forward(self, x):
                return torch.fft.fftn(x), torch.fft.fftn(x).real

        example_inputs = (torch.randn(16, 16, 16, device=self.device),)
        self.check_model(Model(), example_inputs)

    def test_nested_tensor_from_jagged(self):
        class Model(nn.Module):
            def __init__(self):
                super().__init__()
                self.mlp = nn.Sequential(
                    nn.Linear(128, 64), nn.ReLU(), nn.Linear(64, 32), nn.Sigmoid()
                )

            def forward(self, values, offsets):
                nt = torch.nested.nested_tensor_from_jagged(values, offsets)
                res = self.mlp(nt)
                return res.values()

        model = Model().to(device=self.device)

        example_inputs_1 = (
            torch.randn((15, 128), device=self.device),
            torch.tensor([0, 3, 4, 10, 15], device=self.device),
        )

        # same "NT batch size", different actual amount of data
        example_inputs_2 = (
            torch.randn((31, 128), device=self.device),
            torch.tensor([0, 1, 20, 25, 31], device=self.device),
        )

        # same actual amount of data, different "NT batch size"
        example_inputs_3 = (
            torch.randn((15, 128), device=self.device),
            torch.tensor([0, 3, 10, 15], device=self.device),
        )

        # different "NT batch size"
        example_inputs_4 = (
            torch.randn((37, 128), device=self.device),
            torch.tensor([0, 5, 16, 25, 29, 37], device=self.device),
        )

        dim0_values = Dim("dim0_values", min=1, max=128)
        dim0_offsets = Dim("dim0_offsets", min=1, max=9)
        dynamic_shapes = {"values": {0: dim0_values}, "offsets": {0: dim0_offsets}}
        example_inputs_list = [
            example_inputs_1,
            example_inputs_2,
            example_inputs_3,
            example_inputs_4,
        ]

        self.check_model_with_multiple_inputs(
            model, example_inputs_list, dynamic_shapes=dynamic_shapes
        )

    def test_misc_1(self):
        class Model(nn.Module):
            def __init__(self):
                super().__init__()
                self.mlp = nn.Sequential(
                    nn.Linear(128, 64), nn.ReLU(), nn.Linear(64, 32), nn.Sigmoid()
                )
                self.emb = nn.EmbeddingBag(num_embeddings=128, embedding_dim=32)
                self.over_arch = nn.Sequential(
                    nn.Linear(64, 32), nn.ReLU(), nn.Linear(32, 32), nn.Sigmoid()
                )

            def forward(self, x, y):
                mlp_output = self.mlp(x)
                emb_output = self.emb(y)
                return self.over_arch(torch.concat([mlp_output, emb_output], dim=1))

        example_inputs = (
            torch.randn(16, 128, device=self.device),
            torch.randint(0, 128, (16, 10), device=self.device),
        )
        self.check_model(Model(), example_inputs)


common_utils.instantiate_parametrized_tests(AOTInductorTestsTemplate)


class AOTInductorTestABICompatibleCpu(TestCase):
    device = "cpu"
    abi_compatible = True
    check_model = check_model
    check_model_with_multiple_inputs = check_model_with_multiple_inputs
    allow_stack_allocation = False
    use_minimal_arrayref_interface = False


def fail_with_and_without_stack_allocation(is_skip=False):
    return TestFailure(
        (
            "abi_compatible_cpu",
            "abi_compatible_cpu_with_stack_allocation",
            "abi_compatible_cpu_with_stack_allocation_and_minimal_arrayref_interface",
        ),
        is_skip=is_skip,
    )


def fail_stack_allocation(is_skip=False):
    return TestFailure(
        (
            "abi_compatible_cpu_with_stack_allocation",
            "abi_compatible_cpu_with_stack_allocation_and_minimal_arrayref_interface",
        ),
        is_skip=is_skip,
    )


def fail_minimal_arrayref_interface(is_skip=False):
    return TestFailure(
        ("abi_compatible_cpu_with_stack_allocation_and_minimal_arrayref_interface",),
        is_skip=is_skip,
    )


def fail_cuda(is_skip=False):
    return TestFailure(
        ("abi_compatible_cuda", "non_abi_compatible_cuda"),
        is_skip=is_skip,
    )


def fail_abi_compatible_cuda(is_skip=False):
    return TestFailure(
        ("abi_compatible_cuda",),
        is_skip=is_skip,
    )


def fail_non_abi_compatible_cuda(is_skip=False):
    return TestFailure(
        ("non_abi_compatible_cuda",),
        is_skip=is_skip,
    )


# test_failures, xfail by default, set is_skip=True to skip
CPU_TEST_FAILURES = {
    "test_add_complex": fail_stack_allocation(is_skip=True),
    # FIXME: failed with Segfault while exiting the Python runtime
    "test_duplicate_constant_folding": fail_with_and_without_stack_allocation(
        is_skip=True
    ),
    "test_dup_unbacked_sym_decl": fail_minimal_arrayref_interface(is_skip=True),
    "test_dup_unbacked_sym_decl_with_refinement": fail_minimal_arrayref_interface(
        is_skip=True
    ),
    "test_dynamic_cat": fail_minimal_arrayref_interface(),
    # https://github.com/pytorch/pytorch/issues/122978
    "test_dynamic_scalar": fail_stack_allocation(is_skip=True),
    # https://github.com/pytorch/pytorch/issues/122980
    "test_fft_c2c": fail_stack_allocation(is_skip=True),
    # TODO: test_freezing_abi_compatible_cpu somehow fails on CI but not locally,
    #   NotImplementedError: Cannot access storage of OpaqueTensorImpl
    "test_freezing": fail_with_and_without_stack_allocation(is_skip=True),
    # FIXME: failed with Segfault while exiting the Python runtime
    "test_missing_cubin": fail_with_and_without_stack_allocation(is_skip=True),
    # minimal arrayref interface only works with CPU; test crashes.
    # https://github.com/pytorch/pytorch/issues/122983
    "test_multi_device": fail_minimal_arrayref_interface(is_skip=True),
    # undefined symbol: _Z16aoti_torch_dtypeIN3c104HalfEEiv
    "test_non_contiguous_output_alias": fail_with_and_without_stack_allocation(
        is_skip=True
    ),
    "test_return_view_constant": fail_minimal_arrayref_interface(is_skip=True),
    # The same issue as https://github.com/pytorch/pytorch/issues/122978
    "test_reuse_kernel_dynamic": fail_minimal_arrayref_interface(is_skip=True),
    # the test segfaults
    "test_repeat_output": fail_stack_allocation(is_skip=True),
    "test_view_outputs": fail_stack_allocation(is_skip=True),
    "test_multiple_output_alias": fail_with_and_without_stack_allocation(is_skip=True),
    "test_buffer_mutation_1": fail_stack_allocation(is_skip=True),
    "test_buffer_mutation_2": fail_stack_allocation(is_skip=True),
    "test_buffer_mutation_3": fail_stack_allocation(is_skip=True),
    # FIXME: failed with Segfault while exiting the Python runtime
    "test_scatter_fallback": fail_stack_allocation(is_skip=True),
    # Looks like the same issue as https://github.com/pytorch/pytorch/issues/122978
    "test_scatter_reduce_fallback": fail_minimal_arrayref_interface(is_skip=True),
    # Looks like the same issue as https://github.com/pytorch/pytorch/issues/122978
    "test_index_put_fallback": fail_minimal_arrayref_interface(is_skip=True),
    # https://github.com/pytorch/pytorch/issues/122984
    "test_index_put_with_none_index": fail_minimal_arrayref_interface(is_skip=True),
    # FIXME: failed with Segfault while exiting the Python runtime
    "test_constant": fail_stack_allocation(is_skip=True),
    # C++ compile error, need for aoti_torch___scaled_dot_product_flash_attention_for_cpu
    # https://github.com/pytorch/pytorch/issues/122986
    "test_sdpa": fail_with_and_without_stack_allocation(is_skip=True),
    # The same issue as https://github.com/pytorch/pytorch/issues/122986
    "test_sdpa_2": fail_with_and_without_stack_allocation(is_skip=True),
    # Looks like the same issue as https://github.com/pytorch/pytorch/issues/122978
    "test_shifted_constraint_ranges": fail_with_and_without_stack_allocation(
        is_skip=True
    ),
    # https://github.com/pytorch/pytorch/issues/123691
    "test_amp_fallback_random": fail_minimal_arrayref_interface(is_skip=True),
    "test_simple_dynamic": fail_minimal_arrayref_interface(),
    # https://github.com/pytorch/pytorch/issues/123691
    "test_zero_grid_with_unbacked_symbols": fail_minimal_arrayref_interface(
        is_skip=True
    ),
    # failed on MacOS
    "test_zero_grid_with_backed_symbols": fail_with_and_without_stack_allocation(
        is_skip=True
    ),
    # https://github.com/pytorch/pytorch/issues/122990
    "test_cond_non_tensor_predicates_dynamic_False": fail_stack_allocation(
        is_skip=True
    ),
    # same issue as https://github.com/pytorch/pytorch/issues/122990
    "test_cond_non_tensor_predicates_dynamic_True": fail_stack_allocation(is_skip=True),
    # https://github.com/pytorch/pytorch/issues/122991
    "test_runtime_checks_complex": fail_with_and_without_stack_allocation(is_skip=True),
    "test_runtime_checks_fp8": fail_with_and_without_stack_allocation(is_skip=True),
    "test_while_loop_simple": fail_stack_allocation(is_skip=True),
    "test_while_loop_nested": fail_stack_allocation(is_skip=True),
    "test_while_loop_with_outer_code": fail_stack_allocation(is_skip=True),
    "test_while_loop_with_parameters": fail_stack_allocation(is_skip=True),
    "test_while_loop_with_outer_buffers": fail_stack_allocation(is_skip=True),
}

CUDA_TEST_FAILURES = {
    # test_failures, xfail by default, set is_skip=True to skip
    "test_large_grid": fail_cuda(),
<<<<<<< HEAD
    "test_normal_functional": fail_abi_compatible_cuda(),
    # There is a double-free issue which will be fixed in another PR
    # no ABI shim fn for torch.sort; remove this when adding one
    "test_triton_kernel_multi_output_arg": fail_abi_compatible_cuda(is_skip=True),
=======
>>>>>>> f0366de4
    # no runtime checks for non_abi_compatible mode
    "test_runtime_checks": fail_non_abi_compatible_cuda(is_skip=True),
    "test_runtime_checks_complex": fail_non_abi_compatible_cuda(is_skip=True),
    "test_runtime_checks_fp8": fail_non_abi_compatible_cuda(is_skip=True),
    "test_runtime_checks_dtype_failed": fail_non_abi_compatible_cuda(is_skip=True),
    "test_runtime_checks_shape_failed": fail_non_abi_compatible_cuda(is_skip=True),
    # quantized unsupported for GPU
    "test_quantized_linear": fail_cuda(is_skip=True),
}

if TEST_WITH_ROCM:
    CUDA_TEST_FAILURES.update(
        {
            "test_addmm_multiple_dynamic": fail_cuda(is_skip=True),
            "test_bmm_multiple_dynamic": fail_cuda(is_skip=True),
            "test_convolution": fail_cuda(is_skip=True),
            "test_large_weight": fail_cuda(is_skip=True),
            "test_large_mmaped_weights": fail_cuda(is_skip=True),
            "test_missing_cubin": fail_cuda(is_skip=True),
            "test_multi_device": fail_cuda(is_skip=True),
            "test_poi_multiple_dynamic": fail_cuda(is_skip=True),
            "test_sdpa": fail_cuda(is_skip=True),
            "test_sdpa_2": fail_cuda(is_skip=True),
            "test_dynamic_smem_above_default_limit": fail_cuda(is_skip=True),
            "test_foreach_multiple_dynamic": fail_cuda(is_skip=True),
            "test_reuse_kernel": fail_cuda(is_skip=True),
            "test_zero_grid_with_unbacked_symbols": fail_cuda(is_skip=True),
            "test_zero_grid_with_backed_symbols": fail_cuda(is_skip=True),
            "test_reuse_kernel_dynamic": fail_cuda(is_skip=True),
            "test_duplicate_constant_folding": fail_cuda(is_skip=True),
            "test_cond_simple": fail_cuda(is_skip=True),
            "test_cond_nested": fail_cuda(is_skip=True),
            "test_cond_with_parameters": fail_cuda(is_skip=True),
            "test_cond_with_reinterpret_view_inputs_outputs": fail_cuda(is_skip=True),
            "test_cond_with_multiple_outputs": fail_cuda(is_skip=True),
            "test_cond_with_outer_code_before_after": fail_cuda(is_skip=True),
            "test_cond_use_buffers_from_outer_scope": fail_cuda(is_skip=True),
            "test_index_put_with_none_index": fail_cuda(is_skip=True),
        }
    )

if not IS_FBCODE:
    # The following tests look like they pass in both pytest and unittest (xml
    # and terminal output say pass), but the process will segfault.  This only
    # happens in OSS CI and is fine internally.
    CPU_TEST_FAILURES.update(
        {
            "test_duplicated_params": fail_stack_allocation(is_skip=True),
            "test_embedding_bag": fail_stack_allocation(is_skip=True),
            "test_fqn": fail_stack_allocation(is_skip=True),
            "test_no_args": fail_stack_allocation(is_skip=True),
            "test_output_misaligned": fail_stack_allocation(is_skip=True),
            "test_pytree_inputs": fail_stack_allocation(is_skip=True),
            "test_seq": fail_stack_allocation(is_skip=True),
            "test_simple_split": fail_stack_allocation(is_skip=True),
            "test_addmm": fail_minimal_arrayref_interface(is_skip=True),
            "test_aliased_buffer_reuse": fail_minimal_arrayref_interface(is_skip=True),
            "test_buffer_reuse": fail_minimal_arrayref_interface(is_skip=True),
            "test_constant_folding": fail_minimal_arrayref_interface(is_skip=True),
            "test_convolution": fail_minimal_arrayref_interface(is_skip=True),
            "test_empty_graph": fail_minimal_arrayref_interface(is_skip=True),
            "test_large_weight": fail_minimal_arrayref_interface(is_skip=True),
            "test_large_mmaped_weights": fail_minimal_arrayref_interface(is_skip=True),
            "test_normal_functional": fail_minimal_arrayref_interface(is_skip=True),
            "test_misc_1": fail_minimal_arrayref_interface(is_skip=True),
            "test_missing_output": fail_minimal_arrayref_interface(is_skip=True),
            "test_model_modified_weights": fail_minimal_arrayref_interface(
                is_skip=True
            ),
            "test_output_path_1": fail_minimal_arrayref_interface(is_skip=True),
            "test_quantized_linear": fail_minimal_arrayref_interface(is_skip=True),
            "test_repeat_interleave": fail_minimal_arrayref_interface(is_skip=True),
            "test_return_constant": fail_minimal_arrayref_interface(is_skip=True),
            "test_reuse_kernel": fail_minimal_arrayref_interface(is_skip=True),
            "test_simple": fail_minimal_arrayref_interface(is_skip=True),
            "test_small_constant": fail_minimal_arrayref_interface(is_skip=True),
            "test_with_no_triton_profiler": fail_minimal_arrayref_interface(
                is_skip=True
            ),
            "test_with_offset": fail_minimal_arrayref_interface(is_skip=True),
            "test_with_profiler": fail_minimal_arrayref_interface(is_skip=True),
            "test_zero_size_weight": fail_minimal_arrayref_interface(is_skip=True),
        }
    )

copy_tests(
    AOTInductorTestsTemplate,
    AOTInductorTestABICompatibleCpu,
    "abi_compatible_cpu",
    CPU_TEST_FAILURES,
)


class AOTInductorTestABICompatibleCpuWithStackAllocation(TestCase):
    device = "cpu"
    abi_compatible = True
    check_model = check_model
    check_model_with_multiple_inputs = check_model_with_multiple_inputs
    allow_stack_allocation = True
    use_minimal_arrayref_interface = False


copy_tests(
    AOTInductorTestsTemplate,
    AOTInductorTestABICompatibleCpuWithStackAllocation,
    "abi_compatible_cpu_with_stack_allocation",
    CPU_TEST_FAILURES,
)


class AOTInductorTestABICompatibleCpuWithStackAllocationAndMinimalArrayRefInterface(
    TestCase
):
    device = "cpu"
    abi_compatible = True
    check_model = check_model
    check_model_with_multiple_inputs = check_model_with_multiple_inputs
    allow_stack_allocation = True
    use_minimal_arrayref_interface = True


copy_tests(
    AOTInductorTestsTemplate,
    AOTInductorTestABICompatibleCpuWithStackAllocationAndMinimalArrayRefInterface,
    "abi_compatible_cpu_with_stack_allocation_and_minimal_arrayref_interface",
    CPU_TEST_FAILURES,
)


@unittest.skipIf(sys.platform == "darwin", "No CUDA on MacOS")
class AOTInductorTestABICompatibleCuda(TestCase):
    device = "cuda"
    abi_compatible = True
    check_model = check_model
    check_model_with_multiple_inputs = check_model_with_multiple_inputs
    allow_stack_allocation = False
    use_minimal_arrayref_interface = False


copy_tests(
    AOTInductorTestsTemplate,
    AOTInductorTestABICompatibleCuda,
    "abi_compatible_cuda",
    CUDA_TEST_FAILURES,
)


@unittest.skipIf(
    IS_FBCODE or sys.platform == "darwin",
    "NonABI mode should not be used in fbcode nor on MacOS",
)
class AOTInductorTestNonABICompatibleCpu(TestCase):
    device = "cpu"
    abi_compatible = False
    check_model = check_model
    check_model_with_multiple_inputs = check_model_with_multiple_inputs
    allow_stack_allocation = False
    use_minimal_arrayref_interface = False


copy_tests(
    AOTInductorTestsTemplate,
    AOTInductorTestNonABICompatibleCpu,
    "non_abi_compatible_cpu",
    # test_failures, xfail by default, set is_skip=True to skip
    {
        "test_duplicate_constant_folding": TestFailure(
            ("non_abi_compatible_cpu",), is_skip=True
        ),
        # TODO: test_freezing_non_abi_compatible_cpu somehow fails on CI but not locally,
        #   NotImplementedError: Cannot access storage of OpaqueTensorImpl
        "test_freezing": TestFailure(("non_abi_compatible_cpu",), is_skip=True),
        # no runtime checks for non_abi_compatible mode
        "test_runtime_checks": TestFailure(("non_abi_compatible_cpu",), is_skip=True),
        "test_runtime_checks_dtype_failed": TestFailure(
            ("non_abi_compatible_cpu",), is_skip=True
        ),
        "test_runtime_checks_shape_failed": TestFailure(
            ("non_abi_compatible_cpu",), is_skip=True
        ),
    },
)


@unittest.skipIf(
    IS_FBCODE or sys.platform == "darwin",
    "NonABI mode should not be used in fbcode nor on MacOS",
)
class AOTInductorTestNonABICompatibleCuda(TestCase):
    device = "cuda"
    abi_compatible = False
    check_model = check_model
    check_model_with_multiple_inputs = check_model_with_multiple_inputs
    allow_stack_allocation = False
    use_minimal_arrayref_interface = False


copy_tests(
    AOTInductorTestsTemplate,
    AOTInductorTestNonABICompatibleCuda,
    "non_abi_compatible_cuda",
    CUDA_TEST_FAILURES,
)


if __name__ == "__main__":
    from torch._inductor.test_case import run_tests

    # cpp_extension N/A in fbcode
    if HAS_CUDA or sys.platform == "darwin":
        run_tests(needs="filelock")<|MERGE_RESOLUTION|>--- conflicted
+++ resolved
@@ -2956,13 +2956,6 @@
 CUDA_TEST_FAILURES = {
     # test_failures, xfail by default, set is_skip=True to skip
     "test_large_grid": fail_cuda(),
-<<<<<<< HEAD
-    "test_normal_functional": fail_abi_compatible_cuda(),
-    # There is a double-free issue which will be fixed in another PR
-    # no ABI shim fn for torch.sort; remove this when adding one
-    "test_triton_kernel_multi_output_arg": fail_abi_compatible_cuda(is_skip=True),
-=======
->>>>>>> f0366de4
     # no runtime checks for non_abi_compatible mode
     "test_runtime_checks": fail_non_abi_compatible_cuda(is_skip=True),
     "test_runtime_checks_complex": fail_non_abi_compatible_cuda(is_skip=True),
