--- conflicted
+++ resolved
@@ -81,21 +81,12 @@
         torch.export.save(ep, buffer)
         buffer.seek(0)
         loaded_ep = torch.export.load(buffer)
-<<<<<<< HEAD
 
         exp_out = ep.module()(*inp)
         actual_out = loaded_ep.module()(*inp)
         self.assertEqual(exp_out, actual_out)
         self.assertEqual(exp_out.requires_grad, actual_out.requires_grad)
 
-=======
-
-        exp_out = ep.module()(*inp)
-        actual_out = loaded_ep.module()(*inp)
-        self.assertEqual(exp_out, actual_out)
-        self.assertEqual(exp_out.requires_grad, actual_out.requires_grad)
-
->>>>>>> b279034e
     def test_export_example_inputs_preserved(self):
         class MyModule(torch.nn.Module):
             """A test module with that has multiple args and uses kwargs"""
@@ -124,8 +115,6 @@
         orig_out = exp_program.module()(*orig_args, **orig_kwargs)
         loaded_out = loaded_model.module()(*loaded_args, **loaded_kwargs)
         self.assertEqual(orig_out, loaded_out)
-<<<<<<< HEAD
-=======
 
     def test_metadata_parsing_with_layer_split(self):
         # Tests that modules with more complicated layer patterns can be serialized
@@ -181,7 +170,6 @@
         exp_out = ep.module()(*inp)
         actual_out = loaded_ep.module()(*inp)
         self.assertEqual(exp_out, actual_out)
->>>>>>> b279034e
 
     def test_serialize_multiple_returns_from_node(self) -> None:
         class MyModule(torch.nn.Module):
@@ -405,18 +393,10 @@
                 node1.op not in ("get_attr", "placeholder", "output")
             ):
                 # Check "nn_module_stack" metadata
-<<<<<<< HEAD
-                # TODO nn_module_stack is not roundtrippable.
-                # self.assertEqual(
-                #     node1.meta.get("nn_module_stack", None),
-                #     node2.meta.get("nn_module_stack", None),
-                # )
-=======
                 self.assertEqual(
                     node1.meta.get("nn_module_stack", None),
                     node2.meta.get("nn_module_stack", None),
                 )
->>>>>>> b279034e
                 # Check "source_fn_stack" metadata
                 self.assertEqual(
                     node1.meta.get("source_fn_stack", None),
