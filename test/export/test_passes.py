--- conflicted
+++ resolved
@@ -449,14 +449,9 @@
         mod = M()
         ep = export(mod, (x,))
 
-<<<<<<< HEAD
-        with self.assertRaisesRegex(RuntimeError, r"item is outside of inline constraint \[2, 5\]."):
-=======
-        with self.assertRaisesRegex(
-            RuntimeError,
-            r"_local_scalar_dense is outside of inline constraint \[2, 5\].",
-        ):
->>>>>>> 7eeef557
+        with self.assertRaisesRegex(
+            RuntimeError, r"item is outside of inline constraint \[2, 5\]."
+        ):
             ep.module()(torch.tensor([6]))
 
         new_inp = torch.tensor([5])
