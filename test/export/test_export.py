# Owner(s): ["oncall: export"]
# flake8: noqa
import copy
import dataclasses
import io
import unittest
import warnings
from contextlib import contextmanager
from dataclasses import dataclass
from re import escape

import torch
import torch._dynamo as torchdynamo
import torch.nn.functional as F
from functorch.experimental.control_flow import cond, map
from torch import Tensor
from torch._dynamo.test_case import TestCase
from torch._export.pass_base import _ExportPassBaseDeprecatedDoNotUse
from torch._export.utils import (
    get_buffer,
    get_param,
    is_buffer,
    is_param,
    register_dataclass_as_pytree_node,
)
from torch._subclasses import FakeTensorMode
from torch.export import Dim, dynamic_dim, export, unflatten
from torch.export._trace import (
    _export,
    _export_to_torch_ir,
    DEFAULT_EXPORT_DYNAMO_CONFIG,
)
from torch.fx.experimental.proxy_tensor import make_fx
from torch.testing import FileCheck
from torch.testing._internal.common_cuda import PLATFORM_SUPPORTS_FLASH_ATTENTION
from torch.testing._internal.common_device_type import onlyCPU, onlyCUDA
from torch.testing._internal.common_utils import (
    run_tests,
    TestCase as TorchTestCase,
    IS_FBCODE,
    IS_MACOS,
    IS_SANDCASTLE,
    IS_WINDOWS,
    find_library_location,
)
from torch.utils._pytree import (
    LeafSpec,
    tree_flatten,
    tree_map,
    tree_unflatten,
    TreeSpec,
    treespec_dumps,
    treespec_loads,
)
from torch.fx.experimental.symbolic_shapes import ShapeEnv

try:
    from torchrec.sparse.jagged_tensor import KeyedJaggedTensor

    HAS_TORCHREC = True
except ImportError:
    HAS_TORCHREC = False

try:
    from . import testing
except ImportError:
    import testing
# The following import pattern matters as `test_export.export` is patched
# in other files (like test_export_nonstrict.py). `torch.export.export`
# will invalidate the patch.
from torch.export import export


torch.library.define("testlib::returns_tensor_symint", "(Tensor x) -> (Tensor, SymInt)")
torch.library.define(
    "testlib::foo",
    "(Tensor(a!) x, Tensor(b!) z) -> (Tensor, Tensor, Tensor)",
    tags=torch.Tag.pt2_compliant_tag,
)
torch.library.define(
    "testlib::foo_mutated",
    "(Tensor(a!) x) -> (Tensor, Tensor)",
    tags=torch.Tag.pt2_compliant_tag,
)
torch.library.define(
    "testlib::foo_functional",
    "(Tensor x) -> (Tensor)",
    tags=torch.Tag.pt2_compliant_tag,
)

@torch.library.impl("testlib::returns_tensor_symint", "cpu")
@torch.library.impl_abstract("testlib::returns_tensor_symint")
def returns_tensor_symint_impl(x):
    return x, x.shape[0]

@torch.library.impl("testlib::foo", "cpu")
@torch._dynamo.disable
def foo_impl(x, z):
    x.add_(5)
    z.add_(5)
    return x, z, x + z

@torch.library.impl_abstract("testlib::foo")
def foo_abstract(x, z):
    return x, z, x + z

@torch.library.impl("testlib::foo_mutated", "CompositeImplicitAutograd")
def foo_mutated(x):
    a, b, c = torch.ops.testlib.foo(x, x.cos())
    return a, a.cos()

@torch.library.impl("testlib::foo_functional", "CompositeImplicitAutograd")
def foo_functional(x):
    a, b, c = torch.ops.testlib.foo(x.cos(), x.cos())
    return a.cos()


@unittest.skipIf(not torchdynamo.is_dynamo_supported(), "dynamo isn't support")
class TestDynamismExpression(TestCase):
    def test_export_inline_constraints(self):
        class Module(torch.nn.Module):
            def forward(self, x):
                b = x.item()
                torch._constrain_as_size(b)
                return torch.full((b, 1), 1)

        f = Module()
        inp = (torch.tensor([3]),)
        ref = f(*inp)

        gm = export(f, inp)
        res = gm.module()(*inp)

        self.assertTrue(torchdynamo.utils.same(ref, res))

        gm = make_fx(f, tracing_mode="symbolic")(*inp)
        res = gm(*inp)
        self.assertTrue(torchdynamo.utils.same(ref, res))

    def test_export_constraints_error(self):
        class InvalidInputConflictWithInputConstraints(torch.nn.Module):
            def forward(self, x):
                return x + 1

        inp = torch.zeros([3])
        dim_x = torch.export.Dim("dim_x", min=6)
        with self.assertRaisesRegex(torch._dynamo.exc.UserError, "not in range"):
            torch.export.export(
                InvalidInputConflictWithInputConstraints(),
                (inp,),
                dynamic_shapes={"x": {0: dim_x}},
            )

        class ConflictingConstraints(torch.nn.Module):
            def forward(self, x):
                b = x.item()
                torch._constrain_as_size(b)
                torch._constrain_as_value(b, min=4, max=5)
                return torch.full((b, 1), 1)

        inp = (torch.tensor([3]),)
        ep = torch.export.export(ConflictingConstraints(), inp)

        with self.assertRaisesRegex(
            RuntimeError, r"is outside of inline constraint \[4, 5\]"
        ):
            ep.module()(torch.tensor([3]))

    def test_export_assume_static_by_default(self):
        class Module(torch.nn.Module):
            def forward(self, x: torch.Tensor):
                if x.shape[0] == 4:
                    return x + 1
                else:
                    return x

        branch_on_shape = Module()
        inp = (torch.rand(4, 5),)

        # Being able to export means shape is preserved as static
        export(branch_on_shape, inp)

@unittest.skipIf(IS_WINDOWS, "Windows isn't supported for this case")
@unittest.skipIf(not torchdynamo.is_dynamo_supported(), "dynamo isn't support")
class TestExport(TestCase):
    def _test_export_same_as_eager(self, f, args, kwargs=None):
        kwargs = kwargs or {}
        exported_program = export(f, args, kwargs)
        self.assertEqual(exported_program.module()(*args, **kwargs), f(*args, **kwargs))
        # this is not supported by .module()
        # reversed_kwargs = {key: kwargs[key] for key in reversed(kwargs)}
        # self.assertEqual(
        #     exported_program.module()(*args, **reversed_kwargs), f(*args, **reversed_kwargs)
        # )

    def test_basic(self):
        class Module(torch.nn.Module):
            def forward(self, x, y):
                return x[0] + y

        f = Module()
        inp = ([torch.ones(1, 3)], torch.ones(1, 3))
        self._test_export_same_as_eager(f, inp)

    def test_external_call_non_strict_real_tensor(self):
        class ExternalMethod:
            def add(self, x):
                return x + x

        class Basic(torch.nn.Module):
            def __init__(self):
                super().__init__()
                self.external_add = ExternalMethod().add

            def forward(self, x):
                return self.external_add(x)

        f = Basic()
        args = (torch.randn(1, 3),)
        ep = export(f, args, strict=False)
        self.assertEqual(ep.module()(*args), f(*args))

    def test_conv_dynamic(self):
        # Simple module for demonstration
        class M(torch.nn.Module):
            def __init__(self) -> None:
                super().__init__()
                self.conv = torch.nn.Conv2d(
                    in_channels=3, out_channels=32
                    , kernel_size=3, padding=1
                )
                self.relu = torch.nn.ReLU()
                self.maxpool = torch.nn.MaxPool2d(kernel_size=3)

            def forward(self, x: torch.Tensor, y: torch.Tensor) -> torch.Tensor:
                a = self.conv(x)
                a.add_(y)
                return self.maxpool(self.relu(a))

        example_args = (torch.randn(2, 3, 256, 256), torch.ones(2, 32, 256, 256))
        dynamic_shapes = {"x": {0: Dim("batch")}, "y": {0: Dim("batch")}}
        m = M()
        exported_program: torch.export.ExportedProgram = export(
            m, args=example_args, dynamic_shapes=dynamic_shapes
        )

        args = (torch.randn(17, 3, 256, 256), torch.ones(17, 32, 256, 256))
        self.assertEqual(exported_program.module()(*args), m(*args))
        args = (torch.randn(15, 3, 256, 256), torch.ones(15, 32, 256, 256))
        self.assertEqual(exported_program.module()(*args), m(*args))

    def test_basic_non_strict_real_tensor(self):
        class Basic(torch.nn.Module):
            def __init__(self):
                super().__init__()
                self.param = torch.nn.Parameter(torch.randn(1, 3))

            def forward(self, x, y):
                return x[0] + y - self.param

        f = Basic()
        args = ([torch.randn(1, 3)], torch.randn(1, 3))
        ep = export(f, args, strict=False)
        self.assertEqual(ep.module()(*args), f(*args))

    def test_basic_non_strict_fake_tensor(self):
        class Basic(torch.nn.Module):
            def __init__(self):
                super().__init__()
                self.param = torch.nn.Parameter(torch.randn(3, 2))

            def forward(self, x, y):
                return x[0] + y - self.param

        fake_mode = FakeTensorMode(shape_env=ShapeEnv(tracked_fakes=[]))
        f = Basic()
        with fake_mode:
            args = ([torch.empty(3, 2)], torch.empty(3, 2))
        ep = export(f, args, strict=False)
        inputs = ([torch.randn(3, 2)], torch.randn(3, 2))
        self.assertEqual(ep.module()(*inputs), f(*inputs))

    def test_non_strict_dynamic_shapes(self):
        class Foo(torch.nn.Module):
            def __init__(self):
                super().__init__()
                self.register_buffer("u", torch.ones(1))
                self.register_buffer("v", torch.ones(1))

            def forward(self, x, ys, zs, c):
                y = ys[0] + ys[1] + zs["a"] + zs["b"]
                self.v.add_(3)
                w = self.u - self.v
                if x.shape[0] < 3 and c.shape[0] != 4:
                    return x + w, x + y
                else:
                    return x - w, x - y

        foo = Foo()

        inp = (
            torch.ones(5),
            [torch.zeros(5), torch.ones(5)],
            {"a": torch.zeros(5), "b": torch.ones(5)},
            torch.ones(4),
        )
        dim = torch.export.Dim("dim", min=3)
        dynamic_shapes = (
            {0: dim},
            [{0: dim}, {0: dim}],
            {"a": {0: dim}, "b": {0: dim}},
            None,
        )

        ep_ns = torch.export.export(
            foo, inp, dynamic_shapes=dynamic_shapes, strict=False
        )

        bad_runtime_inp1 = (
            torch.ones(6),
            [torch.zeros(5), torch.ones(5)],
            {"a": torch.zeros(5), "b": torch.ones(5)},
            torch.ones(4),
        )
        with self.assertRaisesRegex(
            RuntimeError, escape("Expected input at *args[1][0].shape[0] to be equal to 6, but got 5")
        ):
            ep_ns.module()(*bad_runtime_inp1)

        bad_runtime_inp2 = (
            torch.ones(5),
            [torch.zeros(5), torch.ones(5)],
            {"a": torch.zeros(5), "b": torch.ones(5)},
            torch.ones(6),
        )
        with self.assertRaisesRegex(
            RuntimeError, escape("Expected input at *args[3].shape[0] to be equal to 4, but got 6")
        ):
            ep_ns.module()(*bad_runtime_inp2)

        good_runtime_inp = (
            torch.ones(7),
            [torch.zeros(7), torch.ones(7)],
            {"a": torch.zeros(7), "b": torch.ones(7)},
            torch.ones(4),
        )
        ep_ns.module()(*good_runtime_inp)

        bad_example_inp = (
            torch.ones(2),
            [torch.zeros(2), torch.ones(2)],
            {"a": torch.zeros(2), "b": torch.ones(2)},
            torch.ones(4),
        )
        with self.assertRaisesRegex(
            torch.fx.experimental.symbolic_shapes.ConstraintViolationError,
            "2 not in range.*3,",
        ):
            ep_ns = torch.export.export(
                foo, bad_example_inp, dynamic_shapes=dynamic_shapes, strict=False
            )

    def test_non_strict_dynamic_shapes_suggested_fixes(self):
        class Foo(torch.nn.Module):
            def forward(self, x, c):
                if x.shape[0] <= 6:
                    return x + 1, c + 2
                else:
                    return x - 1, c - 2

        foo = Foo()

        bad_example_inp = (
            torch.ones(5),
            torch.ones(4),
        )
        dim = torch.export.Dim("dim", min=3)
        dynamic_shapes = (
            {0: dim},
            None,
        )

        with self.assertRaisesRegex(
            torch._dynamo.exc.UserError,
            "Constraints violated \\(dim\\)!(.*\n)*.*"
            "Not all values of dim.*satisfy the generated guard(.*\n)*.*"
            "Suggested fixes:(.*\n)*.*"
            "dim = Dim\\('dim', min=3, max=6\\)",
        ):
            torch.export.export(
                foo, bad_example_inp, dynamic_shapes=dynamic_shapes, strict=False
            )

    def test_derived_dim_basic(self):
        class Foo(torch.nn.Module):
            def forward(self, x, y):
                return x + y[1:]

        foo = Foo()

        x, y = torch.randn(5), torch.randn(6)
        dimx = torch.export.Dim("dimx", min=3, max=6)

        dimy = torch.export.Dim("dimy", min=4, max=7)  # doesn't work
        with self.assertRaisesRegex(
            torch._dynamo.exc.UserError,
            (
                "Constraints violated \\(dimy\\)!(.*\n)*.*"
                "The values of dimy.*must always be related to the values of dimx.*by.*(.*\n)*.*"
                "Suggested fixes:(.*\n)*.*"
                "dimy = dimx \\+ 1"
            ),
        ):
            export(
                foo,
                (x, y),
                dynamic_shapes=({0: dimx}, {0: dimy}),
            )

        dimy = dimx * 2  # doesn't work
        with self.assertRaisesRegex(
            torch._dynamo.exc.UserError,
            "Expected input.*size.* to be equal to 2\\*dimx, where dimx = 5, but got 6",
        ):
            export(
                foo,
                (x, y),
                dynamic_shapes=({0: dimx}, {0: dimy}),
            )

        dimy = dimx + 1  # works
        ep = export(
            foo,
            (x, y),
            dynamic_shapes=({0: dimx}, {0: dimy}),
        )
        with self.assertRaisesRegex(
            RuntimeError,
            "Expected input.*shape.*to be equal to 5, but got 6",
        ):
            ep.module()(torch.randn(4), torch.randn(6))

        self.assertEqual(ep.module()(torch.randn(4), torch.randn(5)).size()[0], 4)

    def test_derived_dim_nested(self):
        class Foo(torch.nn.Module):
            def forward(self, x, y):
                return x + y[1::2]

        foo = Foo()

        x, y = torch.randn(5), torch.randn(11)
        dimx = torch.export.Dim("dimx", min=3, max=6)
        dimy = dimx * 2 + 1  # works
        ep = export(
            foo,
            (x, y),
            dynamic_shapes=({0: dimx}, {0: dimy}),
        )
        self.assertEqual(ep.module()(torch.randn(4), torch.randn(9)).size()[0], 4)

        class Foo(torch.nn.Module):
            def forward(self, z, y):
                return z[1:] + y[1::2]

        foo = Foo()

        z, y = torch.randn(6), torch.randn(11)

        dimz = dimx
        dimy = dimx * 2 - 1  # works
        ep = export(
            foo,
            (z, y),
            dynamic_shapes=({0: dimz}, {0: dimy}),
        )
        self.assertEqual(ep.module()(torch.randn(5), torch.randn(9)).size()[0], 4)

        dimz = dimx + 1
        dimy = dimx * 2 - 1  # doesn't work

        with self.assertRaisesRegex(
            torch._dynamo.exc.UserError,
            "Expected input.*size.*to be equal to 2\\*dimx - 1, where dimx = 5, but got 11",
        ):
            export(
                foo,
                (z, y),
                dynamic_shapes=({0: dimz}, {0: dimy}),
            )

        dimy = dimx * 2 + 1  # works
        ep = export(
            foo,
            (z, y),
            dynamic_shapes=({0: dimz}, {0: dimy}),
        )
        with self.assertRaisesRegex(
            RuntimeError, "Expected input.*shape.*to be <= 7, but got 8"
        ):
            ep.module()(torch.randn(8), torch.randn(15))
        with self.assertRaisesRegex(
            RuntimeError,
            "Expected input.*shape.*to be equal to 9, but got 8",
        ):
            ep.module()(torch.randn(5), torch.randn(8))

        self.assertEqual(ep.module()(torch.randn(5), torch.randn(9)).size()[0], 4)

    def test_derived_dim_integer(self):
        class Foo(torch.nn.Module):
            def forward(self, w):
                if w.shape[0] % 2 == 0:
                    return w[::2]
                else:
                    return w[1:-1:2]

        foo = Foo()

        w = torch.randn(10)
        dimx = torch.export.Dim("dimx", min=3, max=6)
        dimw = dimx * 2 + 1  # doesn't work
        with self.assertRaisesRegex(
            torch._dynamo.exc.UserError,
            "Expected shape.*= 10 of input Tensor to be "
            "of the form 2\\*dimx \\+ 1, where dimx is an integer",
        ):
            export(
                foo,
                (w,),
                dynamic_shapes=({0: dimw},),
            )

        dimw = dimx * 2  # works
        ep = export(
            foo,
            (w,),
            dynamic_shapes=({0: dimw},),
        )
        with self.assertRaisesRegex(
            RuntimeError,
            "Expected input.*shape.*= 9 to be "
            "of the form 2\\*s1, where s1 is an integer",
        ):
            ep.module()(torch.randn(9))

        self.assertEqual(ep.module()(torch.randn(8)).size()[0], 4)
        with self.assertRaisesRegex(
            RuntimeError,
            "Expected input.*shape.*to be <= 12, but got 14",
        ):
            ep.module()(torch.randn(14))

    def test_derived_dim_repeat_derived(self):
        class Foo(torch.nn.Module):
            def forward(self, u, v):
                return u[::2] + v[::2]

        foo = Foo()

        u, v = torch.randn(10), torch.randn(10)
        dimx = torch.export.Dim("dimx", min=3, max=6)
        dimw = dimx * 2  # works
        ep = export(
            foo,
            (u, v),
            dynamic_shapes=({0: dimw}, {0: dimw}),
        )
        self.assertEqual(ep.module()(torch.randn(8), torch.randn(8)).size()[0], 4)

    def test_derived_dim_out_of_order(self):
        dimy = torch.export.Dim("dimy", min=5, max=7)
        dimx = dimy - 1  # out of order, effectively dimy = dimx + 1
        dimz = dimy + 1  # out of order, effectively dimz = dimx + 2

        class Foo(torch.nn.Module):
            def forward(self, x, y, z):
                return x + y[1:] + z[2:]

        foo = Foo()

        u, v, w = torch.randn(5), torch.randn(6), torch.randn(7)
        ep = export(
            foo,
            (u, v, w),
            dynamic_shapes=({0: dimx}, {0: dimy}, {0: dimz}),
        )
        with self.assertRaisesRegex(
            RuntimeError,
            "Expected input.*shape.*to be equal to 8, but got 5",
        ):
            ep.module()(torch.randn(6), torch.randn(7), torch.randn(5))

        self.assertEqual(ep.module()(torch.randn(6), torch.randn(7), torch.randn(8)).size()[0], 6)

    def test_derived_dim_out_of_order_repeat_derived(self):
        dimy = torch.export.Dim("dimy", min=5, max=7)
        dimx = dimy - 1  # out of order, effectively dimy = dimx + 1
        dimz = dimy + 1  # out of order, effectively dimz = dimx + 2
        dimx1 = dimx
        dimx2 = dimz - 2  # works, effectively = dimx

        class Foo(torch.nn.Module):
            def forward(self, x, y, z, x1, x2):
                return x + y[1:] + z[2:] + x1 + x2

        foo = Foo()

        u, v, w, u1, u2 = (
            torch.randn(5),
            torch.randn(6),
            torch.randn(7),
            torch.randn(5),
            torch.randn(5),
        )
        ep = export(
            foo,
            (u, v, w, u1, u2),
            dynamic_shapes=({0: dimx}, {0: dimy}, {0: dimz}, {0: dimx1}, {0: dimx2}),
        )
        with self.assertRaisesRegex(
            RuntimeError,
            "Expected input.*shape.*to be equal to 6, but got 5",
        ):
            ep.module()(
                torch.randn(6),
                torch.randn(7),
                torch.randn(8),
                torch.randn(6),
                torch.randn(5),
            )

        self.assertEqual(
            ep.module()(
                torch.randn(6),
                torch.randn(7),
                torch.randn(8),
                torch.randn(6),
                torch.randn(6),
            ).size()[0],
            6,
        )

        ep = export(
            foo,
            (u, v, w, u, u),  # reused inputs
            dynamic_shapes=({0: dimx}, {0: dimy}, {0: dimz}, {0: dimx1}, {0: dimx2}),
        )
        with self.assertRaisesRegex(
            RuntimeError,
            "Expected input.*shape.*to be equal to 6, but got 5",
        ):
            ep.module()(
                torch.randn(6),
                torch.randn(7),
                torch.randn(8),
                torch.randn(6),
                torch.randn(5),
            )

        self.assertEqual(
            ep.module()(
                torch.randn(6),
                torch.randn(7),
                torch.randn(8),
                torch.randn(6),
                torch.randn(6),
            ).size()[0],
            6,
        )

    def test_derived_dim_out_of_order_simplified(self):
        _dimz = torch.export.Dim("_dimz", min=6, max=8)
        dimy = _dimz - 1
        dimx = dimy - 1
        dimz = torch.export.Dim("dimz", min=6, max=8)  # doesn't work, should be = _dimz

        class Foo(torch.nn.Module):
            def forward(self, x, y, z):
                return x + y[1:] + z[2:]

        foo = Foo()

        u, v, w = torch.randn(5), torch.randn(6), torch.randn(7)
        with self.assertRaisesRegex(
            torch._dynamo.exc.UserError,
            (
                "Constraints violated \\(dimz\\)!(.*\n)*.*"
                "The values of dimz.*must always be related to the values of _dimz - 2.*by.*(.*\n)*.*"
                "Suggested fixes:(.*\n)*.*"
                "dimz = _dimz"
            ),
        ):
            export(
                foo,
                (u, v, w),
                dynamic_shapes=({0: dimx}, {0: dimy}, {0: dimz}),
            )

        dimz = dimx + 2  # works, effectively = _dimz
        ep = export(
            foo,
            (u, v, w),
            dynamic_shapes=({0: dimx}, {0: dimy}, {0: dimz}),
        )
        with self.assertRaisesRegex(
            RuntimeError,
            "Expected input.*shape.*to be equal to 8, but got 5",
        ):
            ep.module()(torch.randn(6), torch.randn(7), torch.randn(5))

        self.assertEqual(ep.module()(torch.randn(6), torch.randn(7), torch.randn(8)).size()[0], 6)

    def test_derived_dim_out_of_order_simplified_repeat_non_derived(self):
        class Foo(torch.nn.Module):
            def forward(self, x, y, y1, z):
                return x + y[1:] + y1[1:] + z[2:]

        foo = Foo()

        u, v, v1, w = torch.randn(5), torch.randn(6), torch.randn(6), torch.randn(7)
        _dimz = torch.export.Dim("_dimz", min=6, max=8)
        dimy = _dimz - 1
        dimx = dimy - 1
        dimz = dimx + 2  # works, effectively = _dimz
        ep = export(
            foo,
            (u, v, v1, w),
            dynamic_shapes=({0: dimx}, {0: dimy}, {0: dimy}, {0: dimz}),
        )
        with self.assertRaisesRegex(
            RuntimeError,
            "Expected input.*shape.*to be equal to 7, but got 5",
        ):
            ep.module()(
                torch.randn(6),
                torch.randn(7),
                torch.randn(5),
                torch.randn(8),
            )

        self.assertEqual(
            ep.module()(
                torch.randn(6),
                torch.randn(7),
                torch.randn(7),
                torch.randn(8),
            ).size()[0],
            6,
        )

<<<<<<< HEAD
=======
    def test_static_dim_constraints(self):
        class Foo(torch.nn.Module):
            def __init__(self):
                super().__init__()
                self.l = torch.nn.Linear(6,4)
            def forward(self, x, y, z):
                x0 = self.l(x) + y[1:]
                return x0, z * 2.0

        foo = Foo()
        inputs = (torch.randn(4, 6), torch.randn(5, 4), torch.randn(3, 3))
        dx = Dim("dx", min=3, max=6)
        dy = dx + 1
        dz = Dim("dz", min=3, max=6)

        # all of these should be fine
        for dynamic_shapes in [
            ({0: dx, 1: 6}, {0: dy, 1: 4}, {0: dz, 1: 3}),
            ((dx, None), (dy, 4), (dz, 3)),
            ((None, 6), (5, None), (None, None)),
            ((4, 6), {0: None, 1: 4}, {0: None, 1: 3})
        ]:
            ep = export(foo, inputs, dynamic_shapes=dynamic_shapes)
            self.assertEqual(foo(*inputs), ep.module()(*inputs))

        # check range_constraints - static dims shouldn't be present
        ep = export(foo, inputs, dynamic_shapes=((dx, None), (dy, 4), (dz, 3)))
        self.assertEqual(len(ep.range_constraints), 3)
        for vr in ep.range_constraints.values():
            self.assertTrue(vr.lower < vr.upper)

        # check raised errors
        with self.assertRaisesRegex(
            (
                torch.fx.experimental.symbolic_shapes.ConstraintViolationError,
                torch._dynamo.exc.UserError
            ),
            "Static shape constraint of 5 does not match input size of 4, for .*"
        ):
            _ = export(foo, inputs, dynamic_shapes=((5, None), None, None))
        with self.assertRaisesRegex(
            (
                torch.fx.experimental.symbolic_shapes.ConstraintViolationError,
                torch._dynamo.exc.UserError
            ),
            "Static shape constraint of 9 does not match input size of 6, for .*"
        ):
            _ = export(foo, inputs, dynamic_shapes=((dx, 9), (dy, 4), (3, 3)))

    def test_dim_1_2(self):
        class Foo(torch.nn.Module):
            def forward(self, x):
                return x * 2

        dx = Dim("dx", min=1, max=2)
        ep = export(
            Foo(),
            (torch.randn(2, 2), ),
            dynamic_shapes=({0: dx, 1: None}, )
        )
        ep.module()(torch.randn(1, 2))
        ep.module()(torch.randn(2, 2))
        with self.assertRaisesRegex(
            RuntimeError,
            "Expected input at .* to be <= 2, but got 3"
        ):
            ep.module()(torch.randn(3, 2))
        vr = list(ep.range_constraints.values())[0]
        self.assertEquals(vr.lower, 1)
        self.assertEquals(vr.upper, 2)

    def test_derived_dim_1_2(self):
        class Bar(torch.nn.Module):
            def forward(self, x, y):
                return x + y[1:]

        dx = Dim("dx", min=1, max=2)
        ep = export(
            Bar(),
            (torch.randn(2, 2), torch.randn(3, 2)),
            dynamic_shapes=({0: dx, 1: None}, {0: dx+1, 1: None})
        )
        ep.module()(torch.randn(1, 2), torch.randn(2, 2))
        range_lower_bounds = sorted(vr.lower for vr in ep.range_constraints.values())
        range_upper_bounds = sorted(vr.upper for vr in ep.range_constraints.values())
        self.assertEquals(range_lower_bounds, [1, 2])
        self.assertEquals(range_upper_bounds, [2, 3])

>>>>>>> eb5381da
    def test_raise_user_error_when_guard_on_data_dependent_operation(self):
        class M(torch.nn.Module):
            def forward(self, x):
                y = x.nonzero()
                z = y.shape[0]
                if z > 2:
                    return x.cos()
                else:
                    return x.sin()

        with self.assertRaisesRegex(
            (
                torchdynamo.exc.UserError,
                torch.fx.experimental.symbolic_shapes.GuardOnDataDependentSymNode,
            ),
            "Could not guard on data-dependent expression",
        ):
            _ = export(M(), (torch.tensor([2, 3, 5]),))

    def test_if_functional(self):
        class Module(torch.nn.Module):
            def forward(self, x):
                z = x + 4
                z.add_(4)
                y = z.view(x.shape)
                return x.cos() + y.cos()

        foo = Module()
        gm = export(foo, (torch.tensor([2, 3, 5]),))

        view_count = 0
        for node in gm.graph.nodes:
            if node.op == "call_function" and node.target == torch.ops.aten.add_.Tensor:
                # No more inplace mutation
                self.assertNotEqual(
                    node.target,
                    torch.ops.aten.add_.Tensor,
                    "There shouldn't be any inplace mutation node in the graph.",
                )
            if (
                node.op == "call_function"
                and node.target == torch.ops.aten.view.default
            ):
                view_count += 1

        # There should be nonzero view nodes in the graph
        self.assertTrue(view_count > 0)

    def test_export_mod_constraints(self):
        class BasicDynamiShapeModel(torch.nn.Module):
            def forward(self, x: torch.Tensor) -> torch.Tensor:
                return x.view(x.shape[0] - 1, -1)

        m = BasicDynamiShapeModel()
        a = torch.randn(3, 4)
        dim0_x = torch.export.Dim("dim0_x", min=3)
        dim1_x = torch.export.Dim("dim1_x", max=8000)
        dynamic_shapes = {"x": (dim0_x, dim1_x)}
        with self.assertRaisesRegex(
            torch._dynamo.exc.UserError,
            (
                "Specializations unexpectedly required"
                ".*\n.*\\[0\\] must be specialized to 3.*guards.*too complex(.*\n)*.*"
                "Suggested fixes:(.*\n)*.*"
                "dim0_x = None  # 3(.*\n)*.*"
                "dim1_x = 2\\*_dim1_x"
            ),
        ):
            torch.export.export(m, (a,), dynamic_shapes=dynamic_shapes)
        dim0_x = None
        dim1_x = 2 * torch.export.Dim("_dim1_x", max=4000)
        dynamic_shapes = {"x": (dim0_x, dim1_x)}
        em = torch.export.export(m, (a,), dynamic_shapes=dynamic_shapes)
        x = torch.randn(3, 5)
        with self.assertRaisesRegex(
            RuntimeError,
            "Expected.*shape\\[1\\] = 5 to be of the form 2\\*s1, where s1 is an integer",
        ):
            em.module()(x)

    def test_not_correct_dim(self):
        def f(x):
            return x.cos()

        def g(x):
            return x + 4

        inp_for_f = torch.tensor(5)
        with self.assertRaisesRegex(
            torchdynamo.exc.UserError, "Cannot mark 0-dimension tensors to be dynamic"
        ):
            constraints = [dynamic_dim(inp_for_f, 0)]

        inp_for_f_mul_dim = torch.ones(5, 5)
        with self.assertRaisesRegex(
            torchdynamo.exc.UserError,
            "Expected the dimension passed to dynamic_dim to be in the range \\[0:1\\]",
        ):
            constraints = [dynamic_dim(inp_for_f_mul_dim, 2)]

        inp_for_g = 4
        with self.assertRaisesRegex(
            torchdynamo.exc.UserError, "Expected tensor as input to dynamic_dim"
        ):
            constraints = [dynamic_dim(inp_for_g, 0)]

    @testing.expectedFailureRetraceability  # T183144629
    def test_map(self):
        class Module(torch.nn.Module):
            def forward(self, xs, y, z):
                def body(x, y, z):
                    return x + y + z

                return map(body, xs, y, z)

        list_tensor_map = Module()
        inps = (torch.ones(6, 4), torch.tensor(5), torch.tensor(4))
        self._test_export_same_as_eager(list_tensor_map, inps)

    def test_export_func_with_kwargs(self):
        class Module(torch.nn.Module):
            def forward(self, arg1, arg2, kw1, kw2):
                return arg1 + arg2, kw1 + kw2

        kw_func = Module()
        args = (torch.ones(6, 4), torch.ones(1, 1))
        kwargs = {"kw1": torch.ones(1, 1), "kw2": torch.ones(6, 4)}
        self._test_export_same_as_eager(kw_func, args, kwargs)

    def test_export_func_with_pytree_kwargs(self):
        class Module(torch.nn.Module):
            def forward(self, arg1, arg2, a, b):
                return arg1 + a["kw1"] + b[0], arg2 + a["kw2"] + b[1]

        kw_func = Module()
        args = (torch.ones(2, 3), torch.ones(3, 4))
        kwargs = {
            "a": {"kw1": torch.ones(2, 3), "kw2": torch.ones(3, 4)},
            "b": [torch.ones(2, 3), torch.ones(3, 4)],
        }
        self._test_export_same_as_eager(kw_func, args, kwargs)

    def test_export_func_with_default_kwargs(self):
        class Module(torch.nn.Module):
            def forward(self, arg1, arg2, a, b=1):
                return arg1 + arg2, a["kw1"] + a["kw2"] + b

        kw_func = Module()

        class Module2(torch.nn.Module):
            def forward(self, arg1, arg2, a=1, b=2):
                return arg1 + a, arg2 + b

        kw_func2 = Module2()

        args = (torch.ones(6, 4), torch.ones(1, 1))
        kwargs1 = {"a": {"kw1": torch.ones(1, 1), "kw2": torch.ones(6, 4)}}
        kwargs2 = {"a": {"kw1": torch.ones(1, 1), "kw2": torch.ones(6, 4)}, "b": 2}
        self._test_export_same_as_eager(kw_func, args, kwargs1)
        self._test_export_same_as_eager(kw_func, args, kwargs2)
        kwargs3 = {"b": 1}
        self._test_export_same_as_eager(kw_func2, args, kwargs3)

    def test_export_func_with_var_postional_args(self):
        class Module(torch.nn.Module):
            def forward(self, arg1, arg2, *args):
                return arg1 + args[0], arg2 + args[1]

        kw_func = Module()
        args = (torch.ones(2, 3), torch.ones(3, 4), torch.ones(2, 3), torch.ones(3, 4))
        self._test_export_same_as_eager(kw_func, args)

    def test_export_func_with_keyword_only_args(self):
        class Module(torch.nn.Module):
            def forward(self, arg1, arg2, *args, kw1, kw2):
                return arg1 + args[0] + kw1, arg2 + args[1] + kw2

        kw_func = Module()
        args = (torch.ones(2, 3), torch.ones(3, 4), torch.ones(2, 3), torch.ones(3, 4))
        kwargs = {"kw1": torch.ones(2, 3), "kw2": torch.ones(3, 4)}
        self._test_export_same_as_eager(kw_func, args, kwargs)

    def test_export_func_with_var_keyword_args(self):
        class Module(torch.nn.Module):
            def forward(self, arg1, arg2, *args, kw1, kw2, **kwargs):
                return (
                    arg1 + args[0] + kw1 + kwargs["kw3"],
                    arg2 + args[1] + kw2 + kwargs["kw4"],
                )

        kw_func = Module()
        args = (torch.ones(2, 3), torch.ones(3, 4), torch.ones(2, 3), torch.ones(3, 4))
        kwargs = {
            "kw1": torch.ones(2, 3),
            "kw2": torch.ones(3, 4),
            "kw3": torch.ones(2, 3),
            "kw4": torch.ones(3, 4),
        }
        self._test_export_same_as_eager(kw_func, args, kwargs)

    def test_unbacked_slice(self):
        class M(torch.nn.Module):
            def forward(
                self, scores, score_thr, topk: torch.Tensor, results=None
            ):
                valid_mask = scores > score_thr
                scores = scores[valid_mask]
                valid_idxs = torch.nonzero(valid_mask).to(scores.device)

                num_topk = torch.minimum(topk, torch.tensor(valid_idxs.shape[0])).item()
                torch._constrain_as_size(num_topk)
                torch._check(scores.shape[0] >= num_topk)
                scores, idxs = scores.sort(descending=True)
                scores = scores[:num_topk]
                topk_idxs = valid_idxs[idxs[:num_topk]]
                keep_idxs, labels = topk_idxs.unbind(dim=1)

                return scores, labels, keep_idxs

        score = torch.tensor(
            [[0.1, 0.3, 0.2], [0.12, 0.7, 0.9], [0.02, 0.8, 0.08], [0.4, 0.1, 0.08]]
        )
        bbox_pred = torch.tensor([[0.2, 0.3], [0.4, 0.7], [0.1, 0.1], [0.5, 0.1]])
        score_thr = 0.15
        nms_pre = torch.tensor(4)
        inputs = (score, score_thr, nms_pre, dict(bbox_pred=bbox_pred))

        ep = torch.export.export(M(), inputs)
        orig_res = M()(*inputs)
        ep_res = ep.module()(*inputs)
        self.assertTrue(torch.allclose(orig_res[0], ep_res[0]))
        self.assertTrue(torch.allclose(orig_res[1], ep_res[1]))
        self.assertTrue(torch.allclose(orig_res[2], ep_res[2]))

    def test_export_func_with_var_keyword_pytree_args(self):
        class Module(torch.nn.Module):
            def forward(self, arg1, arg2, *args, kw1, kw2, **kwargs):
                return (
                    arg1 + arg2[0][0] + args[0] + kw1[0] + kwargs["kw3"][0],
                    arg2[1] + args[1] + kw2 + kwargs["kw4"],
                )

        kw_func = Module()
        args = (
            torch.ones(2, 3),
            [(torch.ones(2, 3),), torch.ones(3, 4)],
            torch.ones(2, 3),
            torch.ones(3, 4),
        )
        kwargs = {
            "kw1": (torch.ones(2, 3),),
            "kw2": torch.ones(3, 4),
            "kw3": (torch.ones(2, 3), torch.ones(3, 4)),
            "kw4": torch.ones(3, 4),
        }
        self._test_export_same_as_eager(kw_func, args, kwargs)

    @testing.expectedFailureSerDer  # we don't save placeholder metadata
    @testing.expectedFailureSerDerPreDispatch
    @testing.expectedFailureNonStrict
    def test_linear_conv(self):
        class MyLinear(torch.nn.Module):
            def __init__(self):
                super().__init__()
                self.weight = torch.randn(20, 98)
                self.bias = torch.randn(20)

            def forward(self, x):
                return torch.nn.functional.linear(x, self.weight, self.bias)

        class Foo(torch.nn.Module):
            def __init__(self):
                super().__init__()
                self.conv = torch.nn.Conv2d(16, 33, 3)
                self.linear = MyLinear()

            def forward(self, x):
                x_conv = self.conv(x)
                x_linear = self.linear(x_conv)
                return x_linear.cos()

        ep = export(Foo(), (torch.randn(20, 16, 50, 100),))
        for node in ep.graph.nodes:
            if (
                node.op == "placeholder"
                and node.name in ep.graph_signature.inputs_to_buffers
                or node.name in ep.graph_signature.inputs_to_parameters
            ):
                self.assertTrue("source_fn_stack" in node.meta)

    def test_export_api_with_dynamic_shapes(self):
        from torch.export import Dim, dims, export

        # pass dynamic shapes of inputs [args]
        class Foo(torch.nn.Module):
            def forward(self, x, y):
                return torch.matmul(x, y)

        foo = Foo()
        inputs = (torch.randn(10, 2, 3), torch.randn(10, 3, 4))
        batch = Dim("batch")
        efoo = export(
            foo,
            inputs,
            dynamic_shapes={k: {0: batch} for k in ["x", "y"]},
        )
        self.assertEqual(efoo.module()(*inputs).shape, foo(*inputs).shape)

        foo = Foo()
        inputs = (torch.randn(10, 2, 3),)
        kwinputs = {"y": torch.randn(10, 3, 4)}
        batch = Dim("batch")
        efoo = export(
            foo, inputs, kwinputs, dynamic_shapes={k: {0: batch} for k in ["x", "y"]}
        )
        self.assertEqual(
            efoo.module()(*inputs, **kwinputs).shape, foo(*inputs, **kwinputs).shape
        )

        # pass dynamic shapes of inputs [partial, error]
        foo = Foo()
        inputs = (torch.randn(10, 2, 3),)
        kwinputs = {"y": torch.randn(10, 3, 4)}
        batch = Dim("batch")
        with self.assertRaisesRegex(
            torch._dynamo.exc.UserError,
            (
                "Constraints violated \\(batch\\)!(.*\n)*.*"
                "batch was inferred to be a constant(.*\n)*.*"
                "Suggested fixes:(.*\n)*.*"
                "batch = None  # 10"
            ),
        ):
            export(
                foo,
                inputs,
                kwinputs,
                dynamic_shapes={"x": {0: batch}, "y": None},
            )

        # pass dynamic shapes of inputs [module]
        foo = Foo()
        inputs = (torch.randn(10, 2, 3), torch.randn(10, 3, 4))
        batch = Dim("batch")
        efoo = export(
            foo,
            inputs,
            dynamic_shapes={"x": {0: batch}, "y": {0: batch}},
        )
        self.assertEqual(efoo.module()(*inputs).shape, foo(*inputs).shape)

        # pass dynamic shapes of inputs [bounds, mostly shared]
        foo = Foo()
        inputs = (torch.randn(10, 3, 3), torch.randn(10, 3, 3))
        batch = Dim("batch", min=8, max=64)
        size = Dim("size")
        efoo = export(
            foo,
            inputs,
            dynamic_shapes={
                "x": (batch, size, size),
                "y": (batch, size, size),
            },
        )
        self.assertEqual(
            [
                str(node.meta["val"].shape)
                for node in efoo.graph_module.graph.nodes
                if node.op == "placeholder"
            ],
            ["torch.Size([s0, s1, s1])", "torch.Size([s0, s1, s1])"],
        )
        self.assertEqual(efoo.module()(*inputs).shape, foo(*inputs).shape)

        # pass dynamic shapes of inputs [multiple, mostly distinct]
        inputs = (torch.randn(10, 2, 3), torch.randn(10, 3, 4))
        batch, M, K, N = dims("batch", "M", "K", "N")
        efoo = export(
            Foo(),
            inputs,
            dynamic_shapes={"x": (batch, M, K), "y": (batch, K, N)},
        )
        self.assertEqual(
            [
                str(node.meta["val"].shape)
                for node in efoo.graph_module.graph.nodes
                if node.op == "placeholder"
            ],
            ["torch.Size([s0, s1, s2])", "torch.Size([s0, s2, s5])"],
        )
        self.assertEqual(efoo.module()(*inputs).shape, foo(*inputs).shape)

        # pass dynamic shapes of inputs [dict]
        class Foo(torch.nn.Module):
            def forward(self, inputs):
                return torch.matmul(inputs["x"], inputs["y"])

        foo = Foo()
        inputs = ({"x": torch.randn(10, 2, 3), "y": torch.randn(10, 3, 4)},)
        batch = Dim("batch")
        efoo = export(
            foo, inputs, dynamic_shapes={"inputs": {k: {0: batch} for k in ["x", "y"]}}
        )
        self.assertEqual(
            [
                str(node.meta["val"].shape)
                for node in efoo.graph_module.graph.nodes
                if node.op == "placeholder"
            ],
            ["torch.Size([s0, 2, 3])", "torch.Size([s0, 3, 4])"],
        )
        self.assertEqual(efoo.module()(*inputs).shape, foo(*inputs).shape)

        # pass dynamic shapes of inputs [list]
        class Foo(torch.nn.Module):
            def forward(self, inputs):
                return torch.matmul(inputs[0], inputs[1])

        foo = Foo()
        inputs = ((torch.randn(10, 2, 3), torch.randn(10, 3, 4)),)
        batch = Dim("batch")
        efoo = export(
            foo, inputs, dynamic_shapes={"inputs": [{0: batch} for _ in range(2)]}
        )
        self.assertEqual(
            [
                str(node.meta["val"].shape)
                for node in efoo.graph_module.graph.nodes
                if node.op == "placeholder"
            ],
            ["torch.Size([s0, 2, 3])", "torch.Size([s0, 3, 4])"],
        )
        self.assertEqual(efoo.module()(*inputs).shape, foo(*inputs).shape)

        # pass dynamic shapes of inputs [dataclass]
        @dataclass
        class DataClass:
            a: Tensor
            b: Tensor

        register_dataclass_as_pytree_node(
            DataClass,
            serialized_type_name="test_export_api_with_dynamic_shapes.DataClass",
        )

        class Foo(torch.nn.Module):
            def forward(self, inputs):
                return torch.matmul(inputs.a, inputs.b)

        foo = Foo()
        inputs = (DataClass(a=torch.randn(10, 2, 3), b=torch.randn(10, 3, 4)),)
        batch = Dim("batch")
        efoo = export(
            foo,
            inputs,
            dynamic_shapes={"inputs": [{0: batch}, {0: batch}]},
        )
        self.assertEqual(
            [
                str(node.meta["val"].shape)
                for node in efoo.graph_module.graph.nodes
                if node.op == "placeholder"
            ],
            ["torch.Size([s0, 2, 3])", "torch.Size([s0, 3, 4])"],
        )

        # pass dynamic shapes of inputs [pytree-registered classes]
        if HAS_TORCHREC:
            # skipping tests if torchrec not available
            class Foo(torch.nn.Module):
                def forward(self, kjt) -> torch.Tensor:
                    return kjt.values() + 0, kjt.offsets() + 0
            foo = Foo()
            kjt = KeyedJaggedTensor(
                values=torch.Tensor([1.0, 2.0, 3.0, 4.0, 5.0, 6.0, 7.0, 8.0]),
                keys=["index_0", "index_1"],
                lengths=torch.IntTensor([0, 2, 0, 1, 1, 1, 0, 3]),
                offsets=torch.IntTensor([0, 0, 2, 2, 3, 4, 5, 5, 8]),
            )
            inputs = (kjt,)
            dim = Dim("dim")
            dim_plus_one = Dim("dim_plus_one")
            efoo = torch.export.export(
                foo,
                inputs,
                dynamic_shapes={"kjt": [{0: dim}, None, {0: dim}, {0: dim_plus_one}]},
            )
            self.assertEqual(
                [out.shape for out in efoo.module()(*inputs)],
                [out.shape for out in foo(*inputs)]
            )

        # pass dynamic shapes of inputs [distinct, error]
        class Foo(torch.nn.Module):
            def forward(self, x, y):
                return torch.matmul(x, y)
        foo = Foo()
        inputs = (torch.randn(10, 2, 3), torch.randn(10, 3, 4))
        batch, M, K1, K2, N = dims("batch", "M", "K1", "K2", "N")
        with self.assertRaisesRegex(
            torch._dynamo.exc.UserError,
            (
                "Constraints violated \\(K2\\)!(.*\n)*.*"
                "K2.*and.*K1.*must always be equal(.*\n)*.*"
                "Suggested fixes:(.*\n)*.*"
                "K2 = K1"
            ),
        ):
            export(
                foo,
                inputs,
                dynamic_shapes={"x": (batch, M, K1), "y": (batch, K2, N)},
            )

        # pass dynamic shapes of inputs [specialized, error]
        foo = Foo()
        inputs = (torch.randn(10, 2, 3), torch.randn(10, 3, 4))
        batch, M, K1, N = dims("batch", "M", "K1", "N")
        with self.assertRaisesRegex(
            torch._dynamo.exc.UserError,
            (
                "Constraints violated \\(K1\\)!(.*\n)*.*"
                "K1 was inferred to be a constant(.*\n)*.*"
                "Suggested fixes:(.*\n)*.*"
                "K1 = None  # 3"
            ),
        ):
            export(
                foo,
                inputs,
                dynamic_shapes={"x": (batch, M, K1), "y": (batch, None, N)},
            )

        # pass dynamic shapes of inputs [guards, error]
        class Foo(torch.nn.Module):
            def forward(self, x, y):
                if x.shape[0] < 16 and y.shape[1] % 3 == 0:
                    return torch.matmul(x, y)
                else:
                    return x + y

        foo = Foo()
        inputs = (torch.randn(10, 2, 3), torch.randn(10, 3, 4))
        batch, M, K, N = dims("batch", "M", "K", "N")
        with self.assertRaisesRegex(
            torch._dynamo.exc.UserError,
            (
                "Constraints violated.*!(.*\n)*.*"
                "Not all values of K.*satisfy the generated guard(.*\n)*.*"
                "Not all values of batch.*satisfy the generated guard(.*\n)*.*"
                "Suggested fixes:(.*\n)*.*"
                "batch = Dim\\('batch', max=15\\)(.*\n)*.*"
                "K = 3\\*_K"
            ),
        ):
            export(
                foo,
                inputs,
                dynamic_shapes={"x": (batch, M, K), "y": (batch, K, N)},
            )

    def test_dynamic_shapes_spec_with_pytree(self):
        from torch.export import Dim, export
        from torch.utils._pytree import tree_map

        inputs = {
            "tensor": torch.randn(3),
            "dict_of_tensors": {k: torch.randn(3) for k in ["A", "B", "C", "D"]},
            "list_of_tensors": [torch.randn(3) for _ in range(4)],
        }

        batch = Dim("batch")
        # uniformly specify dynamic shapes for all inputs
        spec = tree_map(lambda x: {0: batch}, inputs)

        class Foo(torch.nn.Module):
            def forward(self, inputs):
                return (
                    inputs["tensor"]
                    + inputs["dict_of_tensors"]["A"]
                    + inputs["list_of_tensors"][0]
                )

        ep = export(Foo(), (inputs,), dynamic_shapes={"inputs": spec})
        input_shapes = [
            str(node.meta["val"].shape)
            for node in ep.graph_module.graph.nodes
            if node.op == "placeholder"
        ]
        self.assertEqual(len(input_shapes), 9)
        self.assertTrue(all(shape == "torch.Size([s0])" for shape in input_shapes))

    @testing.expectedFailureNonStrict
    def test_error_does_not_reference_eager_fallback(self):
        class Module(torch.nn.Module):
            def forward(self, x):
                y = x.nonzero()
                z = y.shape[0]
                if z > 2:
                    return x.cos()
                else:
                    return x.sin()

        fn_ddo = Module()
        with self.assertRaisesRegex(
            torchdynamo.exc.UserError, r"^(?!.*fall back to eager).*"
        ):
            _ = export(fn_ddo, (torch.tensor([2, 3, 5]),))

    def test_pytree_register_data_class(self):
        @dataclass
        class MyDataClass:
            x: int
            y: int
            z: int = None

        dt = MyDataClass(x=3, y=4)
        flat, spec = tree_flatten(dt)
        self.assertTrue(spec, LeafSpec())
        self.assertTrue(len(flat) == 1)

        register_dataclass_as_pytree_node(
            MyDataClass,
            serialized_type_name="test_pytree_register_data_class.MyDataClass",
        )

        flat, spec = tree_flatten(dt)
        self.assertEqual(
            spec,
            TreeSpec(
                MyDataClass, [["x", "y"], ["z"]], [LeafSpec(), LeafSpec()]
            ),
        )
        self.assertEqual(flat, [3, 4])

        orig_dt = tree_unflatten(flat, spec)
        self.assertTrue(isinstance(orig_dt, MyDataClass))
        self.assertEqual(orig_dt.x, 3)
        self.assertEqual(orig_dt.y, 4)
        self.assertEqual(orig_dt.z, None)

        roundtrip_spec = treespec_loads(treespec_dumps(spec))
        self.assertEqual(roundtrip_spec, spec)

        @dataclass
        class MyOtherDataClass:  # the pytree registration don't allow registering the same class twice
            x: int
            y: int
            z: int = None

        # Override the registration with keep none fields
        register_dataclass_as_pytree_node(
            MyOtherDataClass,
            return_none_fields=True,
            serialized_type_name="test_pytree_regster_data_class.MyOtherDataClass",
        )

        dt = MyOtherDataClass(x=3, y=4)
        flat, spec = tree_flatten(dt)
        self.assertEqual(
            spec,
            TreeSpec(
                MyOtherDataClass,
                [["x", "y", "z"], []],
                [LeafSpec(), LeafSpec(), LeafSpec()],
            ),
        )
        self.assertEqual(flat, [3, 4, None])

        orig_dt = tree_unflatten(flat, spec)
        self.assertTrue(isinstance(orig_dt, MyOtherDataClass))
        self.assertEqual(orig_dt.x, 3)
        self.assertEqual(orig_dt.y, 4)
        self.assertEqual(orig_dt.z, None)

        roundtrip_spec = treespec_loads(treespec_dumps(spec))
        self.assertEqual(roundtrip_spec, spec)

    def test_pytree_register_nested_data_class(self):
        @dataclass
        class Inner:
            x: int
            y: int

        @dataclass
        class Outer:
            xy: Inner
            ab: Inner

        xy = Inner(1, 2)
        ab = Inner(3, 4)
        dt = Outer(xy, ab)
        inp = {"dt1": (dt, ({},)), "dt2": ((torch.ones(1),), dt)}

        register_dataclass_as_pytree_node(
            Inner, serialized_type_name="test_pytree_register_nested_data_class.Inner"
        )
        register_dataclass_as_pytree_node(
            Outer, serialized_type_name="test_pytree_register_nested_data_class.Outer"
        )

        flat, spec = tree_flatten(inp)
        self.assertEqual(flat, [1, 2, 3, 4, torch.ones(1), 1, 2, 3, 4])

        unflat = tree_unflatten(flat, spec)
        self.assertEqual(unflat, inp)

        roundtrip_spec = treespec_loads(treespec_dumps(spec))
        self.assertEqual(roundtrip_spec, spec)

    def test_param_util(self):
        class Basic(torch.nn.Module):
            def __init__(self):
                super().__init__()
                self.lin = torch.nn.Linear(10, 1)

            def forward(self, x):
                return self.lin(x)

        ep = export(Basic(), (torch.randn(5, 10),))
        num_params = 0
        params = []
        for node in ep.graph.nodes:
            if is_param(ep, node):
                num_params += 1
                params.append(get_param(ep, node))
        self.assertEqual(num_params, 2)
        self.assertEqual(params[0].shape, [1, 10])  # weight
        self.assertEqual(params[1].shape, [1])  # bias

    def test_buffer_util(self):
        ep = export(
            torch.nn.BatchNorm2d(100, affine=False), (torch.ones(20, 100, 35, 45),)
        )
        num_buffer = 0
        buffer = []

        for node in ep.graph.nodes:
            if is_buffer(ep, node):
                num_buffer += 1
                buffer.append(get_buffer(ep, node))
        self.assertEqual(num_buffer, 3)

        self.assertEqual(buffer[0].shape, torch.Size([100]))  # running_mean
        self.assertEqual(buffer[1].shape, torch.Size([100]))  # running_var
        self.assertEqual(buffer[2].shape, torch.Size([]))  # num_batches_tracked

<<<<<<< HEAD
    @testing.expectedFailureNonStrict
=======
>>>>>>> eb5381da
    @testing.expectedFailureSerDerPreDispatch  # tracked via: T181382045
    def test_export_dynamo_config(self):
        class MyModule(torch.nn.Module):
            def __init__(self):
                super().__init__()
                self.lstm = torch.nn.LSTM(input_size=4, hidden_size=5, num_layers=1)

            def forward(self, inputs: torch.Tensor) -> torch.Tensor:
                return self.lstm(inputs)

        config = DEFAULT_EXPORT_DYNAMO_CONFIG
        mod = MyModule()

        @contextmanager
        def _patch_config(kwargs):
            orig_config_dict = dataclasses.asdict(config)

            try:
                for k, v in kwargs.items():
                    setattr(config, k, v)
                yield
            finally:
                for k, v in orig_config_dict.items():
                    setattr(config, k, v)

        inp = (torch.rand(5, 4),)
        exported_program = export(mod, inp, strict=True)

        with _patch_config({"allow_rnn": False}):
            with self.assertRaisesRegex(
                torch._dynamo.exc.Unsupported,
                "TorchDynamo purposely graph breaks on RNN, GRU, LSTMs",
            ):
                _ = export(mod, inp, strict=True)

    def test_module(self):
        class MyLinear(torch.nn.Module):
            def __init__(self):
                super().__init__()
                self.weight = torch.randn(20, 98)
                self.bias = torch.randn(20)

            def forward(self, x):
                return torch.nn.functional.linear(x, self.weight, self.bias)

        class Foo(torch.nn.Module):
            def __init__(self):
                super().__init__()
                self.conv = torch.nn.Conv2d(16, 33, 3)
                self.linear = MyLinear()

            def forward(self, x):
                a, b = x
                a_conv = self.conv(a)
                a_linear = self.linear(a_conv)
                b_conv = self.conv(b)
                b_linear = self.linear(b_conv)
                return (
                    a_linear.cos() + b_linear.sin(),
                    a_linear.sin() + b_linear.cos(),
                )

        inp_container = ((torch.randn(20, 16, 50, 100), torch.randn(20, 16, 50, 100)),)

        ep = export(Foo(), inp_container)
        ep_rexported = export(ep.module(), inp_container)

        inp_test = ((torch.randn(20, 16, 50, 100), torch.randn(20, 16, 50, 100)),)

        self.assertTrue(torch.allclose(ep.module()(*inp_test)[0], ep_rexported.module()(*inp_test)[0]))
        self.assertTrue(torch.allclose(ep.module()(*inp_test)[1], ep_rexported.module()(*inp_test)[1]))

    def test_module_with_dict_container_inp_out(self):
        class MyLinear(torch.nn.Module):
            def __init__(self):
                super().__init__()
                self.weight = torch.randn(20, 98)
                self.bias = torch.randn(20)

            def forward(self, x):
                return torch.nn.functional.linear(x, self.weight, self.bias)

        class Foo(torch.nn.Module):
            def __init__(self):
                super().__init__()
                self.conv = torch.nn.Conv2d(16, 33, 3)
                self.linear = MyLinear()

            def forward(self, x):
                a1, a2 = x["a"]
                b = x["b"]
                a1_conv = self.conv(a1)
                a1_linear = self.linear(a1_conv)
                a2_conv = self.conv(a2)
                a2_linear = self.linear(a2_conv)
                b_conv = self.conv(b)
                b_linear = self.linear(b_conv)
                return {
                    "a": a1_linear.cos() + b_linear.sin(),
                    "b": a2_linear.sin() + b_linear.cos(),
                }

        inp_container = (
            {
                "a": (torch.randn(20, 16, 50, 100), torch.randn(20, 16, 50, 100)),
                "b": torch.randn(20, 16, 50, 100),
            },
        )

        ep = export(Foo(), inp_container)
        ep_rexported = export(ep.module(), inp_container)

        inp_test = (
            {
                "a": (torch.randn(20, 16, 50, 100), torch.randn(20, 16, 50, 100)),
                "b": torch.randn(20, 16, 50, 100),
            },
        )

        self.assertTrue(
            torch.allclose(ep.module()(*inp_test)["a"], ep_rexported.module()(*inp_test)["a"])
        )
        self.assertTrue(
            torch.allclose(ep.module()(*inp_test)["b"], ep_rexported.module()(*inp_test)["b"])
        )

    def test_args_type_checked(self):
        class M(torch.nn.Module):
            def forward(self, x):
                return x + 1

        inp = torch.rand(2, 2)
        with self.assertRaisesRegex(torch._dynamo.exc.UserError, "to be a tuple"):
            # Intentionally not wrapping `inp` in a tuple to trigger the error
            _ = export(M(), inp)

    def test_constrain_value_with_no_default(self):
        class Module(torch.nn.Module):
            def forward(self, x, y):
                n = x.max().item()
                torch._constrain_as_value(n)
                return y + n

        fn = Module()
        ep = export(
            fn,
            (torch.randint(3, 5, (2, 2)), torch.randint(3, 5, (2, 3))),
        )
        test_inp = (torch.randint(3, 5, (2, 2)), torch.randint(3, 5, (2, 3)))
        self.assertTrue(torch.allclose(ep.module()(*test_inp), fn(*test_inp)))

    def test_decomp_batch_norm_functional_predispatch(self):
        class ConvBatchnorm(torch.nn.Module):
            def __init__(self):
                super().__init__()
                self.conv = torch.nn.Conv2d(1, 3, 1, 1)
                self.bn = torch.nn.BatchNorm2d(3)

            def forward(self, x):
                x = self.conv(x)
                x = self.bn(x)
                return (x,)

        mod = ConvBatchnorm()
        mod.eval()
        inp = torch.randn(1, 1, 3, 3)

        gm = torch.export._trace._export(mod, (inp,), pre_dispatch=True).module()
        self.assertExpectedInline(
            str(gm.code).strip(),
            """\
def forward(self, arg_0):
    arg7_1, = fx_pytree.tree_flatten_spec(([arg_0], {}), self._in_spec)
    conv_weight = self.conv.weight
    conv_bias = self.conv.bias
    bn_weight = self.bn.weight
    bn_bias = self.bn.bias
    bn_running_mean = self.bn.running_mean
    bn_running_var = self.bn.running_var
    conv2d = torch.ops.aten.conv2d.default(arg7_1, conv_weight, conv_bias);  arg7_1 = conv_weight = conv_bias = None
    _native_batch_norm_legit_no_training = torch.ops.aten._native_batch_norm_legit_no_training.default(conv2d, bn_weight, bn_bias, bn_running_mean, bn_running_var, 0.1, 1e-05);  conv2d = bn_weight = bn_bias = bn_running_mean = bn_running_var = None
    getitem = _native_batch_norm_legit_no_training[0];  _native_batch_norm_legit_no_training = None
    return pytree.tree_unflatten((getitem,), self._out_spec)""",
        )

        mod.train()
        gm_train = _export(mod, (inp,), pre_dispatch=True).module()
        self.assertExpectedInline(
            str(gm_train.code).strip(),
            """\
def forward(self, arg_0):
    arg7_1, = fx_pytree.tree_flatten_spec(([arg_0], {}), self._in_spec)
    conv_weight = self.conv.weight
    conv_bias = self.conv.bias
    bn_weight = self.bn.weight
    bn_bias = self.bn.bias
    bn_running_mean = self.bn.running_mean
    bn_running_var = self.bn.running_var
    bn_num_batches_tracked = self.bn.num_batches_tracked
    conv2d = torch.ops.aten.conv2d.default(arg7_1, conv_weight, conv_bias);  arg7_1 = conv_weight = conv_bias = None
    add = torch.ops.aten.add.Tensor(bn_num_batches_tracked, 1)
    _native_batch_norm_legit_functional = torch.ops.aten._native_batch_norm_legit_functional.default(conv2d, bn_weight, bn_bias, bn_running_mean, bn_running_var, True, 0.1, 1e-05);  conv2d = bn_weight = bn_bias = None
    getitem = _native_batch_norm_legit_functional[0]
    getitem_3 = _native_batch_norm_legit_functional[3]
    getitem_4 = _native_batch_norm_legit_functional[4];  _native_batch_norm_legit_functional = None
    copy__default = torch.ops.aten.copy_.default(bn_running_mean, getitem_3);  bn_running_mean = getitem_3 = None
    copy__default_1 = torch.ops.aten.copy_.default(bn_running_var, getitem_4);  bn_running_var = getitem_4 = None
    copy__default_2 = torch.ops.aten.copy_.default(bn_num_batches_tracked, add);  bn_num_batches_tracked = add = None
    return pytree.tree_unflatten((getitem,), self._out_spec)""",
        )

    @testing.expectedFailureNonStrict
    def test_constrain_value_with_symfloat(self):
        class Module(torch.nn.Module):
            def forward(self, x, y):
                n = x.max().item()
                torch._constrain_as_value(n)
                return y + n

        fn = Module()
        with self.assertRaisesRegex(
            torch._dynamo.exc.TorchRuntimeError,
            "Constraining SymFloat or Symbool is nyi",
        ):
            _ = export(fn, (torch.rand(2, 2), torch.rand(2, 3)))

    def test_constrain_size_in_eager(self):
        class Module(torch.nn.Module):
            def forward(self, x, y):
                n = x.max().item()
                torch._constrain_as_size(n)
                return y + n

        fn = Module()
        ep = export(
            fn,
            (torch.randint(1, 2, (2, 2)), torch.randint(3, 5, (2, 3))),
        )
        test_inp = (torch.randint(1, 2, (2, 2)), torch.randint(3, 5, (2, 3)))
        self.assertTrue(torch.allclose(ep.module()(*test_inp), fn(*test_inp)))

    @testing.expectedFailureNonStrict
    def test_constrain_size_with_constrain_value(self):
        class Module(torch.nn.Module):
            def forward(self, x, y):
                n = x.max().item()
                torch._constrain_as_value(n, 2, 10)
                torch._constrain_as_size(n)
                return y + n

        fn = Module()
        with self.assertRaisesRegex(
            RuntimeError, r"Invalid value range for 1 between \[2, 10\]."
        ):
            _ = fn(torch.randint(1, 2, (2, 2)), torch.randint(3, 5, (2, 3)))

        ep = export(
            fn,
            (torch.randint(3, 4, (2, 2)), torch.randint(3, 5, (2, 3))),
        )
        with self.assertRaisesRegex(RuntimeError, "is outside of inline constraint"):
            test_inp = (torch.randint(1, 2, (2, 2)), torch.randint(3, 5, (2, 3)))
            _ = ep.module()(*test_inp)

    def test_constrain_size_with_various_cases(self):
        class Module1(torch.nn.Module):
            def forward(self, x, y):
                n = x.item()
                torch._constrain_as_size(n, min=0)
                return y.sum() + torch.ones(n, 5).sum()

        case1 = Module1()

        class Module2(torch.nn.Module):
            def forward(self, x, y):
                n = x.item()
                torch._constrain_as_size(n, min=0, max=6)
                return y.sum() + torch.ones(n, 5).sum()
<<<<<<< HEAD

        case2 = Module2()

        class Module3(torch.nn.Module):
            def forward(self, x, y):
                n = x.item()
                torch._constrain_as_size(n, min=0, max=1)
                return y.sum() + torch.ones(n, 5).sum()

        case3 = Module3()

=======

        case2 = Module2()

        class Module3(torch.nn.Module):
            def forward(self, x, y):
                n = x.item()
                torch._constrain_as_size(n, min=0, max=1)
                return y.sum() + torch.ones(n, 5).sum()

        case3 = Module3()

>>>>>>> eb5381da
        class Module4(torch.nn.Module):
            def forward(self, x, y):
                n = x.item()
                torch._constrain_as_size(n, min=2)
                return y.sum() + torch.ones(n, 5).sum()

        case4 = Module4()

        class Module5(torch.nn.Module):
            def forward(self, x, y):
                n = x.item()
                torch._constrain_as_size(n, min=1)
                return y.sum() + torch.ones(n, 5).sum()

        case5 = Module5()

        ep = export(case1, (torch.tensor(1), torch.ones(4, 5)))

        with self.assertRaisesRegex(
            RuntimeError, r"Invalid value range for -1 between"
        ):
            _ = case1(torch.tensor(-1), torch.randn(4, 5))

        self.assertTrue(
            torch.allclose(
                ep.module()(torch.tensor(1), torch.ones(4, 5)),
                case1(torch.tensor(1), torch.ones(4, 5)),
            )
        )

        ep = export(case2, (torch.tensor(5), torch.randn(4, 5)))

        with self.assertRaisesRegex(RuntimeError, r"Invalid value range for 7 between"):
            _ = case2(torch.tensor(7), torch.randn(4, 5))

        with self.assertRaisesRegex(RuntimeError, r"Invalid value range for 9 between"):
            _ = case2(torch.tensor(9), torch.randn(4, 5))

        self.assertTrue(
            torch.allclose(
                ep.module()(torch.tensor(5), torch.ones(4, 5)),
                case2(torch.tensor(5), torch.ones(4, 5)),
            )
        )

        with self.assertRaisesRegex(
            RuntimeError,
            "Max value to constrain_range_for_size must be greater than 2. got: 1",
        ):
            _ = case3(torch.tensor(1), torch.randn(4, 5))

        with self.assertRaisesRegex(
            RuntimeError,
            r"Invalid value range for 1 between \[2, 9223372036854775807\].",
        ):
            _ = case4(torch.tensor(1), torch.randn(4, 5))

        ep = export(case4, (torch.tensor(5), torch.randn(4, 5)))

        with self.assertRaisesRegex(RuntimeError, r"Invalid value range for 1"):
            _ = case4(torch.tensor(1), torch.randn(4, 5))

        self.assertTrue(
            torch.allclose(
                ep.module()(torch.tensor(5), torch.ones(4, 5)),
                case4(torch.tensor(5), torch.ones(4, 5)),
            )
        )

        ep = export(case5, (torch.tensor(5), torch.randn(4, 5)))

        with self.assertRaisesRegex(RuntimeError, r"Invalid value range for 0"):
            _ = case5(torch.tensor(0), torch.randn(4, 5))

        self.assertTrue(
            torch.allclose(
                ep.module()(torch.tensor(5), torch.ones(4, 5)),
                case5(torch.tensor(5), torch.ones(4, 5)),
            )
        )

    @testing.expectedFailureNonStrict  # non-strict does not add deferred runtime assertions
    @testing.expectedFailureSerDerPreDispatch  # .item call becomes aten.item in predispatch IR
    def test_automatic_constrain_size(self):
        class M(torch.nn.Module):
            def forward(self, x, y):
                n = x.item()
                return y.sum() + torch.ones(n, 5).sum()

        ep = export(M(), (torch.tensor(1), torch.ones(4, 5)))

        with self.assertRaisesRegex(RuntimeError, r"_local_scalar_dense is outside of inline constraint \[0, 9223372036854775806\]"):
            _ = ep.module()(torch.tensor(-1), torch.randn(4, 5))

        self.assertTrue(
            torch.allclose(
                ep.module()(torch.tensor(1), torch.ones(4, 5)),
                M()(torch.tensor(1), torch.ones(4, 5)),
            )
        )

    def test_constrain_decomp(self) -> None:
        class M(torch.nn.Module):
            def __init__(self):
                super().__init__()
                self.freq = torch.ones(5, 5)

            def forward(self, start_pos: torch.Tensor):
                pos = start_pos.item()
                torch._constrain_as_size(pos, min=0, max=4)
                return self.freq[pos] * self.freq[pos]

        ep = torch.export.export(M(), (torch.tensor(1),))
        FileCheck().check_count(
            "torch.ops.aten._assert_async.msg", 2, exactly=True
        ).run(ep.graph_module.code)
        decompose_ep = ep.run_decompositions()
        FileCheck().check_count(
            "torch.ops.aten._assert_async.msg", 2, exactly=True
        ).run(decompose_ep.graph_module.code)

    def test_mixed_input(self):
        class Module(torch.nn.Module):
            def forward(self, a, b, alpha: int):
                return torch.add(a, b, alpha=alpha)

        func = Module()

        a = torch.rand(1, 2)
        b = torch.rand(1, 2)
        alpha = 10

        exported = export(func, (a, b, alpha))
        for node in exported.graph_module.graph.nodes:
            if node.op == "placeholder":
                self.assertTrue(isinstance(node.meta["val"], (Tensor, int)))

    @testing.expectedFailureNonStrict
    @testing.expectedFailureSerDerPreDispatch  # .item() becomes aten.item in predispatch IR
    def test_export_with_inline_constraints(self):
        class Module(torch.nn.Module):
            def forward(self, x):
                a = x.item()
                torch._constrain_as_value(a, 4, 7)
                return torch.empty((a, 4))

        f = Module()
        ep = export(f, (torch.tensor([5]),))
        self.assertEqual(ep.module()(torch.tensor([6])).shape, (6, 4))

        FileCheck().check_count(
            "torch.ops.aten.sym_constrain_range.default", 1, exactly=True
        ).run(ep.graph_module.code)

        with self.assertRaisesRegex(
            RuntimeError,
            r"_local_scalar_dense is outside of inline constraint \[4, 7\]",
        ) as cm:
            ep.module()(torch.tensor([30]))

    def test_export_with_inline_constraints_complex(self):
        class Module(torch.nn.Module):
            def forward(self, x):
                a = x.item()
                torch._constrain_as_value(a, 4, 7)
                empty = torch.empty((a, 4))

                return torch.cat((empty.transpose(0, 1), torch.zeros(6, a)), 0)

        f = Module()
        ep = export(f, (torch.tensor([6]),))
        self.assertEqual(ep.module()(torch.tensor([5])).shape, (10, 5))
        FileCheck().check_count(
            "torch.ops.aten.sym_constrain_range.default", 1, exactly=True
        ).run(ep.graph_module.code)

    def test_to_module_with_mutated_buffer(self):
        class Foo(torch.nn.Module):
            def __init__(self):
                super().__init__()
                self.register_buffer("buf", torch.zeros(1))

            def forward(self, x):
                self.buf.add_(1)
                return x.sum() + self.buf.sum()

        exported = export(Foo(), (torch.ones(5, 5),))
        stateful_gm = exported.module()
        export_return_val = stateful_gm(torch.ones(5, 5))
        eager = Foo()
        eager_return_val = eager(torch.ones(5, 5))
        self.assertTrue(torch.allclose(eager_return_val, export_return_val))

        for name, buffer in stateful_gm.named_buffers():
            self.assertTrue(torch.allclose(torch.ones(1), buffer))

        changed = stateful_gm.graph.eliminate_dead_code()
        self.assertFalse(changed)
        self.assertTrue(
            torch.allclose(stateful_gm(torch.ones(5, 5)), eager(torch.ones(5, 5)))
        )

        for name, buffer in stateful_gm.named_buffers():
            self.assertTrue(torch.allclose(torch.tensor(2, dtype=torch.float), buffer))

    def test_to_module_with_mutated_buffer_multiple(self):
        class Bar(torch.nn.Module):
            def __init__(self):
                super().__init__()
                self.register_buffer("buf", torch.ones(1))

            def forward(self, x):
                self.buf.add_(1)
                return x.sum() + self.buf.sum()

        class Foo(torch.nn.Module):
            def __init__(self):
                super().__init__()
                self.register_buffer("buf", torch.zeros(1))
                self.bar = Bar()

            def forward(self, x):
                self.buf.add_(1)
                self.bar.buf.add_(2)
                bar = self.bar(x)
                return bar.sum() + self.buf.sum()

        exported = export(Foo(), (torch.ones(5, 5),))
        stateful_gm = exported.module()
        export_return_val = stateful_gm(torch.ones(5, 5))
        eager = Foo()
        eager_return_val = eager(torch.ones(5, 5))
        self.assertTrue(torch.allclose(eager_return_val, export_return_val))

        for name, buffer in stateful_gm.named_buffers():
            if name == "L__self___buf":
                self.assertTrue(torch.allclose(torch.ones(1), buffer))
            if name == "L__self___bar_buf":
                self.assertTrue(
                    torch.allclose(torch.tensor(4, dtype=torch.float), buffer)
                )

        changed = stateful_gm.graph.eliminate_dead_code()
        self.assertFalse(changed)
        self.assertTrue(
            torch.allclose(stateful_gm(torch.ones(5, 5)), eager(torch.ones(5, 5)))
        )

        for name, buffer in stateful_gm.named_buffers():
            if name == "L__self___buf":
                self.assertTrue(
                    torch.allclose(torch.tensor(2, dtype=torch.float), buffer)
                )
            if name == "L__self___bar_buf":
                self.assertTrue(
                    torch.allclose(torch.tensor(7, dtype=torch.float), buffer)
                )

    def test_runtime_assert_for_prim(self):
        class Foo(torch.nn.Module):
            def forward(self, x, y):
                return x + y

        foo = Foo()
        tensor_inp = torch.ones(7, 5)
        dim0_x = torch.export.Dim("dim0_x", min=6)
        dynamic_shapes = {"x": {0: dim0_x}, "y": None}
        exported = torch.export.export(
            foo, (tensor_inp, 5), dynamic_shapes=dynamic_shapes
        )
        self.assertTrue(
            torch.allclose(exported.module()(torch.ones(8, 5), 5), foo(torch.ones(8, 5), 5))
        )
        with self.assertRaisesRegex(
            RuntimeError, escape("Expected input at *args[1] to be equal to 5, but got 6")
        ):
            _ = exported.module()(torch.ones(8, 5), 6)

        exported = torch.export.export(
            foo, (tensor_inp, 5.0), dynamic_shapes=dynamic_shapes
        )
        with self.assertRaisesRegex(
            RuntimeError, escape("Expected input at *args[1] to be equal to 5.0, but got 6.0")
        ):
            _ = exported.module()(torch.ones(7, 5), 6.0)

    def test_runtime_assert_for_prm_str(self):
        class Foo(torch.nn.Module):
            def forward(self, a, b, mode):
                return torch.div(a, b, rounding_mode=mode)

        foo = Foo()
        inps = (torch.randn(4, 4), torch.randn(4), "trunc")
        exported = export(foo, inps)
        with self.assertRaisesRegex(
            RuntimeError, "to be equal to trunc, but got floor"
        ):
            _ = exported.module()(torch.randn(4, 4), torch.randn(4), "floor")
        self.assertTrue(torch.allclose(exported.module()(*inps), foo(*inps)))

    def test_to_module_with_mutated_buffer_multiple_update_sub_later(self):
        class Bar(torch.nn.Module):
            def __init__(self):
                super().__init__()
                self.register_buffer("buf", torch.ones(1))

            def forward(self, x):
                self.buf.add_(1)
                return x.sum() + self.buf.sum()

        class Foo(torch.nn.Module):
            def __init__(self):
                super().__init__()
                self.register_buffer("buf", torch.zeros(1))
                self.bar = Bar()

            def forward(self, x):
                self.buf.add_(1)
                bar = self.bar(x)
                self.bar.buf.add_(2)
                return bar.sum() + self.buf.sum()

        exported = export(Foo(), (torch.ones(5, 5),))
        stateful_gm = exported.module()
        export_return_val = stateful_gm(torch.ones(5, 5))
        eager = Foo()
        eager_return_val = eager(torch.ones(5, 5))
        self.assertTrue(torch.allclose(eager_return_val, export_return_val))

        for name, buffer in stateful_gm.named_buffers():
            if name == "L__self___buf":
                self.assertTrue(torch.allclose(torch.ones(1), buffer))
            if name == "L__self___bar_buf":
                self.assertTrue(
                    torch.allclose(torch.tensor(4, dtype=torch.float), buffer)
                )

        changed = stateful_gm.graph.eliminate_dead_code()
        self.assertFalse(changed)
        self.assertTrue(
            torch.allclose(stateful_gm(torch.ones(5, 5)), eager(torch.ones(5, 5)))
        )

        for name, buffer in stateful_gm.named_buffers():
            if name == "L__self___buf":
                self.assertTrue(
                    torch.allclose(torch.tensor(2, dtype=torch.float), buffer)
                )
            if name == "L__self___bar_buf":
                self.assertTrue(
                    torch.allclose(torch.tensor(7, dtype=torch.float), buffer)
                )

    def test_retracable_ep(self):
        class Bar(torch.nn.Module):
            def __init__(self):
                super().__init__()
                self.register_buffer("buf", torch.ones(1))

            def forward(self, x):
                self.buf.add_(1)
                return x.sum() + self.buf.sum()

        class Foo(torch.nn.Module):
            def __init__(self):
                super().__init__()
                self.register_buffer("buf", torch.zeros(1))
                self.bar = Bar()

            def forward(self, x):
                self.buf.add_(1)
                bar = self.bar(x)
                self.bar.buf.add_(2)
                return bar.sum() + self.buf.sum()

        inp = torch.ones(5, 5)
        exported = torch.export.export(Foo(), (inp,))
        reexported = torch.export.export(exported.module(), (inp,))

        self.assertTrue(torch.allclose(Foo()(inp), reexported.module()(inp)))

        dim0_x = torch.export.Dim("dim0_x")
        exported = torch.export.export(Foo(), (inp,), dynamic_shapes=({0: dim0_x},))
        reexported = torch.export.export(exported.module(), (inp,))
        with self.assertRaisesRegex(
            RuntimeError, "shape\[0\] to be equal to 5, but got 7"
        ):
            reexported.module()(torch.ones(7, 5))

        reexported = torch.export.export(
            exported.module(), (inp,), dynamic_shapes=({0: dim0_x},)
        )
        self.assertTrue(
            torch.allclose(Foo()(torch.ones(7, 5)), reexported.module()(torch.ones(7, 5)))
        )

        # can't retrace with invalid inputs with respect to the original ExportedProgram
        dim0_x_v2 = torch.export.Dim("dim0_x_v2", min=3)
        exported_v2 = torch.export.export(
            Foo(), (inp,), dynamic_shapes={"x": {0: dim0_x_v2}}
        )
        with self.assertRaisesRegex(
            RuntimeError, escape("Expected input at *args[0].shape[0] to be >= 3, but got 2")
        ):
            torch.export.export(exported_v2.module(), (torch.randn(2, 2),))

    def test_export_cond(self):
        class A(torch.nn.Module):
            def __init__(self):
                super().__init__()
                self.register_buffer("buffer", torch.ones(6, 4))

            def forward(self):
                return self.buffer.cos()

        class Foo(torch.nn.Module):
            def __init__(self):
                super().__init__()
                self.a = A()

            def forward(self, x):
                def true_fn(x):
                    return x.cos() + self.a().sum()

                def false_fn(x):
                    return x.sin()

                return cond(x.shape[0] > 4, true_fn, false_fn, [x])

        inp = torch.ones(6, 4)
        ep = export(
            Foo(),
            (inp,),
        )
        self.assertTrue(torch.allclose(ep.module()(torch.ones(6, 4)), Foo()(torch.ones(6, 4))))

    def test_cond_buffers(self):
        class M(torch.nn.Module):
            def __init__(self):
                super().__init__()
                self.register_parameter("param", torch.nn.Parameter(torch.ones(2, 3), requires_grad=False))
                self.register_buffer("buffer", torch.ones(2, 3) + 1)

            def true_fn(self, x):
                return x + self.param

            def false_fn(self, x):
                return x + self.buffer

            def forward(self, x):
                return cond(x.shape[0] == 4, self.true_fn, self.false_fn, [x])

        inp = torch.ones(2, 3)
        ep = torch.export.export(M(), (inp,))
        inp = torch.randn(2, 3)
        epm = ep.module()
        self.assertTrue(torch.allclose(epm(inp), M()(inp)))

        for gm in epm.named_modules():
            if not isinstance(gm, torch.fx.GraphModule):
                continue
            self.assertEquals(
                len([node for node in gm.graph.nodes if node.op == "placeholder"]),
                1
            )

    # map_fn references module outside the module hierarchy
    @unittest.expectedFailure
    def test_map_buffers(self):
        class M1(torch.nn.Module):
            def __init__(self):
                super().__init__()
                self.register_parameter("param", torch.nn.Parameter(torch.tensor(5), requires_grad=False))
                self.register_buffer("buffer", torch.tensor(6) + 1)

        m1 = M1()
        def map_fn(x, y):
            z = x + y + m1.param + m1.buffer
            z.add_(4)
            return z

        class M(torch.nn.Module):
            def forward(self, xs, y):
                return map(map_fn, xs, y)

        example_inputs = (torch.ones(3, 2), torch.tensor(3))
        ep = torch.export.export(M(), example_inputs)
        example_inputs = (torch.randn(3, 2), torch.tensor(3))
        epm = ep.module()
        self.assertTrue(torch.allclose(epm(*example_inputs), M()(*example_inputs)))

        for gm in epm.named_modules():
            if not isinstance(gm, torch.fx.GraphModule):
                continue
            self.assertEquals(
                len([node for node in gm.graph.nodes if node.op == "placeholder"]),
                2
            )

    @testing.expectedFailureSerDer  # We don't preserve metadata on graph module
    @testing.expectedFailureSerDerPreDispatch
    @testing.expectedFailureNonStrict
    def test_retrace_graph_level_meta_preservation(self):
        class Foo(torch.nn.Module):
            def __init__(self):
                super().__init__()

            def forward(self, x):
                if x.shape[0] > 4:
                    return x.cos()
                return x.sin()

        inp = torch.ones(7, 5)
        dim0_x = torch.export.Dim("dim0_x", min=6)
        exported = torch.export.export(Foo(), (inp,), dynamic_shapes={"x": {0: dim0_x}})
        stateful_module = exported.module()
        self.assertTrue(len(stateful_module.meta["input_shape_constraints"]), 1)

        re_exported = export(
            stateful_module, (inp,), dynamic_shapes=({0: dim0_x},)
        )
        self.assertTrue(
            len(re_exported.graph_module.meta["input_shape_constraints"]) == 1
        )
        self.assertTrue(
            torch.allclose(exported.module()(torch.ones(7, 5)), re_exported.module()(torch.ones(7, 5)))
        )

        re_exported_v2 = export(exported.module(), (inp,))
        self.assertTrue(
            len(re_exported_v2.graph_module.meta["input_shape_constraints"]) == 0
        )
        self.assertTrue(
            torch.allclose(exported.module()(torch.ones(7, 5)), re_exported_v2.module()(torch.ones(7, 5)))
        )

    @testing.expectedFailureNonStrict
    def test_constrain_as_size_error(self):
        class Module(torch.nn.Module):
            def forward(self, x):
                a = x.item()
                # We cannot automatically infer a is a size here because view
                # accepts -1
                return torch.randn(24).view(a, 4)

        f = Module()
        with self.assertRaisesRegex(
            torch._dynamo.exc.UserError,
            "Tried to use data-dependent value in the subsequent computation",
        ):
            _ = export(f, (torch.tensor(6),))

    def test_train_eval_on_exported_preautograd_module(self):
        class Foo(torch.nn.Module):
            def __init__(self):
                super().__init__()

            def forward(self, x):
                if x.shape[0] > 4:
                    return x.cos()
                return x.sin()

        graph_module = _export(Foo(), (torch.ones(7, 5),), pre_dispatch=True).module()
        with self.assertRaisesRegex(
            NotImplementedError, r"Calling train\(\) is not supported yet."
        ):
            graph_module.train()

        with self.assertRaisesRegex(
            NotImplementedError, r"Calling eval\(\) is not supported yet."
        ):
            graph_module.eval()


    # TODO (tmanlaibaatar) We currently can't preserve
    # source_fn inside HOO in export. Since no one needs
    # it rn, it is ok to xfail it and revisit later.
    @unittest.expectedFailure
    def test_export_cond_preserve_stack_trace_for_subgraphs(self):
        class MySubModule(torch.nn.Module):
            def foo(self, x):
                return x.cos()

            def forward(self, x):
                return self.foo(x)

        class CondBranchClassMethod(torch.nn.Module):
            def __init__(self):
                super().__init__()
                self.subm = MySubModule()

            def bar(self, x):
                return x.sin()

            def forward(self, x):
                return cond(x.shape[0] <= 2, self.subm.forward, self.bar, [x])


        example_inputs = (torch.randn(1, 3, 3, 3),)
        m = CondBranchClassMethod()
        m.eval()
        # TODO (tmanlaibaatar) Setting functional IR doesn't work on aot_export yet
        # as the branch source_fn is not captured.
        gm = torch.export._trace._export(m, example_inputs, pre_dispatch=True).module()

        actual_source_fns = []
        for mod in gm.modules():
            for node in mod.graph.nodes:
                if node.name in {"sin", "cos"}:
                    source_fn_st = node.meta.get("source_fn_stack", None)
                    if source_fn_st is not None:
                        source_names = []
                        for source_fn in source_fn_st:
                            source_names.append(source_fn[0])
                        actual_source_fns.append(source_names)
        exp_source_fns = [["cond", "cos"], ["cond", "sin"]]
        self.assertEqual(actual_source_fns, exp_source_fns)

    @testing.expectedFailureRetraceability  # T183144788
    def test_lifted_constants(self) -> None:
        class Module(torch.nn.Module):
            def forward(self, x):
                return x + torch.tensor(3)

        f = Module()
        ep = export(f, (torch.tensor(1),))

        self.assertEqual(len(ep.graph_signature.input_specs), 2)
        self.assertEqual(len(ep.constants), 1)

        class Foo(torch.nn.Module):
            def __init__(self):
                super().__init__()
                self.a = torch.tensor(3)

            def forward(self, x):
                list_tensor = [torch.tensor(3), torch.tensor(4)]
                return x + self.a + list_tensor[0] + list_tensor[1]

        ep = export(Foo(), (torch.tensor(1),))

        self.assertEqual(len(ep.graph_signature.input_specs), 4)
        self.assertEqual(len(ep.state_dict), 0)
        self.assertEqual(len(ep.constants), 3)

        inp = (torch.tensor(5),)
        self.assertTrue(torch.allclose(ep.module()(*inp), Foo()(*inp)))

        transform = ep.run_decompositions()
        self.assertEqual(len(ep.graph_signature.input_specs), 4)
        self.assertTrue(torch.allclose(ep.module()(*inp), transform.module()(*inp)))

<<<<<<< HEAD
    @testing.expectedFailureRetraceability
=======
    @testing.expectedFailureRetraceability  # T183144788
>>>>>>> eb5381da
    def test_tensor_attribute_zero_args(self):
        class Foo(torch.nn.Module):
            def __init__(self, value):
                super().__init__()
                self.x = torch.tensor(value)

            def forward(self):
                return self.x.clone()

        m = Foo([1, 2])
        ep = export(m, ())
        self.assertEqual(ep.graph_signature.lifted_tensor_constants, ["x"])

    def test_preserve_shape_dynamism_for_unused_inputs(self):
        @dataclass
        class Input:
            f: torch.Tensor
            p: torch.Tensor

        torch._export.utils.register_dataclass_as_pytree_node(
            Input,
            serialized_type_name="test_preserve_shape_dynamism_for_unused_inputs.Input"
        )

        class Module(torch.nn.Module):
            def forward(self, x: Input):
                return x.f + 1

        mod = Module()
        example_inputs = (Input(f=torch.ones(10, 4), p=torch.zeros(10, 4)),)
        ep_static = torch.export.export(mod, example_inputs)
        for node in ep_static.graph.nodes:
            if node.op == "placeholder":
                for s in node.meta["val"].shape:
                    self.assertIsInstance(s, int)

        dim0_x_f, dim0_x_p = torch.export.dims("dim0_x_f", "dim0_x_p")
        dynamic_shapes = {"x": [{0: dim0_x_f}, {0: dim0_x_p}]}
        ep_dynamic = torch.export.export(
            mod, example_inputs, dynamic_shapes=dynamic_shapes
        )
        for node in ep_dynamic.graph.nodes:
            if node.op == "placeholder":
                for i, s in enumerate(node.meta["val"].shape):
                    if i == 0:
                        self.assertIsInstance(s, torch.SymInt)
                    else:
                        self.assertIsInstance(s, int)

    def test_multiple_definitions_same_name_dim(self):
        class Foo(torch.nn.Module):
            def forward(self, x, y):
                return torch.matmul(x, y)

        A = torch.export.Dim("C", min=3)
        B = torch.export.Dim("C", max=12)
        with self.assertRaisesRegex(
            torch._dynamo.exc.UserError,
            "Found different definitions Dim\\(.*min=3\\) and Dim\\(.*max=12\\) "
            "for the same symbolic dimension",
        ):
            torch.export.export(
                Foo(),
                (torch.randn(10, 10), torch.randn(10, 10)),
                dynamic_shapes={"x": (A, B), "y": (B, A)},
            )

    def test_export_with_wrong_inputs(self):
        class MyModule(torch.nn.Module):
            def forward(self, x):
                return x + x

        exported_program = export(MyModule(), (torch.rand(2, 3),), {})
        with self.assertRaisesRegex(
            ValueError, "Trying to flatten user inputs"
        ):
            exported_program.module()(torch.rand(2, 3), torch.rand(2, 3))

    @testing.expectedFailureSerDerPreDispatch  # linear shouldn't decompose
    def test_export_decomps_simple(self):
        class M(torch.nn.Module):
            def __init__(self):
                super().__init__()
                self.lin = torch.nn.Linear(10, 1)

            def forward(self, x):
                return self.lin(x)

        inp = (torch.randn(5, 10),)
        m = M()
        ep = export(m, inp)
        state_dict = ep.state_dict

        FileCheck().check_count("torch.ops.aten.t.default", 1, exactly=True).run(
            ep.graph_module.code
        )
        self.assertTrue(torch.allclose(ep.module()(*inp), m(*inp)))

        core_aten_ep = ep.run_decompositions()
        FileCheck().check_count("torch.ops.aten.permute.default", 1, exactly=True).run(
            core_aten_ep.graph_module.code
        )
        FileCheck().check_count("torch.ops.aten.t.default", 0, exactly=True).run(
            core_aten_ep.graph_module.code
        )
        self.assertTrue(torch.allclose(core_aten_ep.module()(*inp), m(*inp)))
        self.assertEqual(id(state_dict), id(ep.state_dict))

    def test_export_decomps_dynamic(self):
        class M(torch.nn.Module):
            def __init__(self):
                super().__init__()
                self.lin = torch.nn.Linear(10, 1)

            def forward(self, x):
                return self.lin(x)

        inp = (torch.randn(5, 10),)
        m = M()
        ep = export(m, inp, dynamic_shapes={"x": {0: Dim("batch")}})

        core_aten_ep = ep.run_decompositions()

        input_node = [
            node for node in core_aten_ep.graph.nodes if node.op == "placeholder"
        ][-1]
        self.assertTrue(isinstance(input_node.meta["val"].shape[0], torch.SymInt))

        FileCheck().check_count("torch.ops.aten.permute.default", 1, exactly=True).run(
            core_aten_ep.graph_module.code
        )
        FileCheck().check_count("torch.ops.aten.t.default", 0, exactly=True).run(
            core_aten_ep.graph_module.code
        )
        self.assertTrue(torch.allclose(core_aten_ep.module()(*inp), m(*inp)))

    def test_nonzero_2(self):
        class Module(torch.nn.Module):
            def forward(self, x):
                return torch.nonzero(x)

        f = Module()
        ep = export(f, (torch.ones(2),))
        inp = torch.randn(2)
        self.assertTrue(torch.allclose(ep.module()(inp), torch.nonzero(inp)))

    @testing.expectedFailureNonStrict
    def test_redundant_asserts(self):
        class Foo(torch.nn.Module):
            def forward(self, x):
                y = x.item()
                torch._constrain_as_size(y)
                return torch.zeros(y)

        f = Foo()

        ep = export(f, (torch.tensor([3]),))
        FileCheck().check_count("torch.ops.aten._assert_async.msg", 2, exactly=True).run(
            ep.graph_module.code
        )

    def test_non_arg_name_dynamic_shapes_api(self):
        class Foo(torch.nn.Module):
            def forward(self, a, b):
                return a.sum() + b.sum()

        foo = Foo()
        dim = torch.export.Dim("dim")
        ep = torch.export.export(
            foo,
            (torch.randn(4, 4), torch.randn(4, 4)),
            dynamic_shapes=(None, {0: dim}),
        )

        test_inp = (torch.randn(4, 4), torch.randn(7, 4))
        self.assertEqual(ep.module()(*test_inp), foo(*test_inp))

        ep_v2 = torch.export.export(
            foo,
            (torch.randn(4, 4), torch.randn(4, 4)),
            dynamic_shapes=(None, None),
        )
        with self.assertRaisesRegex(
            RuntimeError, "shape\[0\] to be equal to 4, but got 7"
        ):
            ep_v2.module()(*test_inp)

    def test_constant_output(self):
        class ModuleConstant(torch.nn.Module):
            def __init__(self):
                super().__init__()
                self.b = torch.randn(3, 2)

            def forward(self):
                return self.b

        class ModuleNestedConstant(torch.nn.Module):
            def __init__(self):
                super().__init__()
                self.bff = torch.randn(3, 2)

            def forward(self, x, y):
                return {"prediction": (x + y, self.bff)}

        mod = ModuleConstant()
        ep = torch.export.export(mod, ())
        self.assertEqual(ep.module()(), mod())

        args = (torch.randn(3, 2), torch.randn(3, 2))
        mod = ModuleNestedConstant()
        ep = torch.export.export(mod, args)
        self.assertEqual(ep.module()(*args), mod(*args))

    def test_non_arg_name_dynamic_shapes_api_with_kwarg(self):
        class Foo(torch.nn.Module):
            def forward(self, a, b, kw1, kw2):
                return a.sum() + b.sum() + kw1.sum() - kw2.sum()

        foo = Foo()
        dim = torch.export.Dim("dim")
        dim_for_kw1 = torch.export.Dim("dim_for_kw1")
        ep = torch.export.export(
            foo,
            (torch.randn(4, 4), torch.randn(4, 4)),
            {"kw2": torch.ones(4, 4), "kw1": torch.zeros(4, 4)},
            # We are specifying dynamism on the first kwarg even though user passed in
            # different order
            dynamic_shapes=(None, {0: dim}, {0: dim_for_kw1}, None),
        )

        test_inp = (torch.randn(4, 4), torch.randn(7, 4))
        test_kwargs = {"kw2": torch.ones(4, 4), "kw1": torch.zeros(9, 4)}
        # This should work even if the kwarg order are flipped.
        self.assertEqual(ep.module()(*test_inp, **test_kwargs), foo(*test_inp, **test_kwargs))

    def test_non_arg_name_dynamic_shapes_api_with_container_type(self):
        class Foo(torch.nn.Module):
            def forward(self, a, b):
                return a[0].sum() + a[1].sum() + b.sum()

        inp_a = (torch.randn(4, 4), torch.randn(4, 4))
        inp_b = torch.randn(4, 4)
        inp = (inp_a, inp_b)

        count = 0

        def dynamify_inp(x):
            # Mark the second input a[1] dynamic
            nonlocal count
            if count == 1:
                dim = torch.export.Dim("dim", min=3)
                count += 1
                return {0: dim}
            count += 1
            return None

        dynamic_shapes = tree_map(dynamify_inp, inp)

        foo = Foo()
        ep = torch.export.export(foo, inp, dynamic_shapes=dynamic_shapes)

        test_inp = ((torch.randn(4, 4), torch.randn(2, 4)), torch.randn(4, 4))
        with self.assertRaisesRegex(RuntimeError, "shape\[0\] to be >= 3, but got 2"):
            ep.module()(*test_inp)

    def test_lazy_module_kwargs(self):
        class LazyModule(torch.nn.modules.lazy.LazyModuleMixin, torch.nn.Module):
            def initialize_parameters(self, *args, **kwargs):
                pass

            def forward(self, x, y):
                return x + y

        m = LazyModule()
        ep = torch.export.export(
            m, (), {"x": torch.randn(3, 3), "y": torch.randn(3, 3)}
        )
        inputs = {"x": torch.randn(3, 3), "y": torch.randn(3, 3)}
        self.assertEqual(ep.module()(**inputs), m(**inputs))

    def test_retrace_pre_autograd(self):
        class Foo(torch.nn.Module):
            def __init__(self):
                super().__init__()
                self.register_buffer("buffer", torch.ones(4, 4))

            def forward(self, x):
                self.buffer.add_(4)
                return x.sum() + self.buffer.sum()

        inp = torch.randn(4, 4)
        gm = _export(
            Foo(),
            (inp,),
            dynamic_shapes=({0: torch.export.Dim("dim", min=3)},),
            pre_dispatch=True
        ).module()

        with self.assertRaisesRegex(RuntimeError, escape("Expected input at *args[0].shape[0]")):
            gm(torch.randn(2, 2))

        with self.assertRaisesRegex(RuntimeError, escape("Expected input at *args[0].shape[0]")):
            torch.export.export(gm, (torch.randn(2, 2),))

        ep = torch.export.export(
            gm,
            (torch.randn(5, 4),),
            dynamic_shapes=({0: torch.export.Dim("dim", min=3)},),
        )

        test_inp = torch.ones(8, 4)
        self.assertTrue(torch.allclose(ep.module()(test_inp), Foo().forward(test_inp)))

    def test_issue_113041(self):
        class TestModule(torch.nn.Module):
            def __init__(self):
                super().__init__()
                self.a = torch.tensor(1.0)

            def forward(self, x: torch.Tensor) -> torch.Tensor:
                return x + self.a

        def forward_hook(module: torch.nn.Module, inputs, output) -> torch.Tensor:
            return 2 * output

        seq = torch.nn.Sequential(TestModule()).eval()
        seq.b = torch.tensor(2)
        handle = seq.register_forward_hook(forward_hook)

        class M(torch.nn.Module):
            def __init__(self):
                super().__init__()
                self.seq = seq

            def forward(self, x):
                return self.seq(x) + self.seq.b

        inp = (torch.randn(2, 8),)
        ep = export(M(), inp)  # This errors because dynamo adds an extra input

    def test_export_with_fake_tensor_inputs(self):
        fake_mode = torch._subclasses.fake_tensor.FakeTensorMode()

        class Model(torch.nn.Module):
            def __init__(self) -> None:
                super().__init__()
                self.linear = torch.nn.Linear(2, 2)

            def forward(self, x):
                out = self.linear(x)
                return out

        # Put the inputs on a device
        with fake_mode, torch.device("meta"):
            x = torch.rand(5, 2, 2)
            model = Model()

            exported_program = torch.export.export(model, (x,))
            export_res = exported_program.module()(x)
            exp_res = model(x)
            all_meta_val = [
                node.meta["val"]
                for node in exported_program.graph_module.graph.nodes
                if "val" in node.meta
            ]
            self.assertTrue(export_res.size() == exp_res.size())
            self.assertTrue(all(val.device == x.device for val in all_meta_val))
            self.assertTrue(
                all(val.fake_mode is all_meta_val[0].fake_mode for val in all_meta_val)
            )
            decomposed_ep = exported_program.run_decompositions()
            export_res = decomposed_ep.module()(x)
            self.assertTrue(export_res.size() == exp_res.size())

    def test_export_with_fake_tensor_inputs_on_cuda_devices(self):
        fake_mode = torch._subclasses.fake_tensor.FakeTensorMode()

        class Model(torch.nn.Module):
            def __init__(self) -> None:
                super().__init__()
                self.linear = torch.nn.Linear(2, 2)

            def forward(self, x):
                out = self.linear(x)
                return out

        # Put the inputs on a device
        with fake_mode, torch.device("meta"):
            x = torch.rand(5, 2, 2)
            model = Model()

        # Manualy set the fake_device of fake tensors.
        x.fake_device = torch.device("cuda:0")
        for n, p in model.named_parameters():
            p.fake_device = torch.device("cuda:0")

        # Need to set all the requires_grad of tensors to False, because fake_tensor with CUDA device
        # doesn't quite work well with aot_autograd right now due to some logic fails
        # the check in call getDeviceGuardImpl in InputMetadata.
        x.requires_grad = False
        for n, p in model.named_parameters():
            p.requires_grad = False

        def check_device_and_fake_mode():
            exported_program = torch.export.export(model, (x,))
            export_res = exported_program.module()(x)
            exp_res = model(x)
            all_meta_val = [
                node.meta["val"]
                for node in exported_program.graph_module.graph.nodes
                if "val" in node.meta
            ]
            self.assertTrue(export_res.size() == exp_res.size())
            self.assertTrue(all(val.device == x.device for val in all_meta_val))
            self.assertTrue(
                all(val.fake_mode is all_meta_val[0].fake_mode for val in all_meta_val)
            )

        check_device_and_fake_mode()

    def test_run_decomposition_supports_user_input_mutation(self):
        class SingleOp(torch.nn.Module):
            def __init__(self):
                super().__init__()
                self.op = torch.ops.aten.native_batch_norm

            def forward(
                self,
                input,
                weight,
                bias,
                running_mean,
                running_var,
                training,
                momentum,
                eps,
                **kwargs
            ):
                return self.op(
                    input,
                    weight,
                    bias,
                    running_mean,
                    running_var,
                    training,
                    momentum,
                    eps,
                    **kwargs
                )

        input = torch.randn(5, 5, 5)
        weight = torch.randn(5)
        bias = torch.randn(5)
        running_mean = torch.randn(5)
        running_var = torch.randn(5)
        training = True
        momentum = 0.5
        eps = 0.6

        model = SingleOp()
        output = model(
            input, weight, bias, running_mean, running_var, training, momentum, eps
        )

        ep = torch.export.export(
            model,
            args=(
                input,
                weight,
                bias,
                running_mean,
                running_var,
                training,
                momentum,
                eps,
            ),
        )
        ep.run_decompositions(decomp_table=torch._decomp.decomposition_table)
        self.assertEqual(
            ep.module()(input, weight, bias, running_mean, running_var, training, momentum, eps),
            output,
        )

    def test_export_graph_with_no_inputs(self):
        # We saw this pattern when users want to export
        # a graph that initlizes the states of a model.
        class Module(torch.nn.Module):
            def forward(self):
                return torch.randn(3, 4), torch.randn(3, 4)

        f = Module()
        ep = torch.export.export(f, ())
        a, b = ep.module()()
        self.assertEqual(a.size(), torch.Size([3, 4]))
        self.assertEqual(b.size(), torch.Size([3, 4]))

    def test_pad_sequence(self):
        class Module(torch.nn.Module):
            def forward(self, x):
                return torch._C._nn.pad_sequence([x])

        m0 = Module()
        inputs = (torch.randn(3, 2),)
        ep = torch.export.export(
            m0, inputs, dynamic_shapes={"x": {0: Dim("batch_size")}}
        )
        self.assertEqual(ep.module()(*inputs), m0(*inputs))

        class ModuleBatchFirst(torch.nn.Module):
            def forward(self, x):
                return torch._C._nn.pad_sequence([x], batch_first=True)

        m1 = ModuleBatchFirst()
        inputs = (torch.randn(3, 2),)
        ep = torch.export.export(
            m1, inputs, dynamic_shapes={"x": {0: Dim("batch_size")}}
        )
        self.assertEqual(ep.module()(*inputs), m1(*inputs))

        class ModuleMulti(torch.nn.Module):
            def forward(self, x, y, z):
                return torch._C._nn.pad_sequence([x, y, z])

        m2 = ModuleMulti()
        inputs = (torch.randn(5, 2), torch.randn(4, 2), torch.randn(3, 2))
        ep = torch.export.export(
            m2,
            inputs,
            dynamic_shapes={
                "x": {0: Dim("batch_size")},
                "y": {0: Dim("y")},
                "z": {0: Dim("z")},
            },
        )
        self.assertEqual(ep.module()(*inputs), m2(*inputs))

        class ModuleMultiBatchFirst(torch.nn.Module):
            def forward(self, x, y, z):
                return torch._C._nn.pad_sequence([x, y, z], batch_first=True)

        m3 = ModuleMulti()
        inputs = (torch.randn(5, 2), torch.randn(4, 2), torch.randn(3, 2))
        ep = torch.export.export(
            m2,
            inputs,
            dynamic_shapes={
                "x": {0: Dim("batch_size")},
                "y": {0: Dim("y")},
                "z": {0: Dim("z")},
            },
        )
        self.assertEqual(ep.module()(*inputs), m3(*inputs))

    def test_export_then_compile_tensor_ctor(self):
        class M(torch.nn.Module):
            def forward(self, scores, mask):
                scores = scores.masked_fill(
                    mask, torch.tensor(torch.finfo(scores.dtype).min)
                )  # (bs, n_heads, q_length, k_length)
                return scores

        tensor_cpu = torch.randn(2, 4)
        mask_cpu = torch.BoolTensor(
            [[False, True, False, False], [False, False, False, False]]
        )

        m = M().eval()
        # res_ref = m(tensor_cpu, mask_cpu)
        # print("res_ref is: {}".format(res_ref), flush=True)

        exported_model = _export(m, (tensor_cpu, mask_cpu), pre_dispatch=True).module()
        optimized_model = torch.compile(exported_model)
        optimized_model(tensor_cpu, mask_cpu)

    def test_export_input_mutation_static_shape(self):
        class MutationModel(torch.nn.Module):
            def forward(self, x, y):
                x.view(3, 2, -1).add_(y)
                return x

        inputs = (torch.randn(12), torch.tensor(2))
        model = MutationModel()
        ep = export(model, inputs)
        inputs_export = copy.deepcopy(inputs)
        inputs_model = copy.deepcopy(inputs)
        self.assertEqual(ep.module()(*inputs_export), model(*inputs_model))
        self.assertEqual(inputs[0] + torch.tensor(2), inputs_model[0])
        self.assertEqual(inputs[0] + torch.tensor(2), inputs_export[0])

    def test_export_input_mutation_dynamic_shape(self):
        class MutationModel(torch.nn.Module):
            def forward(self, x, y):
                x[0].mul_(y)
                return x

        inputs = ((torch.randn(12), torch.randn(3, 2)), 2.0)
        model = MutationModel()
        ep = torch.export.export(
            model,
            inputs,
            dynamic_shapes={"x": ({0: torch.export.Dim("dim")}, None), "y": None},
        )
        nodes = list(ep.graph.nodes)
        self.assertEqual(nodes[0].op, "placeholder")
        self.assertIsInstance(nodes[0].meta["val"], torch.Tensor)
        self.assertIsInstance(nodes[0].meta["val"].shape[0], torch.SymInt)

        inputs_export = copy.deepcopy(inputs)
        inputs_model = copy.deepcopy(inputs)
        self.assertEqual(ep.module()(*inputs_export), model(*inputs_model))
        self.assertEqual(inputs[0][0] * 2.0, inputs_model[0][0])
        self.assertEqual(inputs[0][0] * 2.0, inputs_export[0][0])

    def test_export_input_mutation_bug(self):
        class M(torch.nn.Module):
            def forward(self, x):
                x[:, :2, :] = x[:,:2,:] + 1
                return x

        inputs = (torch.ones(4,4,4),)
        ep = torch.export.export(M(), inputs)
        m = ep.module()

        # Make the name conflict with a placeholder name that we get from
        # aot_export
        for i, node in enumerate(m.graph.nodes):
            if node.op == "placeholder":
                node.name = f"arg0_{i + 1}"
        m.recompile()

        ep = torch.export.export(m, inputs)

        inputs = (torch.randn(4,4,4),)
        self.assertEqual(ep.module()(*copy.deepcopy(inputs)), M()(*copy.deepcopy(inputs)))

    def test__scaled_dot_product_flash_attention(self):
        class Module(torch.nn.Module):
            def forward(self, q, k, v):
                res = torch.nn.functional.scaled_dot_product_attention(q, k, v)
                return res[0]

        m = Module()
        inputs = (
            torch.randn(5, 4, 3, 2),
            torch.randn(5, 4, 3, 2),
            torch.randn(5, 4, 3, 2),
        )
        ep = export(m, inputs)
        self.assertEqual(ep.module()(*inputs), m(*inputs))

    @testing.expectedFailureSerDer  # symfloat nyi
    @testing.expectedFailureSerDerPreDispatch  # symfloat nyi
<<<<<<< HEAD
    @testing.expectedFailureRetraceability
=======
>>>>>>> eb5381da
    def test_sym_sqrt(self):
        import math

        class M(torch.nn.Module):
            def forward(self, x):
                return x / torch.sym_sqrt(x.shape[0])

        ep = export(M(), (torch.ones(16, 4),), dynamic_shapes={"x": {0: Dim("dim")}})
        _ExportPassBaseDeprecatedDoNotUse()(ep.graph_module)
        FileCheck().check_count("torch._sym_sqrt", 1, exactly=True).run(
            ep.graph_module.code
        )

    def test_check_specialized_int(self):
        class SingleOp(torch.nn.Module):
            def __init__(self):
                super().__init__()
                self.op = torch.ops.aten.scatter_add

            def forward(self, t, dim, index, src, **kwargs):
                return self.op(t, dim, index, src, **kwargs)

        t = torch.randn(10, 5)
        dim = -1
        index = torch.tensor(
            [
                [2, 4, 3, 1, 0],
                [0, 2, 1, 4, 3],
                [3, 1, 4, 2, 0],
                [4, 0, 3, 1, 2],
                [3, 0, 4, 1, 2],
            ]
        )
        src = torch.randn(5, 5)

        model = SingleOp()
        output = model(t, dim, index, src)

        ep = torch.export.export(model, args=(t, dim, index, src))
        ep.run_decompositions(decomp_table=torch._decomp.decomposition_table)
        self.assertEqual(ep.module()(t, dim, index, src), output)

    def test_fqn(self):
        class NestedChild(torch.nn.Module):
            def forward(self, x):
                return x / x

        class Child1(torch.nn.Module):
            def __init__(self):
                super().__init__()
                self.nested = NestedChild()
                self.register_parameter(
                    "child1param", torch.nn.Parameter(torch.ones(2, 3))
                )

            def forward(self, x):
                x = self.nested(x)
                return x + self.child1param

        class Child2(torch.nn.Module):
            def __init__(self):
                super().__init__()
                self.register_buffer("child2buffer", torch.ones(2, 3))

            def forward(self, x):
                return x - self.child2buffer

        class MyModule(torch.nn.Module):
            def __init__(self):
                super().__init__()
                self.foo = Child1()
                self.bar = Child2()
                self.register_parameter(
                    "rootparam", torch.nn.Parameter(torch.ones(2, 3))
                )

            def forward(self, x):
                x = x * self.rootparam
                x = self.foo(x)
                x = self.bar(x)
                return x

        orig_eager = MyModule()
        test_inp = torch.randn(2, 3)

        torch_gm = _export_to_torch_ir(orig_eager, (torch.rand(2, 3),), {})
        for k, v in orig_eager.state_dict().items():
            normalized_k = k.replace(".", "_")
            self.assertIn(normalized_k, torch_gm.state_dict())
            self.assertEqual(v, torch_gm.state_dict()[normalized_k])
        self.assertTrue(torch.allclose(torch_gm(test_inp), orig_eager(test_inp)))

        pre_autograd_gm = torch.export._trace._export(
            orig_eager, (torch.rand(2, 3),), {}, pre_dispatch=True
        ).module()
        for k, v in orig_eager.state_dict().items():
            normalized_k = k.replace(".", "_")
            self.assertIn(k, pre_autograd_gm.state_dict())
            self.assertEqual(v, pre_autograd_gm.state_dict()[k])
        self.assertTrue(torch.allclose(pre_autograd_gm(test_inp), orig_eager(test_inp)))

        ep = export(orig_eager, (torch.rand(2, 3),), {})
        for k, v in orig_eager.state_dict().items():
            # We do not need to normalize the key here because exported
            # program's state dict is able to contain the module information.
            self.assertIn(k, ep.state_dict)
            self.assertEqual(v, ep.state_dict[k])
        self.assertTrue(torch.allclose(ep.module()(test_inp), orig_eager(test_inp)))

    def test_nn_module_stack(self):
        class Leaf(torch.nn.Module):
            def __init__(self):
                super().__init__()
                self.linear = torch.nn.Linear(4, 4)

            def forward(self, x):
                return self.linear(x)

        class Bar(torch.nn.Module):
            def __init__(self):
                super().__init__()
                self.leaf = Leaf()
                self.register_buffer("buffer", torch.randn(4, 4))

            def forward(self, x):
                return self.buffer.sum() + self.leaf(x).sum()

        class Foo(torch.nn.Module):
            def __init__(self):
                super().__init__()
                self.bar = Bar()

            def forward(self, x):
                y = self.bar.buffer + x
                return (self.bar(x) + y.sum(),)

        inp = (torch.randn(4, 4),)
        mod = Foo()
        ep_strict = torch.export.export(mod, inp)
        ep_non_strict = torch.export.export(mod, inp, strict=False)

        gm_unflat_non_strict = unflatten(ep_non_strict)
        self.assertTrue(hasattr(gm_unflat_non_strict, "bar"))
        self.assertTrue(hasattr(gm_unflat_non_strict.bar, "buffer"))
        self.assertTrue(hasattr(gm_unflat_non_strict.bar, "leaf"))

        gm_unflat_strict = unflatten(ep_strict)

        self.assertEqual(gm_unflat_non_strict(*inp), gm_unflat_strict(*inp))
        self.assertExpectedInline(
            str(gm_unflat_non_strict.bar.leaf.linear.graph).strip(),
            """\
graph():
    %arg3_1 : [num_users=1] = placeholder[target=arg3_1]
    %weight : [num_users=1] = get_attr[target=weight]
    %bias : [num_users=1] = get_attr[target=bias]
    %t : [num_users=1] = call_function[target=torch.ops.aten.t.default](args = (%weight,), kwargs = {})
    %addmm : [num_users=1] = call_function[target=torch.ops.aten.addmm.default](args = (%bias, %arg3_1, %t), kwargs = {})
    return addmm""",
        )

        gm_flat_non_strict = ep_non_strict.module()
        gm_flat_strict = ep_strict.module()

        self.assertEqual(gm_flat_non_strict(*inp), gm_flat_strict(*inp))

    def test_nn_module_stack_shared_submodule(self):
        class Leaf(torch.nn.Module):
            def __init__(self):
                super().__init__()
                self.linear = torch.nn.Linear(4, 4)

            def forward(self, x):
                return self.linear(x)

        class Bar(torch.nn.Module):
            def __init__(self):
                super().__init__()
                self.leaf = Leaf()
                self.register_buffer("buffer", torch.randn(4, 4))

            def forward(self, x):
                return self.buffer.sum() + self.leaf(x).sum()

        class BarDifferent(torch.nn.Module):
            def __init__(self):
                super().__init__()
                self.leaf = Leaf()

            def forward(self, x):
                a = self.leaf(x).sum()
                b = self.leaf(x).sum()
                return a + b

        class Foo(torch.nn.Module):
            def __init__(self):
                super().__init__()
                self.bar = Bar()
                self.bar_different = BarDifferent()

            def forward(self, x):
                y = self.bar.buffer + x
                return (
                    self.bar(x) + self.bar_different(x + 2),
                    y.sum(),
                )

        inp = (torch.randn(4, 4),)
        mod = Foo()
        ep_strict = torch.export.export(mod, inp)
        ep_non_strict = torch.export.export(mod, inp, strict=False)

        gm_unflat_non_strict = unflatten(ep_non_strict)
        self.assertTrue(hasattr(gm_unflat_non_strict, "bar"))
        self.assertTrue(hasattr(gm_unflat_non_strict.bar, "buffer"))
        self.assertTrue(hasattr(gm_unflat_non_strict.bar, "leaf"))
        self.assertTrue(hasattr(gm_unflat_non_strict.bar_different, "leaf"))

        gm_unflat_strict = unflatten(ep_strict)

        self.assertEqual(gm_unflat_non_strict(*inp), gm_unflat_strict(*inp))
        self.assertExpectedInline(
            str(gm_unflat_non_strict.bar.leaf.linear.graph).strip(),
            """\
graph():
    %arg5_1 : [num_users=1] = placeholder[target=arg5_1]
    %weight : [num_users=1] = get_attr[target=weight]
    %bias : [num_users=1] = get_attr[target=bias]
    %t : [num_users=1] = call_function[target=torch.ops.aten.t.default](args = (%weight,), kwargs = {})
    %addmm : [num_users=1] = call_function[target=torch.ops.aten.addmm.default](args = (%bias, %arg5_1, %t), kwargs = {})
    return addmm""",
        )
        self.assertExpectedInline(
            str(gm_unflat_non_strict.bar_different.leaf.linear.graph).strip(),
            """\
graph():
    %add_2 : [num_users=1] = placeholder[target=add_2]
    %weight : [num_users=1] = get_attr[target=weight]
    %bias : [num_users=1] = get_attr[target=bias]
    %t_1 : [num_users=1] = call_function[target=torch.ops.aten.t.default](args = (%weight,), kwargs = {})
    %addmm_1 : [num_users=1] = call_function[target=torch.ops.aten.addmm.default](args = (%bias, %add_2, %t_1), kwargs = {})
    return addmm_1""",
        )

        gm_flat_non_strict = ep_non_strict.module()
        gm_flat_strict = ep_strict.module()

        self.assertEqual(gm_flat_non_strict(*inp), gm_flat_strict(*inp))

    def test_cond_with_module_stack_export_with(self):
        class Bar(torch.nn.Module):
            def __init__(self):
                super().__init__()
                self.linear = torch.nn.Linear(4, 4)

            def forward(self, x):
                def true_fn(x):
                    return self.linear(x).cos()

                def false_fn(x):
                    return self.linear(x).sin()

                return torch.cond(x.shape[0] > 4, true_fn, false_fn, [x])

        class CondExport(torch.nn.Module):
            def __init__(self):
                super().__init__()
                self.bar = Bar()

            def forward(self, x):
                return x.cos() + self.bar(x)

        inp = (torch.randn(4, 4),)
        ep = torch.export.export(CondExport(), inp, strict=False)
        self.assertExpectedInline(
            ep.graph_module.code.strip(),
            """\
def forward(self, arg0_1, arg1_1, arg2_1):
    cos = torch.ops.aten.cos.default(arg2_1)
    true_graph_0 = self.true_graph_0
    false_graph_0 = self.false_graph_0
    conditional = torch.ops.higher_order.cond(False, true_graph_0, false_graph_0, [arg1_1, arg0_1, arg2_1]);  true_graph_0 = false_graph_0 = arg1_1 = arg0_1 = arg2_1 = None
    getitem = conditional[0];  conditional = None
    add = torch.ops.aten.add.Tensor(cos, getitem);  cos = getitem = None
    return (add,)""",
        )

        cond_top_level_nn_module_stack = [
            node.meta["nn_module_stack"]
            for node in ep.graph.nodes
            if node.name == "true_graph_0"
        ][0]

        self.assertTrue(
            "test_cond_with_module_stack_export_with.<locals>.Bar"
            in str(cond_top_level_nn_module_stack)
        )

    # TODO: See https://github.com/pytorch/pytorch/issues/115790
    @unittest.expectedFailure
    def test_cond_with_module_stack_export_with_unflatten(self):
        class Bar(torch.nn.Module):
            def __init__(self):
                super().__init__()
                self.linear = torch.nn.Linear(4, 4)

            def forward(self, x):
                def true_fn(x):
                    return self.linear(x).cos()

                def false_fn(x):
                    return self.linear(x).sin()

                return torch.cond(x.shape[0] > 4, true_fn, false_fn, [x])

        class CondExport(torch.nn.Module):
            def __init__(self):
                super().__init__()
                self.bar = Bar()

            def forward(self, x):
                return x.cos() + self.bar(x)

        inp = (torch.randn(4, 4),)
        ep = torch.export.export(CondExport(), inp, strict=False)

        cond_top_level_nn_module_stack = [
            node.meta["nn_module_stack"]
            for node in ep.graph.nodes
            if node.name == "true_graph_0"
        ][0]

        # we can't preserve nn_module_stack for the subgraphs for now.
        for node in ep.graph_module.true_graph_0.graph.nodes:
            self.assertEqual(
                node.meta["nn_module_stack"], cond_top_level_nn_module_stack
            )

        # this doesn't work today
        gm_unflat_strict = unflatten(ep)

    def test_predispatch_cond(self):
        class Model(torch.nn.Module):
            def __init__(self):
                super().__init__()
                self.register_buffer("pred", torch.tensor(False))
                self.register_buffer("t", torch.tensor(10))

            def forward(self, x, y):
                def true_fn(x, y):
                    with torch.enable_grad():
                        return x - 1 + self.t + y

                return torch.cond(
                    self.pred,
                    true_fn,
                    lambda x, y: x + 1 - self.t + y,
                    [x, y],
                )

        model = Model()
        exported_program = torch.export._trace._export(
            model,
            (torch.tensor(10), torch.tensor(12)),
            {},
            dynamic_shapes=None,
            pre_dispatch=True,
            strict=False
        )

        self.assertExpectedInline(str(exported_program.graph_module.code.strip()), """\
def forward(self, arg0_1, arg1_1, arg2_1, arg3_1):
    true_graph_0 = self.true_graph_0
    false_graph_0 = self.false_graph_0
    conditional = torch.ops.higher_order.cond(arg0_1, true_graph_0, false_graph_0, [arg1_1, arg2_1, arg3_1]);  arg0_1 = true_graph_0 = false_graph_0 = arg1_1 = arg2_1 = arg3_1 = None
    getitem = conditional[0];  conditional = None
    return (getitem,)""")  # noqa: B950

        self.assertExpectedInline(str(exported_program.graph_module.true_graph_0.code.strip()), """\
def forward(self, arg0_1, arg1_1, arg2_1):
    _set_grad_enabled = torch._C._set_grad_enabled(True)
    sub = torch.ops.aten.sub.Tensor(arg1_1, 1);  arg1_1 = None
    add = torch.ops.aten.add.Tensor(sub, arg0_1);  sub = arg0_1 = None
    add_1 = torch.ops.aten.add.Tensor(add, arg2_1);  add = arg2_1 = None
    _set_grad_enabled_1 = torch._C._set_grad_enabled(False)
    return (add_1,)""")

    def test_non_persistent_buffer(self):
        class MyModule(torch.nn.Module):
            def __init__(self):
                super().__init__()
                self.register_buffer("foo", torch.rand(2, 3), persistent=False)

            def forward(self, x):
                return self.foo + x

        inp = torch.rand(2, 3)
        m = MyModule()
        ep = export(m, (inp,), {})

        self.assertEqual(ep.module()(inp), m(inp))
        # Non-persistent buffers should not show up in the state dict
        self.assertNotIn("foo", ep.state_dict)
        named_buffers = {name: buffer for (name, buffer) in ep.named_buffers()}
        # But they should show up in named_buffers()
        self.assertIn("foo", named_buffers)
        self.assertIn("foo", ep.constants)
        self.assertEqual(len(ep.constants), 1)

        # Check the same properties of the unlifted module
        mod = ep.module()
        self.assertNotIn("foo", mod.state_dict())
        mod_named_buffers = {name: buffer for (name, buffer) in mod.named_buffers()}
        self.assertIn("foo", mod_named_buffers)
        self.assertIn("foo", ep.constants)
        self.assertEqual(len(ep.constants), 1)
        self.assertEqual(mod(inp), m(inp))

    def test_nonstrict_retrace_preserves_metadata(self):
        class MyModule(torch.nn.Module):
            def __init__(self):
                super().__init__()
                self.linear = torch.nn.Linear(4, 4)

            def forward(self, x):
                return self.linear(x)

        inp = torch.randn(4, 4)
        m = MyModule()
        ep = torch.export.export(m, (inp,), {}, strict=False)
        # retrace
        ep2 = torch.export.export(ep.module(), (inp,), {}, strict=False)

        for n1, n2 in zip(list(ep.graph.nodes), list(ep2.graph.nodes)):
            self.assertEqual(n1.meta.get("stack_trace"), n2.meta.get("stack_trace"))

    def test_fake_weights(self):
        class MyModule(torch.nn.Module):
            def __init__(self):
                super().__init__()
                self.foo = torch.nn.Parameter(torch.randn(4, 4))
                self.register_buffer("bar", torch.randn(4, 4), persistent=False)
                self.register_buffer("baz", torch.randn(4, 4), persistent=True)

            def forward(self, x):
                return self.foo + x + self.bar + self.baz

        fake_mode = torch._subclasses.FakeTensorMode(shape_env=ShapeEnv(tracked_fakes=[]))
        with fake_mode:
            m = MyModule()
        inp = torch.randn(4, 4)
        ep = export(m, (inp,))
        # Can't compare outputs because the module has fake weights.

    def test_fake_inputs(self):
        class MyModule(torch.nn.Module):
            def __init__(self):
                super().__init__()
                self.foo = torch.nn.Parameter(torch.randn(4, 4))

            def forward(self, x):
                return self.foo + x

        fake_mode = torch._subclasses.FakeTensorMode(shape_env=ShapeEnv(tracked_fakes=[]))
        m = MyModule()
        with fake_mode:
            inp = torch.randn(4, 4)

        ep = export(m, (inp,))
        self.assertEqual(ep.module()(torch.ones(4, 4)), m(torch.ones(4, 4)))

    def test_trace_under_fake(self):
        class MyModule(torch.nn.Module):
            def __init__(self):
                super().__init__()
                self.foo = torch.nn.Parameter(torch.randn(4, 4))

            def forward(self, x):
                return self.foo + x

        fake_mode = torch._subclasses.FakeTensorMode(shape_env=ShapeEnv(tracked_fakes=[]))
        with fake_mode:
            m = MyModule()
            inp = torch.randn(4, 4)
            # Can't use unqualified export() as it will attempt to deserialize
            # under a new FakeTensorMode.
            ep = torch.export.export(m, (inp,))

    def test_compiling_state(self):
        class TestModule1(torch.nn.Module):
            def forward(self, x):
                if torch._dynamo.is_compiling():
                    return x * 2
                else:
                    return x * 3

        class TestModule2(torch.nn.Module):
            def forward(self, x):
                if torch._utils.is_compiling():
                    return x * 2
                else:
                    return x * 3

        class TestModule3(torch.nn.Module):
            def forward(self, x):
                if torch.compiler.is_compiling():
                    return x * 2
                else:
                    return x * 3

        for m in [TestModule1(), TestModule2(), TestModule3()]:
            input = torch.randn(5)
            ep_strict = export(m, (input,), strict=True)
            ep_non_strict = export(m, (input,), strict=False)

            self.assertTrue(torch.allclose(input * 3, m(input)))
            self.assertTrue(torch.allclose(input * 2, ep_strict.module()(input)))
            self.assertTrue(torch.allclose(input * 2, ep_non_strict.module()(input)))

    def test_user_input_and_buffer_mutation(self):
        class MyModule(torch.nn.Module):
            def __init__(self):
                super().__init__()
                self.register_buffer("foo", torch.randn(4, 4))

            def forward(self, x):
                self.foo.add_(1)
                x.add_(1)
                return self.foo + x

        mod = MyModule()
        mod_copy = copy.deepcopy(mod)
        ep = export(mod_copy, (torch.rand(4, 4),))

        self.assertEqual(mod.foo, ep.module().foo)
        self.assertEqual(mod(torch.ones(4, 4)), ep.module()(torch.ones(4, 4)))

    def test_symint_tensor_return(self):
        class Module(torch.nn.Module):
            def forward(self, x):
                return torch.ops.testlib.returns_tensor_symint(x)[0]

        self._test_export_same_as_eager(Module(), (torch.randn(4, 4),))

    def test_custom_op_auto_functionalize(self):
        class M(torch.nn.Module):
            def __init__(self):
                super().__init__()

            def forward(self, x, z):
                return torch.ops.testlib.foo(x, z)

        inps = (torch.ones(5), torch.ones(5))
        inps_for_export = (torch.ones(5), torch.ones(5))
        inps_for_export_with_decomp = (torch.ones(5), torch.ones(5))

        ep = torch.export.export(M(), inps_for_export)
        x_new_eager, z_new_eager, legit_eager = M()(*inps)
        x_new_export, z_new_export, legit_export = ep.module()(*inps_for_export)
        self.assertTrue(torch.allclose(x_new_eager, x_new_export))
        self.assertTrue(torch.allclose(z_new_eager, z_new_export))
        self.assertTrue(torch.allclose(legit_eager, legit_export))

        ep = ep.run_decompositions()
        x_new_export, z_new_export, legit_export = ep.module()(*inps_for_export_with_decomp)
        self.assertTrue(torch.allclose(x_new_eager, x_new_export))
        self.assertTrue(torch.allclose(z_new_eager, z_new_export))
        self.assertTrue(torch.allclose(legit_eager, legit_export))

    def test_custom_op_auto_functionalize_pre_dispatch(self):
        class M(torch.nn.Module):
            def __init__(self):
                super().__init__()

            def forward(self, x):
                return torch.ops.testlib.foo_mutated(x)

        inps = (torch.ones(5),)

        ep = torch.export.export(M(), inps)
        self.assertExpectedInline(str(ep.graph_module.code.strip()), """\
def forward(self, arg0_1):
    cos = torch.ops.aten.cos.default(arg0_1)
    auto_functionalized = torch._higher_order_ops.auto_functionalize.auto_functionalized(torch.ops.testlib.foo.default, x = arg0_1, z = cos);  arg0_1 = cos = None
    getitem_3 = auto_functionalized[3];  auto_functionalized = None
    cos_1 = torch.ops.aten.cos.default(getitem_3)
    return (getitem_3, getitem_3, cos_1)""")

        ep = torch.export._trace._export(M(), inps, pre_dispatch=True)
        self.assertExpectedInline(str(ep.graph_module.code.strip()), """\
def forward(self, arg0_1):
    cos = torch.ops.aten.cos.default(arg0_1)
    auto_functionalized = torch._higher_order_ops.auto_functionalize.auto_functionalized(torch.ops.testlib.foo.default, x = arg0_1, z = cos);  arg0_1 = cos = None
    getitem_3 = auto_functionalized[3];  auto_functionalized = None
    cos_1 = torch.ops.aten.cos.default(getitem_3)
    return (getitem_3, getitem_3, cos_1)""")


    def test_custom_op_auto_warn_pre_dispatch(self):
        class M(torch.nn.Module):
            def __init__(self):
                super().__init__()

            def forward(self, x):
                return torch.ops.testlib.foo_functional(x)

        inps = (torch.ones(5),)

        ep = torch.export.export(M(), inps)
        self.assertExpectedInline(str(ep.graph_module.code.strip()), """\
def forward(self, arg0_1):
    cos = torch.ops.aten.cos.default(arg0_1)
    cos_1 = torch.ops.aten.cos.default(arg0_1);  arg0_1 = None
    auto_functionalized = torch._higher_order_ops.auto_functionalize.auto_functionalized(torch.ops.testlib.foo.default, x = cos, z = cos_1);  cos = cos_1 = None
    getitem_3 = auto_functionalized[3];  auto_functionalized = None
    cos_2 = torch.ops.aten.cos.default(getitem_3);  getitem_3 = None
    return (cos_2,)""")

        ep = torch.export._trace._export(M(), inps, pre_dispatch=True)
        self.assertExpectedInline(str(ep.graph_module.code.strip()), """\
def forward(self, arg0_1):
    foo_functional = torch.ops.testlib.foo_functional.default(arg0_1);  arg0_1 = None
    return (foo_functional,)""")

@unittest.skipIf(not torchdynamo.is_dynamo_supported(), "dynamo isn't support")
class TestOneOffModelExportResult(TestCase):
    def test_scaled_dot_product_attention_cpu(self):
        """
        This test makes sure we are always getting the same decomposition result for SDPA.
        As of now _scaled_dot_product_flash_attention_for_cpu is expected to show up in
        export() result. Some downstream backend then further decompose it into core ATen
        ops in torch/_decomp/decompositions.py (search for
        _scaled_dot_product_flash_attention_for_cpu).

        Export is decomposing based on the CompositeImplicitAutograd kernel implementation
        of SDPA. If this test fails, it means the kernel is being modified. In this case
        we strongly encourage you to change the decomposition rule under
        torch/_decomp/decompositions.py along with the kernel changes, so all of the
        downstream backends are not being affected.
        """
        class ScaledDotProductAttention(torch.nn.Module):
            def __init__(self):
                super().__init__()

            def forward(self, q, k, v):
                attn_output = F.scaled_dot_product_attention(
                    q, k, v, None, dropout_p=0.0, is_causal=True
                )
                return attn_output
        q = torch.randn(1, 1, 8, 8, device="cpu")
        k = torch.randn(1, 1, 8, 8, device="cpu")
        v = torch.randn(1, 1, 8, 8, device="cpu")

        from torch.nn.attention import SDPBackend
        with torch.nn.attention.sdpa_kernel([SDPBackend.MATH]):
            ep = torch.export.export(ScaledDotProductAttention(), (q, k, v))
            print(ep.graph)
            ep.run_decompositions()
            print(ep.graph)


#         self.assertExpectedInline(ep.graph_module.code.strip(), """\
# def forward(self, arg0_1, arg1_1, arg2_1):
#     _scaled_dot_product_flash_attention_for_cpu = torch.ops.aten._scaled_dot_product_flash_attention_for_cpu.default(arg0_1, arg1_1, arg2_1, 0.0, True);  arg0_1 = arg1_1 = arg2_1 = None
#     getitem = _scaled_dot_product_flash_attention_for_cpu[0];  _scaled_dot_product_flash_attention_for_cpu = None
#     return (getitem,)""")

    @unittest.skipIf(
        not PLATFORM_SUPPORTS_FLASH_ATTENTION,
        "Can't run fused SDPA on this platform",
    )
    def test_scaled_dot_product_attention_cuda(self):
        """
        This test makes sure we are always getting the same decomposition result for SDPA.
        As of now _scaled_dot_product_flash_attention is expected to show up in
        export() result (GPU tensors are given). Currently there's no downstream
        backend relies on this export result so if this test fails, feel free to
        change it to the latest export() result.
        """
        class ScaledDotProductAttention(torch.nn.Module):
            def __init__(self):
                super().__init__()

            def forward(self, q, k, v):
                attn_output = F.scaled_dot_product_attention(
                    q, k, v, None, dropout_p=0.0, is_causal=True
                )
                return attn_output
        q = torch.randn(1, 16, 16, 64, dtype = torch.bfloat16, device="cuda")
        k = torch.randn(1, 16, 16, 64, dtype = torch.bfloat16, device="cuda")
        v = torch.randn(1, 16, 16, 64, dtype = torch.bfloat16, device="cuda")

        ep = torch.export.export(ScaledDotProductAttention(), (q, k, v))
        self.assertExpectedInline(ep.graph_module.code.strip(), """\
def forward(self, arg0_1, arg1_1, arg2_1):
    _scaled_dot_product_flash_attention = torch.ops.aten._scaled_dot_product_flash_attention.default(arg0_1, arg1_1, arg2_1, 0.0, True, scale = 0.125);  arg0_1 = arg1_1 = arg2_1 = None
    getitem = _scaled_dot_product_flash_attention[0];  _scaled_dot_product_flash_attention = None
    return (getitem,)""")

    def test_int_list_output(self):
        class M(torch.nn.Module):
            def forward(self, x):
                return [((1, 3), [x + x, x * x])]

        ep = torch.export.export(M(), (torch.ones(2, 3),))
        res = ep.module()(torch.ones(2, 3))
        self.assertEqual(res[0][0], (1, 3))

    def test_primitive_constant_output(self):
        class Z(torch.nn.Module):
            def forward(self, x, y):
                return y * x

        ep = torch.export.export(Z(), (torch.tensor(3), 5))
        res = ep.module()(torch.tensor(4), 5)
        self.assertEqual(res, torch.tensor(20))

        class B(torch.nn.Module):
            def forward(self, x, y):
                return y * x, y

        ep = torch.export.export(B(), (torch.tensor(3), 5))
        res = ep.module()(torch.tensor(4), 5)
        self.assertEqual(res[0], torch.tensor(20))
        self.assertEqual(res[1], 5)

        with self.assertRaisesRegex(RuntimeError, escape("Expected input at *args[1] to be equal to 5, but got 20")):
            res = ep.module()(torch.tensor(4), 20)

        class F(torch.nn.Module):
            def forward(self, x):
                # return a constant of primitive type
                y = 5
                return y * x, y

        ep = torch.export.export(F(), (torch.tensor(3),))
        res = ep.module()(torch.tensor(4))
        self.assertEqual(res[0], torch.tensor(20))
        self.assertEqual(res[1], 5)

        class Q(torch.nn.Module):
            def forward(self, x, y):
                return y * x, y - 1

        ep = torch.export.export(Q(), (torch.tensor(3), 5))
        res = ep.module()(torch.tensor(4), 5)
        self.assertEqual(res[0], torch.tensor(20))
        self.assertEqual(res[1], 4)

    def test_unbacked_sdpa(self):
        import torch
        from torch.nn.attention import sdpa_kernel, SDPBackend
        from torch.nn.functional import scaled_dot_product_attention

        class Module(torch.nn.Module):
            def forward(
                self, query: torch.Tensor, cache: torch.Tensor, start_pos: torch.Tensor
            ) -> torch.Tensor:
                # x.sizes(): 1, 128, 16, 128
                sp = start_pos.item()
                torch._constrain_as_size(sp, min=0, max=126)
                key = cache[:, : sp + 1, :, :]  # 1, sp+1, 16, 128
                value = cache[:, : sp + 1, :, :]  # 1, sp+1, 16, 128
                query = query.transpose(1, 2)  # (bs, n_local_heads, seqlen, head_dim)
                key = key.transpose(1, 2)
                value = value.transpose(1, 2)
                # https://github.com/pytorch/pytorch/blob/main/aten/src/ATen/native/transformers/attention.cpp#L732
                return scaled_dot_product_attention(query, key, value)


        cache = torch.randn(1, 128, 16, 128, dtype=torch.float16)
        query = torch.randn(1, 1, 16, 128, dtype=torch.float16)
        start_pos = torch.tensor([0])
        with sdpa_kernel(SDPBackend.MATH), torch.no_grad():
            ep = torch.export.export(Module(), (query, cache, start_pos))
            args = (query, cache, start_pos)
            self.assertEqual(ep.module()(*args), Module()(*args))
            args = (query, cache, torch.tensor([3]))
            self.assertEqual(ep.module()(*args), Module()(*args))
            args = (query, cache, torch.tensor([126]))
            self.assertEqual(ep.module()(*args), Module()(*args))

    def test_none_input_output(self):
        class Z(torch.nn.Module):
            def forward(self, x, y):
                return x * x

        ep = torch.export.export(Z(), (torch.tensor(3), None))
        res = ep.module()(torch.tensor(4), None)
        self.assertEqual(res, torch.tensor(16))

        class B(torch.nn.Module):
            def forward(self, x, y):
                return x * x, y

        ep = torch.export.export(B(), (torch.tensor(3), None))
        res = ep.module()(torch.tensor(4), None)
        self.assertEqual(res[0], torch.tensor(16))
        self.assertEqual(res[1], None)

        decomp = ep.run_decompositions()
        gm = decomp.module()
        res = gm(torch.tensor(4), None)
        self.assertEqual(res[0], torch.tensor(16))
        self.assertEqual(res[1], None)

    def test_print(self):
        class M(torch.nn.Module):
            def forward(self, x):
                print("start")
                x1 = x + x
                print(x1)
                x2 = x1 * x1
                print(1, 2, 3)
                x3 = x2 + x2
                return (x1, x3)

        gm = export(M(), (torch.randn(3, 3),)).graph_module
        self.assertExpectedInline(
            gm.code.strip(),
            """\
def forward(self, arg0_1):
    add = torch.ops.aten.add.Tensor(arg0_1, arg0_1);  arg0_1 = None
    mul = torch.ops.aten.mul.Tensor(add, add)
    add_1 = torch.ops.aten.add.Tensor(mul, mul);  mul = None
    return (add, add_1)""",
        )

    def test_warning(self):
        class M(torch.nn.Module):
            def forward(self, x):
                warnings.warn("moo")
                res = x + x
                warnings.warn(f"{res}")
                return res

        gm = export(M(), (torch.randn(3, 3),)).graph_module
        self.assertExpectedInline(
            gm.code.strip(),
            """\
def forward(self, arg0_1):
    add = torch.ops.aten.add.Tensor(arg0_1, arg0_1);  arg0_1 = None
    return (add,)""",
        )

    def test_constant_fqn(self):
        class Nested(torch.nn.Module):
            def __init__(self):
                super().__init__()
                self.constant = torch.rand(2, 3)
                self.parameter = torch.nn.Parameter(torch.rand(2, 3))

            def forward(self, x):
                return x + self.constant

        class Mod(torch.nn.Module):
            def __init__(self):
                super().__init__()
                self.nested = Nested()

            def forward(self, x):
                return self.nested(x) + self.nested.constant + self.nested.parameter

        m = Mod()
        ep = export(m, (torch.rand(2, 3),), strict=True)
        self.assertEqual(ep.constants["nested.constant"], m.nested.constant)
        self.assertEqual(ep.module()(torch.ones(2, 3)), m(torch.ones(2, 3)))

    def test_constant_name(self):
        class Nested(torch.nn.Module):
            def __init__(self):
                super().__init__()
                self.constant = torch.rand(2, 3)
                self.parameter = torch.nn.Parameter(torch.rand(2, 3))

            def forward(self, x):
                return x + self.constant

        class Mod(torch.nn.Module):
            def __init__(self):
                super().__init__()
                self.nested_1 = Nested()
                self.nested_2 = Nested()

            def forward(self, x):
                return (
                    self.nested_1(x)
                    + self.nested_2(x)
                    + self.nested_1.constant
                    + self.nested_2.constant
                    + self.nested_1.parameter
                    + self.nested_2.parameter
                )

        m = Mod()
        ep = export(m, (torch.rand(2, 3),), strict=False)
        self.assertEqual(ep.module()(torch.ones(2, 3)), m(torch.ones(2, 3)))

        # check constant fqn when there are multiple instances of the same class
        self.assertEqual(ep.constants["nested_1.constant"], m.nested_1.constant)
        self.assertEqual(ep.constants["nested_2.constant"], m.nested_2.constant)

        # check constant_name in the graph
        placeholders = [
            node for node in ep.graph_module.graph.nodes if node.op == "placeholder"
        ]
        self.assertEqual(len(placeholders), 5)
        self.assertTrue(all(ph.name == ph.target for ph in placeholders))
        # suffix should be added to duplicated constant_name
        self.assertEqual(placeholders[2].name, "constant")
        self.assertEqual(placeholders[3].name, "constant_1")

    def test_nested_retrace(self):
        class Nested(torch.nn.Module):
            def __init__(self):
                super().__init__()
                self.param = torch.nn.Parameter(torch.randn(3))

            def forward(self, x):
                return x + self.param


        class Foo(torch.nn.Module):
            def __init__(self):
                super().__init__()
                self.nested = Nested()

            def forward(self, x):
                return x + self.nested(x)

        # first export
        foo = Foo().to("meta")
        inputs = (torch.ones(3, device="meta"),)
        foo(*inputs)
        ep = torch.export.export(foo, inputs, strict=False)

        # second export
        foo_1 = ep.module()
        ep_1 = torch.export.export(foo_1, inputs, strict=False)

        for node1, node2 in zip(ep.graph.nodes, ep_1.graph.nodes):
            nn_module_stack_1 = node1.meta.get("nn_module_stack", None)
            nn_module_stack_2 = node2.meta.get("nn_module_stack", None)

            if nn_module_stack_1 is None:
                self.assertTrue(nn_module_stack_2 is None)
            else:
                for v1, v2 in zip(nn_module_stack_1.values(), nn_module_stack_2.values()):
                    self.assertEqual(v1, v2)


@unittest.skipIf(not torchdynamo.is_dynamo_supported(), "dynamo doesn't support")
class TestExportCustomClass(TorchTestCase):
    def setUp(self):
        if IS_FBCODE:
            lib_file_path = "//caffe2/test/cpp/jit:test_custom_class_registrations"
        elif IS_SANDCASTLE or IS_MACOS:
            raise unittest.SkipTest("non-portable load_library call used in test")
        elif IS_WINDOWS:
            lib_file_path = find_library_location('torchbind_test.dll')
        else:
            lib_file_path = find_library_location('libtorchbind_test.so')
        torch.ops.load_library(str(lib_file_path))

    def test_lift_custom_obj(self):
        # TODO: fix this test once custom class tracing is implemented

        custom_obj = torch.classes._TorchScriptTesting._PickleTester([3, 4])

        class Foo(torch.nn.Module):
            def forward(self, x):
                return x + x

        f = Foo()

        inputs = (torch.zeros(4, 4),)
        ep = export(f, inputs)

        # Replace one of the values with an instance of our custom class
        for node in ep.graph.nodes:
            if node.op == "call_function" and node.target == torch.ops.aten.add.Tensor:
                with ep.graph.inserting_before(node):
                    setattr(ep.graph_module, "custom_obj", custom_obj)
                    getattr_node = ep.graph.get_attr("custom_obj")
                    # Copy over an nn_module_stack as they are required.
                    getattr_node.meta["nn_module_stack"] = node.meta["nn_module_stack"]
                    custom_node = ep.graph.call_function(
                        torch.ops._TorchScriptTesting.take_an_instance.default,
                        (getattr_node,),
                    )
                    custom_node.meta["val"] = torch.ones(4, 4)
                    # Copy over an nn_module_stack as they are required.
                    custom_node.meta["nn_module_stack"] = node.meta["nn_module_stack"]
                    arg0, _ = node.args
                    node.args = (arg0, custom_node)

        from torch._export.passes.lift_constants_pass import lift_constants_pass
        from torch._export.serde.serialize import serialize, deserialize
        constants = lift_constants_pass(ep.graph_module, ep.graph_signature, {})
        for k, v in constants.items():
            assert k not in ep.constants
            ep._constants[k] = v
        serialized_vals = serialize(ep)
        deserialized_ep = deserialize(serialized_vals)

        for node in deserialized_ep.graph.nodes:
            if (
                node.op == "call_function" and
                node.target == torch.ops._TorchScriptTesting.take_an_instance.default
            ):
                arg = node.args[0]
                self.assertTrue(arg.op == "placeholder")

    def test_tolist_nonstrict_output(self):
        class M(torch.nn.Module):
            def forward(self, x):
                x.tolist()

        ep = torch.export.export(M(), (torch.ones(3),), strict=False)

if __name__ == '__main__':
    run_tests()<|MERGE_RESOLUTION|>--- conflicted
+++ resolved
@@ -749,8 +749,6 @@
             6,
         )
 
-<<<<<<< HEAD
-=======
     def test_static_dim_constraints(self):
         class Foo(torch.nn.Module):
             def __init__(self):
@@ -839,7 +837,6 @@
         self.assertEquals(range_lower_bounds, [1, 2])
         self.assertEquals(range_upper_bounds, [2, 3])
 
->>>>>>> eb5381da
     def test_raise_user_error_when_guard_on_data_dependent_operation(self):
         class M(torch.nn.Module):
             def forward(self, x):
@@ -1587,10 +1584,6 @@
         self.assertEqual(buffer[1].shape, torch.Size([100]))  # running_var
         self.assertEqual(buffer[2].shape, torch.Size([]))  # num_batches_tracked
 
-<<<<<<< HEAD
-    @testing.expectedFailureNonStrict
-=======
->>>>>>> eb5381da
     @testing.expectedFailureSerDerPreDispatch  # tracked via: T181382045
     def test_export_dynamo_config(self):
         class MyModule(torch.nn.Module):
@@ -1869,7 +1862,6 @@
                 n = x.item()
                 torch._constrain_as_size(n, min=0, max=6)
                 return y.sum() + torch.ones(n, 5).sum()
-<<<<<<< HEAD
 
         case2 = Module2()
 
@@ -1881,19 +1873,6 @@
 
         case3 = Module3()
 
-=======
-
-        case2 = Module2()
-
-        class Module3(torch.nn.Module):
-            def forward(self, x, y):
-                n = x.item()
-                torch._constrain_as_size(n, min=0, max=1)
-                return y.sum() + torch.ones(n, 5).sum()
-
-        case3 = Module3()
-
->>>>>>> eb5381da
         class Module4(torch.nn.Module):
             def forward(self, x, y):
                 n = x.item()
@@ -2546,11 +2525,7 @@
         self.assertEqual(len(ep.graph_signature.input_specs), 4)
         self.assertTrue(torch.allclose(ep.module()(*inp), transform.module()(*inp)))
 
-<<<<<<< HEAD
-    @testing.expectedFailureRetraceability
-=======
     @testing.expectedFailureRetraceability  # T183144788
->>>>>>> eb5381da
     def test_tensor_attribute_zero_args(self):
         class Foo(torch.nn.Module):
             def __init__(self, value):
@@ -3203,10 +3178,6 @@
 
     @testing.expectedFailureSerDer  # symfloat nyi
     @testing.expectedFailureSerDerPreDispatch  # symfloat nyi
-<<<<<<< HEAD
-    @testing.expectedFailureRetraceability
-=======
->>>>>>> eb5381da
     def test_sym_sqrt(self):
         import math
 
