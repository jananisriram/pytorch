# Owner(s): ["module: onnx"]
from __future__ import annotations

import tempfile

from typing import Mapping, Tuple

import onnx
import onnx.inliner
import pytorch_test_common
import torch
import transformers  # type: ignore[import]
from torch import nn
from torch._subclasses import fake_tensor
from torch.nn import functional as F
from torch.onnx import dynamo_export, ExportOptions
from torch.onnx._internal.diagnostics import infra
from torch.onnx._internal.fx import diagnostics, registration
from torch.testing._internal import common_utils


def assert_has_diagnostics(
    diagnostic_context: diagnostics.DiagnosticContext,
    rule: infra.Rule,
    level: infra.Level,
    expected_node: str,
):
    rule_level_pairs = (rule.id, level.name.lower())
    sarif_log = diagnostic_context.sarif_log()
    actual_results = []
    for run in sarif_log.runs:
        if run.results is None:
            continue
        for result in run.results:
            id_level_pair = (result.rule_id, result.level)
            actual_results.append(id_level_pair)
            if (
                rule_level_pairs == id_level_pair
                and result.message.text
                and result.message.markdown
                and expected_node in result.message.text
            ):
                return

    raise AssertionError(
        f"Expected diagnostic results of rule id and level pair {rule_level_pairs} "
        f"not found with expected error node {expected_node} and "
        f"Actual diagnostic results: {actual_results}"
    )


@common_utils.instantiate_parametrized_tests
class TestFxToOnnx(pytorch_test_common.ExportTestCase):
    def setUp(self):
        super().setUp()
        self.export_options = ExportOptions()

    def tearDown(self):
        super().tearDown()

    def test_simple_function(self):
        def func(x):
            y = x + 1
            z = y.relu()
            return (y, z)

        _ = dynamo_export(
            func, torch.randn(1, 1, 2), export_options=self.export_options
        )

    def test_empty(self):
        # Since `torch.empty` returns tensor with uninitialized data, we cannot
        # test this under `test_fx_to_onnx_with_onnxruntime.py` with result comparison.
        def func(x):
            return torch.empty(x.size(), dtype=torch.int64)

        tensor_x = torch.randn(1, 1, 2)
        _ = dynamo_export(func, tensor_x, export_options=self.export_options)

    def test_args_used_for_export_is_not_converted_to_fake_tensors(self):
        def func(x, y):
            return x + y

        tensor_x = torch.randn(1, 1, 2)
        tensor_y = torch.randn(1, 1, 2)
        _ = dynamo_export(func, tensor_x, tensor_y, export_options=self.export_options)
        self.assertNotIsInstance(tensor_x, fake_tensor.FakeTensor)
        self.assertNotIsInstance(tensor_y, fake_tensor.FakeTensor)

    @common_utils.parametrize(
        "diagnostic_rule",
        [
            common_utils.subtest(
                diagnostics.rules.find_opschema_matched_symbolic_function,
                name="optional_inputs",
            ),
            common_utils.subtest(
                diagnostics.rules.op_level_debugging,
                name="get_attr_node_in_op_level_debug",
            ),
        ],
    )
    def test_mnist_exported_with_no_warnings(self, diagnostic_rule):
        class MNISTModel(nn.Module):
            def __init__(self):
                super().__init__()
                self.conv1 = nn.Conv2d(1, 32, 3, 1, bias=False)
                self.conv2 = nn.Conv2d(32, 64, 3, 1, bias=False)
                self.fc1 = nn.Linear(9216, 128, bias=False)
                self.fc2 = nn.Linear(128, 10, bias=False)

            def forward(self, tensor_x: torch.Tensor):
                tensor_x = self.conv1(tensor_x)
                tensor_x = F.sigmoid(tensor_x)
                tensor_x = self.conv2(tensor_x)
                tensor_x = F.sigmoid(tensor_x)
                tensor_x = F.max_pool2d(tensor_x, 2)
                tensor_x = torch.flatten(tensor_x, 1)
                tensor_x = self.fc1(tensor_x)
                tensor_x = F.sigmoid(tensor_x)
                tensor_x = self.fc2(tensor_x)
                output = F.log_softmax(tensor_x, dim=1)
                return output

        tensor_x = torch.rand((64, 1, 28, 28), dtype=torch.float32)
        onnx_program = dynamo_export(
            MNISTModel(), tensor_x, export_options=ExportOptions(op_level_debug=True)
        )

        assert_has_diagnostics(
            onnx_program.diagnostic_context,
            diagnostic_rule,
            diagnostics.levels.NONE,
            expected_node="aten.convolution.default",
        )

    def test_no_warnings_on_complex_dtype_in_op_level_debug(self):
        class ComplexModel(torch.nn.Module):
            def forward(self, input):
                return torch.ops.aten.mul(input, input)

        real = torch.tensor([1, 2], dtype=torch.float32)
        imag = torch.tensor([3, 4], dtype=torch.float32)
        x = torch.complex(real, imag)

        onnx_program = dynamo_export(
            ComplexModel(), x, export_options=ExportOptions(op_level_debug=True)
        )

        assert_has_diagnostics(
            onnx_program.diagnostic_context,
            diagnostics.rules.op_level_debugging,
            diagnostics.levels.NONE,
            expected_node="aten.mul.Tensor",
        )

    def test_trace_only_op_with_evaluator(self):
        model_input = torch.tensor([[1.0, 2.0, 3.0], [1.0, 1.0, 2.0]])

        class ArgminArgmaxModel(torch.nn.Module):
            def forward(self, input):
                return (
                    torch.argmin(input),
                    torch.argmax(input),
                    torch.argmin(input, keepdim=True),
                    torch.argmax(input, keepdim=True),
                    torch.argmin(input, dim=0, keepdim=True),
                    torch.argmax(input, dim=1, keepdim=True),
                )

        _ = dynamo_export(
            ArgminArgmaxModel(), model_input, export_options=self.export_options
        )

    def test_multiple_outputs_op_with_evaluator(self):
        class TopKModel(torch.nn.Module):
            def forward(self, x):
                values, _ = torch.topk(x, 3)
                return torch.sum(values)

        x = torch.arange(1.0, 6.0, requires_grad=True)
        onnx_program = dynamo_export(TopKModel(), x, export_options=self.export_options)

    def test_unsupported_indices_fake_tensor_generated_with_op_level_debug(self):
        class EmbedModelWithoutPaddingIdx(torch.nn.Module):
            def forward(self, input, emb):
                return torch.nn.functional.embedding(input, emb)

        model = EmbedModelWithoutPaddingIdx()
        x = torch.randint(4, (4, 3, 2))
        embedding_matrix = torch.rand(10, 3)

        onnx_program = dynamo_export(
            model,
            x,
            embedding_matrix,
            export_options=ExportOptions(op_level_debug=True),
        )
        assert_has_diagnostics(
            onnx_program.diagnostic_context,
            diagnostics.rules.op_level_debugging,
            diagnostics.levels.WARNING,
            expected_node="aten.embedding.default",
        )

    def test_unsupported_function_schema_raises_diagnostic_warning_when_found_nearest_match(
        self,
    ):
        class TraceModel(torch.nn.Module):
            def forward(self, input):
                return input.new_zeros(())

        x = torch.randn((2, 3), dtype=torch.float32)
        onnx_program = dynamo_export(TraceModel(), x)

        assert_has_diagnostics(
            onnx_program.diagnostic_context,
            diagnostics.rules.find_opschema_matched_symbolic_function,
            diagnostics.levels.WARNING,
            expected_node="aten.new_zeros.default",
        )

    def test_perfect_match_on_sequence_and_bool_attributes(
        self,
    ):
        class TraceModel(torch.nn.Module):
            def __init__(self):
                super().__init__()
                self.conv2 = torch.nn.Conv2d(
                    16, 33, (3, 5), stride=(2, 1), padding=(4, 2), dilation=(3, 1)
                )

            def forward(self, input):
                return self.conv2(input)

        x = torch.randn(20, 16, 50, 50)
        onnx_program = dynamo_export(
            TraceModel(), x, export_options=ExportOptions(op_level_debug=False)
        )
        assert_has_diagnostics(
            onnx_program.diagnostic_context,
            diagnostics.rules.find_opschema_matched_symbolic_function,
            diagnostics.levels.NONE,
            expected_node="aten.convolution.default",
        )

    def test_dispatch_overload_fall_back_default_raise_diagnostic_warning(self):
        class TraceModel(torch.nn.Module):
            def forward(self, input):
                return torch.ops.aten.add.Tensor(input, input)

        onnx_registry = torch.onnx.OnnxRegistry()
        self.assertTrue(
            onnx_registry.is_registered_op(
                namespace="aten", op_name="add", overload="Tensor"
            )
        )

        aten_add_Tensor = registration.OpName.from_name_parts(
            namespace="aten", op_name="add", overload="Tensor"
        )
        onnx_registry._registry.pop(aten_add_Tensor)

        x = torch.tensor(3)
        onnx_program = dynamo_export(
            TraceModel(), x, export_options=ExportOptions(onnx_registry=onnx_registry)
        )
        assert_has_diagnostics(
            onnx_program.diagnostic_context,
            diagnostics.rules.find_operator_overloads_in_onnx_registry,
            diagnostics.levels.WARNING,
            expected_node="aten.add.Tensor",
        )

    def test_aten_clone_does_not_raise_warning_of_lack_of_memory_format(self):
        class CustomModule(torch.nn.Module):
            def forward(self, input):
                return torch.ops.aten.clone(input, memory_format=torch.preserve_format)

        x = torch.tensor(3)
        onnx_program = dynamo_export(CustomModule(), x)
        assert_has_diagnostics(
            onnx_program.diagnostic_context,
            diagnostics.rules.find_opschema_matched_symbolic_function,
            diagnostics.levels.NONE,
            expected_node="aten.clone.default",
        )

    def test_missing_complex_onnx_variant_raises_errors_in_dispatcher(self):
        registry = torch.onnx.OnnxRegistry()

        # NOTE: simulate unsupported nodes
        aten_mul_tensor = registration.OpName.from_name_parts(
            namespace="aten", op_name="mul", overload="Tensor"
        )

        # Only keep real aten.mul to test missing complex aten.mul
        registry._registry[aten_mul_tensor] = [
            onnx_func
            for onnx_func in registry._registry[aten_mul_tensor]
            if not onnx_func.is_complex
        ]

        class TraceModel(torch.nn.Module):
            def forward(self, input):
                return torch.ops.aten.mul.Tensor(input, input)

        x = torch.tensor([1 + 2j, 3 + 4j], dtype=torch.complex64)

        with self.assertRaises(torch.onnx.OnnxExporterError) as e:
            torch.onnx.dynamo_export(
                TraceModel(),
                x,
                export_options=torch.onnx.ExportOptions(onnx_registry=registry),
            )

        try:
            torch.onnx.dynamo_export(
                TraceModel(),
                x,
                export_options=torch.onnx.ExportOptions(onnx_registry=registry),
            )
        except torch.onnx.OnnxExporterError as e:
            assert_has_diagnostics(
                e.onnx_program.diagnostic_context,
                diagnostics.rules.no_symbolic_function_for_call_function,
                diagnostics.levels.ERROR,
                expected_node="aten.mul.Tensor",
            )

    def test_symbolic_shape_of_values_inside_function_is_exported_as_graph_value_info(
        self,
    ):
        class SubModule(torch.nn.Module):
            def forward(self, x, y, bias):
                output = x @ y
                return output + bias

        class Module(torch.nn.Module):
            def __init__(self):
                super().__init__()
                self.submodule = SubModule()

            def forward(self, x, y, bias):
                return self.submodule(x, y, bias)

        x = torch.randn(2, 3)
        y = torch.randn(3, 4)
        bias = torch.randn(4)
        onnx_program = torch.onnx.dynamo_export(
            Module(),
            x,
            y,
            bias,
            export_options=torch.onnx.ExportOptions(dynamic_shapes=True),
        )
        model_proto = onnx_program.model_proto

        # Assert value_info for values inside local function can be retrieved
        def _assert_node_outputs_has_value_info(
            node: onnx.NodeProto,
            value_infos: Mapping[str, onnx.ValueInfoProto],
            local_functions: Mapping[Tuple[str, str], onnx.FunctionProto],
            function_id: str = "",
        ):
            for output in node.output:
                name = f"{function_id}/{output}" if function_id else output
                self.assertIn(name, value_infos)
            if node.domain.startswith("pkg.onnxscript.torch_lib"):
                # No shape info available for values inside torchlib functions.
                return
            if (
                function := local_functions.get((node.domain, node.op_type))
            ) is not None:
                for node in function.node:
                    function_id = f"{function.domain}::{function.name}"
                    _assert_node_outputs_has_value_info(
                        node, value_infos, local_functions, function_id
                    )

        type_infos = {vi.name: vi for vi in model_proto.graph.value_info}
        functions = {(f.domain, f.name): f for f in model_proto.functions}
        for node in model_proto.graph.node:
            _assert_node_outputs_has_value_info(node, type_infos, functions)

    def test_dynamo_export_retains_readable_parameter_and_buffer_names(self):
        class SubModule(torch.nn.Module):
            def __init__(self):
                super().__init__()
                self.conv2 = nn.Conv2d(32, 64, 3, 1, bias=False)
                self.fc1 = nn.Linear(9216, 128, bias=False)
                self.register_buffer("buffer", torch.randn(1, 128))

            def forward(self, tensor_x: torch.Tensor):
                tensor_x = self.conv2(tensor_x)
                tensor_x = F.sigmoid(tensor_x)
                tensor_x = F.max_pool2d(tensor_x, 2)
                tensor_x = torch.flatten(tensor_x, 1)
                tensor_x = self.fc1(tensor_x)
                tensor_x = tensor_x + self.buffer
                tensor_x = F.sigmoid(tensor_x)
                return tensor_x

        class MNISTModel(nn.Module):
            def __init__(self):
                super().__init__()
                self.conv1 = nn.Conv2d(1, 32, 3, 1, bias=False)
                self.submodule = SubModule()
                self.fc2 = nn.Linear(128, 10, bias=False)

            def forward(self, tensor_x: torch.Tensor):
                tensor_x = self.conv1(tensor_x)
                tensor_x = F.sigmoid(tensor_x)
                tensor_x = self.submodule(tensor_x)
                tensor_x = self.fc2(tensor_x)
                output = F.log_softmax(tensor_x, dim=1)
                return output

        tensor_x = torch.rand((64, 1, 28, 28), dtype=torch.float32)

        model = MNISTModel()
        onnx_program = torch.onnx.dynamo_export(model, tensor_x)
        model_proto = onnx_program.model_proto
        self.assertEqual(
            {initializer.name for initializer in model_proto.graph.initializer},
            {*model.state_dict().keys()},
        )

    @common_utils.parametrize(
        "checkpoint_type",
        [
            common_utils.subtest(
                "state_dict",
                name="state_dict",
            ),
            common_utils.subtest(
                "state_dict",
                name="checkpoint_file",
            ),
        ],
    )
    def test_fake_tensor_mode_simple(self, checkpoint_type):
        class Model(torch.nn.Module):
            def __init__(self) -> None:
                super().__init__()
                self.linear = torch.nn.Linear(2, 2)

            def forward(self, x):
                out = self.linear(x)
                return out

        with torch.onnx.enable_fake_mode() as fake_context:
            x = torch.rand(5, 2, 2)
            model = Model()
            export_options = ExportOptions(fake_context=fake_context)
            onnx_program = torch.onnx.dynamo_export(
                model, x, export_options=export_options
            )

        assert (
            onnx_program is not None
        ), "ONNXProgram must be created on successful export"
        assert (
            onnx_program.model_proto is not None
        ), "A model protobuf must be created on a successful export"
        onnx.checker.check_model(onnx_program.model_proto, full_check=True)
        assert (
            len(onnx_program.model_proto.graph.initializer) == 0
        ), "Initializers cannot exist when fake mode is enabled"

        if checkpoint_type == "state_dict":
            # Variant 1: Save ONNX proto using Model's state_dict()
            with tempfile.NamedTemporaryFile(suffix=".onnx") as tmp_onnx_file:
                model_state_dict = (
                    Model().state_dict()
                )  # Create a state_dict for testing
                onnx_program.save(tmp_onnx_file.name, model_state=model_state_dict)
                assert (
                    len(onnx.load(tmp_onnx_file.name).graph.initializer) == 2
                ), "Initializers must be present after loading it from model_state_dict"
                # Let's make sure consecutive `save` calls don't create dupes
                onnx_program.save(tmp_onnx_file.name, model_state=model_state_dict)
                assert (
                    len(onnx.load(tmp_onnx_file.name).graph.initializer) == 2
                ), "Initializers must be present after loading it from model_state_dict"
        elif checkpoint_type == "checkpoint_file":
            # Variant 2: Save ONNX proto using Model checkpoint file
            with tempfile.NamedTemporaryFile(
                suffix=".onnx"
            ) as tmp_onnx_file, tempfile.NamedTemporaryFile(
                suffix=".pt"
            ) as tmp_checkpoint_file:
                torch.save(
                    Model().state_dict(), tmp_checkpoint_file.name
                )  # Create checkpoint file for testing
                onnx_program.save(
                    tmp_onnx_file.name, model_state=tmp_checkpoint_file.name
                )
                assert (
                    len(onnx.load(tmp_onnx_file.name).graph.initializer) == 2
                ), "Initializers must be present after loading it from model_state_dict"
                # Let's make sure consecutive `save` calls don't create dupes
                onnx_program.save(
                    tmp_onnx_file.name, model_state=tmp_checkpoint_file.name
                )
                assert (
                    len(onnx.load(tmp_onnx_file.name).graph.initializer) == 2
                ), "Initializers must be present after loading it from model_state_dict"

    def test_fake_tensor_mode_simple_invalid_input(self):
        class Model(torch.nn.Module):
            def __init__(self) -> None:
                super().__init__()
                self.linear = torch.nn.Linear(2, 2)

            def forward(self, x):
                out = self.linear(x)
                return out

        real_model = Model()
        real_x = torch.rand(5, 2, 2)
        with torch.onnx.enable_fake_mode() as fake_context:
            fake_model = Model()
            fake_x = torch.rand(5, 2, 2)

            # TODO: Split each scenario on its own test case
            # Scenario 1: Fake model and fake input WITHOUT ExportOptions(fake_context=...)
            with self.assertRaises(torch.onnx.OnnxExporterError):
                export_options = ExportOptions(fake_context=None)
                _ = torch.onnx.dynamo_export(
                    fake_model, fake_x, export_options=export_options
                )

            # Scenario 2: Fake model and real input WITHOUT fake_context
            with self.assertRaises(torch.onnx.OnnxExporterError):
                export_options = ExportOptions(fake_context=None)
                _ = torch.onnx.dynamo_export(
                    fake_model, real_x, export_options=export_options
                )

            # Scenario 3: Real model and real input WITH fake_context
            with self.assertRaises(torch.onnx.OnnxExporterError):
                export_options = ExportOptions(fake_context=fake_context)
                _ = torch.onnx.dynamo_export(
                    real_model, real_x, export_options=export_options
                )

            # Scenario 4: Fake model and real input WITH fake_context
            with self.assertRaises(torch.onnx.OnnxExporterError):
                export_options = ExportOptions(fake_context=fake_context)
                _ = torch.onnx.dynamo_export(
                    fake_model, real_x, export_options=export_options
                )

    @pytorch_test_common.xfail(
        error_message="Dynamic control flow is not supported at the moment."
    )
    def test_fake_tensor_mode_huggingface_llama(self):
        config = transformers.LlamaConfig(
            vocab_size=8096, hidden_size=256, num_hidden_layers=2, num_attention_heads=2
        )
        batch, seq = 4, 256

        with torch.onnx.enable_fake_mode() as fake_context:
            model = transformers.LlamaModel(config).eval()
            input_ids = torch.randint(0, config.vocab_size, (batch, seq))
            attention_mask = torch.ones(batch, seq, dtype=torch.bool)
            position_ids = torch.arange(0, seq, dtype=torch.long)
            position_ids = position_ids.unsqueeze(0).view(-1, seq)

            export_options = torch.onnx.ExportOptions(fake_context=fake_context)
            onnx_program = torch.onnx.dynamo_export(
                model,
                input_ids=input_ids,
                attention_mask=attention_mask,
                position_ids=position_ids,
                export_options=export_options,
            )
            onnx.checker.check_model(onnx_program.model_proto)
            onnx.shape_inference.infer_shapes(onnx_program.model_proto)

    @pytorch_test_common.xfail(
        error_message="Dynamic control flow is not supported at the moment."
    )
    def test_fake_tensor_mode_huggingface_tiiuae_falcon(self):
        config = transformers.FalconConfig()
        batch, seq = 4, 256

        with torch.onnx.enable_fake_mode() as fake_context:
            model = transformers.FalconModel(config).eval()
            input_ids = torch.randint(0, config.vocab_size, (batch, seq))
            attention_mask = torch.ones(batch, seq, dtype=torch.bool)

            export_options = torch.onnx.ExportOptions(fake_context=fake_context)
            onnx_program = torch.onnx.dynamo_export(
                model,
                input_ids=input_ids,
                attention_mask=attention_mask,
                export_options=export_options,
            )
            onnx.checker.check_model(onnx_program.model_proto)
            onnx.shape_inference.infer_shapes(onnx_program.model_proto)

    def test_exported_program_input_with_custom_fx_tracer(self):
        from torch.onnx._internal import exporter
        from torch.onnx._internal.fx import dynamo_graph_extractor

        class Model(torch.nn.Module):
            def forward(self, x):
                return x + 1

        x = torch.randn(1, 1, 2)
        exported_program = torch.export.export(Model(), args=(x,))

        export_options = torch.onnx.ExportOptions()
        export_options = exporter.ResolvedExportOptions(
            export_options, model=exported_program
        )
        export_options.fx_tracer = (
            dynamo_graph_extractor.DynamoExport()
        )  # Override fx_tracer to an unsupported tracer
        with self.assertRaises(torch.onnx.OnnxExporterError):
            onnx_program = torch.onnx.dynamo_export(
                exported_program,
                x,
                export_options=export_options,
            )
            self.assertTrue(onnx_program._export_exception is not None)
            with self.assertRaises(torch.onnx.InvalidExportOptionsError):
                raise self._export_exception

    def test_exported_program_torch_distributions_normal_Normal(self):
        class Model(torch.nn.Module):
            def __init__(self):
                self.normal = torch.distributions.normal.Normal(0, 1)
                super().__init__()

            def forward(self, x):
                return self.normal.sample(x.shape)

        x = torch.randn(2, 3)
        with torch.no_grad():
            exported_program = torch.export.export(Model(), args=(x,))
            _ = torch.onnx.dynamo_export(
                exported_program,
                x,
            )

    def test_aten_div_no_opmath_type_promotion(self):
        class Model(torch.nn.Module):
            def forward(self, input):
                return input / 2

        model = Model()
        input = torch.randn(3, 5, requires_grad=True, dtype=torch.float16)

        model_proto = torch.onnx.dynamo_export(model, input).model_proto
        model_proto = onnx.inliner.inline_local_functions(model_proto)
        div_node = next(
            node for node in model_proto.graph.node if node.op_type == "Div"
        )
        # The input of Div node should be the input of the model,
        # with no Cast node in between.
        self.assertEqual(div_node.input[0], model_proto.graph.input[0].name)

    def test_exported_program_as_input_with_model_signature(self):
        class Model(torch.nn.Module):
            def forward(self, x):
                return x + 1.0

        x = torch.randn(1, 1, 2, dtype=torch.float)
        exported_program = torch.export.export(Model(), args=(x,))

        onnx_program = torch.onnx.dynamo_export(
            exported_program,
            x,
        )

        self.assertTrue(onnx_program.model_signature, torch.export.ExportGraphSignature)

    @common_utils.parametrize(
        "float8_type",
        [
            common_utils.subtest(
                torch.float8_e5m2,
                name="torch_float8_e5m2",
            ),
            common_utils.subtest(
                torch.float8_e5m2fnuz,
                name="torch_float8_e5m2fnuz",
            ),
            common_utils.subtest(
                torch.float8_e4m3fn,
                name="torch_float8_e4m3fn",
            ),
            common_utils.subtest(
                torch.float8_e4m3fnuz,
                name="torch_float8_e4m3fnuz",
            ),
        ],
    )
    def test_float8_support(self, float8_type):
        class Float8Module(torch.nn.Module):
            def forward(self, input: torch.Tensor):
                input = input.to(float8_type)
                return input + torch.tensor(1.0, dtype=float8_type)

        _ = torch.onnx.dynamo_export(Float8Module(), torch.randn(1, 2, 3, 4))

    def test_checkpoint_cast(self):
        model_id = "openai/whisper-large-v3"
        feature_extractor = transformers.WhisperFeatureExtractor(feature_size=128)
        batch = 4

        with torch.onnx.enable_fake_mode() as ctx:
            model = transformers.AutoModelForSpeechSeq2Seq.from_pretrained(
                model_id, low_cpu_mem_usage=False, use_safetensors=False
            )
            input = {
                "input_features": torch.randn(
                    (
                        batch,
                        feature_extractor.feature_size,
                        feature_extractor.nb_max_frames,
                    )
                ),
                "decoder_input_ids": torch.tensor([[1, 1]]) * 8001,
                "return_dict": False,
            }

        export_options = torch.onnx.ExportOptions(fake_context=ctx)
        onnx_program = torch.onnx.dynamo_export(
            model, **input, export_options=export_options
        )
        with tempfile.NamedTemporaryFile(suffix=".onnx") as tmp_onnx_file:
            onnx_program.save(tmp_onnx_file.name)
            onnx.checker.check_model(tmp_onnx_file.name, full_check=True)

<<<<<<< HEAD
=======
    def test_export_with_print(self):
        class PrintModule(torch.nn.Module):
            def forward(self, x):
                print("abc")
                return x + 1

        input = torch.randn(2, 3)
        model = PrintModule()
        _ = torch.onnx.dynamo_export(model, input)

>>>>>>> b279034e

if __name__ == "__main__":
    common_utils.run_tests()<|MERGE_RESOLUTION|>--- conflicted
+++ resolved
@@ -736,8 +736,6 @@
             onnx_program.save(tmp_onnx_file.name)
             onnx.checker.check_model(tmp_onnx_file.name, full_check=True)
 
-<<<<<<< HEAD
-=======
     def test_export_with_print(self):
         class PrintModule(torch.nn.Module):
             def forward(self, x):
@@ -748,7 +746,6 @@
         model = PrintModule()
         _ = torch.onnx.dynamo_export(model, input)
 
->>>>>>> b279034e
 
 if __name__ == "__main__":
     common_utils.run_tests()