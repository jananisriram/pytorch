--- conflicted
+++ resolved
@@ -5399,123 +5399,6 @@
         self.assertTrue(isinstance(compile_out, torch.Size))
         self.assertEqual(eager_out, compile_out)
 
-<<<<<<< HEAD
-    def _prepare_for_translation_validator(self):
-        validator = TranslationValidator()
-
-        # SymPy symbols.
-        s0, s1, s2 = sympy.symbols("s0 s1 s2", integer=True)
-
-        # Z3 symbols.
-        [validator.add_int(s) for s in (s0, s1, s2)]
-        z0, z1, z2 = [validator.z3var(s) for s in (s0, s1, s2)]
-
-        return (s0, s1, s2), (z0, z1, z2), validator
-
-    @torch._dynamo.config.patch(translation_validation=True)
-    def test_sympy_to_z3_translation(self):
-        import z3
-
-        (
-            (s0, s1, s2),
-            (z0, z1, z2),
-            validator,
-        ) = self._prepare_for_translation_validator()
-
-        test_cases = [
-            # Integer constants.
-            (sympy.S.Zero, z3.IntVal(0)),
-            (sympy.S.One, z3.IntVal(1)),
-            (sympy.S.NegativeOne, z3.IntVal(-1)),
-            (sympy.Integer(2), z3.IntVal(2)),
-            (
-                s0,
-                z0,
-            ),
-            # Arithmetic operations.
-            *[
-                (op(s0, s1), op(z0, z1))
-                for op in (
-                    operator.add,
-                    operator.mod,
-                    operator.mul,
-                    operator.pow,
-                )
-            ],
-            # Logical operations.
-            *[
-                (sympy_op(s0, s1), z3_op(z0, z1))
-                for sympy_op, z3_op in (
-                    (sympy.Eq, operator.eq),
-                    (sympy.Ne, operator.ne),
-                    (sympy.Lt, operator.lt),
-                    (sympy.Le, operator.le),
-                    (sympy.Gt, operator.gt),
-                    (sympy.Ge, operator.ge),
-                )
-            ],
-            # Other operations.
-            (
-                s0 - s1,
-                z0 + z3.IntVal(-1) * z1,
-            ),
-            (
-                s0 / s1,
-                z3.ToReal(z0) * (z1**-1),
-            ),
-            (s2 % (s0 / s1), z2 % z3.ToInt(z3.ToReal(z0) * (z1**-1))),
-            (s2 % (s0**3), z2 % z3.ToInt(z0**3)),
-            (FloorDiv(s0, s1), z3.ToInt(z3.ToReal(z0) / z3.ToReal(z1))),
-        ]
-
-        toZ3 = SympyToZ3(validator)
-        for sympy_expr, z3_expr in test_cases:
-            result = toZ3.run(sympy_expr)
-            self.assertTrue(
-                z3_expr.eq(result), msg=f"expected: {z3_expr}. Got: {result}"
-            )
-
-    @torch._dynamo.config.patch(translation_validation=True)
-    def test_translation_validator_sat(self):
-        (
-            (s0, s1, s2),
-            (z0, z1, z2),
-            validator,
-        ) = self._prepare_for_translation_validator()
-
-        validator.add_input(z0 > 5)
-        validator.add_input(z1 / 2 > z0)
-
-        # Solutions for output is a subset of the solutions for the input.
-        validator.add_output(s0 > 20)
-        validator.add_output(s1 > s0**2)
-
-        r = validator.validate()
-        self.assertEqual(r.success, True, msg=f"failed with model: {r.model}")
-        self.assertIsNone(r.model)
-        self.assertIsNone(r.failed_inputs)
-
-    @torch._dynamo.config.patch(translation_validation=True)
-    def test_translation_validator_unsat(self):
-        (
-            (s0, s1, s2),
-            (z0, z1, z2),
-            validator,
-        ) = self._prepare_for_translation_validator()
-
-        validator.add_input(z0 > 5)
-        validator.add_input(z1 / 2 > z0)
-
-        # Solutions for output is a subset of the solutions for the input.
-        validator.add_output(s0 > 20)
-        validator.add_output(s1 > s0 + 2)
-
-        r = validator.validate()
-        self.assertEqual(r.success, False, msg=f"failed with model: {r.model}")
-        self.assertIsNotNone(r.model)
-        self.assertIsNotNone(r.failed_inputs)
-
-=======
     @unittest.skipIf(not TEST_MULTIGPU, "need multiple GPU")
     def test_cuda_set_device(self):
         def fn():
@@ -5537,7 +5420,6 @@
             from .utils import outer_func
         except ImportError:
             from utils import outer_func
->>>>>>> b0c70354
 
         def gn(x, y):
             return x + y
@@ -5763,6 +5645,121 @@
         compiled_out = compiled_fn(x)
         self.assertTrue(same(fn_out, compiled_out))
 
+    def _prepare_for_translation_validator(self):
+        validator = TranslationValidator()
+
+        # SymPy symbols.
+        s0, s1, s2 = sympy.symbols("s0 s1 s2", integer=True)
+
+        # Z3 symbols.
+        [validator.add_int(s) for s in (s0, s1, s2)]
+        z0, z1, z2 = [validator.z3var(s) for s in (s0, s1, s2)]
+
+        return (s0, s1, s2), (z0, z1, z2), validator
+
+    @torch._dynamo.config.patch(translation_validation=True)
+    def test_sympy_to_z3_translation(self):
+        import z3
+
+        (
+            (s0, s1, s2),
+            (z0, z1, z2),
+            validator,
+        ) = self._prepare_for_translation_validator()
+
+        test_cases = [
+            # Integer constants.
+            (sympy.S.Zero, z3.IntVal(0)),
+            (sympy.S.One, z3.IntVal(1)),
+            (sympy.S.NegativeOne, z3.IntVal(-1)),
+            (sympy.Integer(2), z3.IntVal(2)),
+            (
+                s0,
+                z0,
+            ),
+            # Arithmetic operations.
+            *[
+                (op(s0, s1), op(z0, z1))
+                for op in (
+                    operator.add,
+                    operator.mod,
+                    operator.mul,
+                    operator.pow,
+                )
+            ],
+            # Logical operations.
+            *[
+                (sympy_op(s0, s1), z3_op(z0, z1))
+                for sympy_op, z3_op in (
+                    (sympy.Eq, operator.eq),
+                    (sympy.Ne, operator.ne),
+                    (sympy.Lt, operator.lt),
+                    (sympy.Le, operator.le),
+                    (sympy.Gt, operator.gt),
+                    (sympy.Ge, operator.ge),
+                )
+            ],
+            # Other operations.
+            (
+                s0 - s1,
+                z0 + z3.IntVal(-1) * z1,
+            ),
+            (
+                s0 / s1,
+                z3.ToReal(z0) * (z1**-1),
+            ),
+            (s2 % (s0 / s1), z2 % z3.ToInt(z3.ToReal(z0) * (z1**-1))),
+            (s2 % (s0**3), z2 % z3.ToInt(z0**3)),
+            (FloorDiv(s0, s1), z3.ToInt(z3.ToReal(z0) / z3.ToReal(z1))),
+        ]
+
+        toZ3 = SympyToZ3(validator)
+        for sympy_expr, z3_expr in test_cases:
+            result = toZ3.run(sympy_expr)
+            self.assertTrue(
+                z3_expr.eq(result), msg=f"expected: {z3_expr}. Got: {result}"
+            )
+
+    @torch._dynamo.config.patch(translation_validation=True)
+    def test_translation_validator_sat(self):
+        (
+            (s0, s1, s2),
+            (z0, z1, z2),
+            validator,
+        ) = self._prepare_for_translation_validator()
+
+        validator.add_input(z0 > 5)
+        validator.add_input(z1 / 2 > z0)
+
+        # Solutions for output is a subset of the solutions for the input.
+        validator.add_output(s0 > 20)
+        validator.add_output(s1 > s0**2)
+
+        r = validator.validate()
+        self.assertEqual(r.success, True, msg=f"failed with model: {r.model}")
+        self.assertIsNone(r.model)
+        self.assertIsNone(r.failed_inputs)
+
+    @torch._dynamo.config.patch(translation_validation=True)
+    def test_translation_validator_unsat(self):
+        (
+            (s0, s1, s2),
+            (z0, z1, z2),
+            validator,
+        ) = self._prepare_for_translation_validator()
+
+        validator.add_input(z0 > 5)
+        validator.add_input(z1 / 2 > z0)
+
+        # Solutions for output is a subset of the solutions for the input.
+        validator.add_output(s0 > 20)
+        validator.add_output(s1 > s0 + 2)
+
+        r = validator.validate()
+        self.assertEqual(r.success, False, msg=f"failed with model: {r.model}")
+        self.assertIsNotNone(r.model)
+        self.assertIsNotNone(r.failed_inputs)
+
 
 class TestTracer(JitTestCase):
     def test_jit_save(self):
