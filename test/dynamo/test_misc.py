# Owner(s): ["module: dynamo"]
import abc
import collections
import copy
import dataclasses
import dis
import enum
import logging
import math
import os
import sys
import typing
import unittest
import weakref
from unittest.mock import patch

import numpy as np
import torch

import torch._dynamo.test_case
import torch._dynamo.testing
import torch.onnx.operators
from torch._dynamo import bytecode_transformation, graph_break
from torch._dynamo.output_graph import OutputGraph
from torch._dynamo.testing import (
    CompileCounter,
    requires_static_shapes,
    same,
    unsupported,
)
from torch.nn import functional as F
from torch.testing._internal.common_utils import freeze_rng_state
from torch.testing._internal.jit_utils import JitTestCase

mytuple = collections.namedtuple("mytuple", ["a", "b", "ab"])


def my_custom_function(x):
    return x + 1


class MiscTests(torch._dynamo.test_case.TestCase):
    def test_boolarg(self):
        def boolarg(aa, bb, flag):
            if flag:
                return aa - bb
            else:
                return bb - aa

        a = torch.randn(10, 10)
        b = torch.randn(10, 10)
        correct1 = boolarg(a, b, True)
        correct2 = boolarg(a, b, False)
        correct3 = boolarg(a, b, None)
        counter = CompileCounter()
        opt_boolarg = torch._dynamo.optimize_assert(counter)(boolarg)
        val1 = opt_boolarg(a, b, True)
        val2 = opt_boolarg(a, b, False)
        val3 = opt_boolarg(a, b, None)
        val4 = opt_boolarg(a, b, True)
        self.assertTrue(same(val1, correct1))
        self.assertTrue(same(val2, correct2))
        self.assertTrue(same(val3, correct3))
        self.assertTrue(same(val4, correct1))
        self.assertEqual(counter.frame_count, 3)

    def test_callpacked(self):
        def call_packed(args):
            a, b, c = args
            return a - b * c

        counter = CompileCounter()
        a = torch.randn(10, 10)
        b = torch.randn(10, 10)
        c = torch.randn(10, 10)
        correct = call_packed([a, b, c])
        opt_call_packed = torch._dynamo.optimize_assert(counter)(call_packed)
        val1 = opt_call_packed([a, b, c])
        val2 = opt_call_packed((a, b, c))
        val3 = opt_call_packed([a, b, c])
        val4 = opt_call_packed((a, b, c))
        self.assertTrue(same(val1, correct))
        self.assertTrue(same(val2, correct))
        self.assertTrue(same(val3, correct))
        self.assertTrue(same(val4, correct))
        self.assertEqual(counter.frame_count, 2)

    def test_raises(self):
        def fn(a, b, c, cls):
            x = a + b - c * 10
            raise cls(str(x))

        counter = CompileCounter()
        a = torch.randn(10, 10)
        b = torch.randn(10, 10)
        c = torch.randn(10, 10)
        opt_fn = torch._dynamo.optimize(counter)(fn)
        self.assertRaises(AssertionError, lambda: opt_fn(a, b, c, AssertionError))
        self.assertEqual(counter.frame_count, 1)
        self.assertEqual(counter.op_count, 3)

    def test_inplace(self):
        def inplace1(a, b):
            o = torch.empty((10, 10))
            o.copy_(a)
            o -= b
            return o

        torch._dynamo.testing.standard_test(self, inplace1, 2, expected_ops=3)

    def test_unpack4(self):
        def unpack4(a, b):
            a = a[:5, :]
            b = b[:5, :]
            x, y = a.size()
            o = torch.empty((x, y))
            o.copy_(a / b)
            return o

        torch._dynamo.testing.standard_test(
            self, unpack4, 2, expected_ops=5, expected_ops_dynamic=8
        )

    def test_unpack5(self):
        def unpack5(a, b):
            a = a[:5, :]
            b = b[:5, :]
            x, y = a.shape
            o = torch.empty((x, y))
            o.copy_(a / b)
            return o

        torch._dynamo.testing.standard_test(
            self, unpack5, 2, expected_ops=5, expected_ops_dynamic=8
        )

    def test_matmul1(self):
        def matmul_op1(a, b):
            return a @ b

        # TODO(jansel): FX doesn't support this, should add upstream support
        torch._dynamo.testing.standard_test(self, matmul_op1, 2, expected_ops=1)

    def test_builtin_isinstance(self):
        def fn(x):
            t = torch.arange(1, 3)
            a = isinstance(x, torch.Tensor)
            b = isinstance(t, torch.Tensor)
            c = isinstance(x, int)
            d = isinstance(3, int)
            e = isinstance([1, 2, 3], list)
            f = isinstance({"foo": 1, "bar": 2}, dict)
            res = [a, b, c, d, e, f]
            # Can't run yet due to other unimplemented instructions
            # res += [isinstance(torch.nn.LazyLinear(2, 3), torch.nn.Linear)]
            return res

        torch._dynamo.testing.standard_test(self, fn, 1, expected_ops=1)

    def test_fold(self):
        def fn(a):
            return a + math.sqrt(63)

        torch._dynamo.testing.standard_test(self, fn, 1, expected_ops=1)

    def test_shape_unpack(self):
        def fn(x):
            a, b = x.size()
            return x * b

        i = torch.randn(5, 10)
        r1 = fn(i)
        opt_fn = torch._dynamo.optimize("eager")(fn)
        r2 = opt_fn(i)
        self.assertTrue(same(r1, r2))

    def test_empty_list(self):
        def fn(x, ll):
            if len(ll) == 0 and not ll and ll is not None:
                return x + 1

        i = torch.randn(5, 10)
        r1 = fn(i, [])
        opt_fn = torch._dynamo.optimize("eager")(fn)
        r2 = opt_fn(i, [])
        r3 = opt_fn(i, tuple())
        self.assertTrue(same(r1, r2))
        self.assertTrue(same(r1, r3))

    def test_config_obj(self):
        class Cfg:
            def __init__(self):
                self.val = 0.5
                self.count = 3

        def fn(x, cfg):
            for i in range(cfg.count):
                x = x + cfg.val
            return x

        cfg1 = Cfg()
        cfg1.val = 1.0
        cfg2 = Cfg()
        v = torch.zeros(1)
        cnts = torch._dynamo.testing.CompileCounter()
        opt_fn = torch._dynamo.optimize(cnts)(fn)
        v = opt_fn(v, cfg1)  # 3
        v = opt_fn(v, cfg2)  # 4.5
        cfg2.count = 1
        v = opt_fn(v, cfg2)  # 5
        cfg2.val = 2.0
        v = opt_fn(v, cfg2)  # 7
        self.assertEqual(v[0], 7)
        self.assertEqual(cnts.op_count, 8)

    def test_config_getattr_default(self):
        class Cfg:
            def __init__(self):
                self.val = 0.5
                self.count = 10

        def fn(x, cfg):
            if getattr(cfg, "just_add_7", False):
                return x + 7
            for i in range(cfg.count):
                x = x + cfg.val
            return x

        cfg1 = Cfg()
        v = torch.zeros(1)
        cnts = torch._dynamo.testing.CompileCounter()
        opt_fn = torch._dynamo.optimize(cnts)(fn)
        self.assertEqual(opt_fn(v, cfg1)[0], 5)
        self.assertEqual(opt_fn(v, cfg1)[0], 5)
        cfg1.just_add_7 = True
        self.assertEqual(opt_fn(v, cfg1)[0], 7)
        self.assertEqual(opt_fn(v, cfg1)[0], 7)
        cfg1.just_add_7 = False
        self.assertEqual(opt_fn(v, cfg1)[0], 5)
        self.assertEqual(opt_fn(v, cfg1)[0], 5)
        self.assertEqual(cnts.frame_count, 3)

    def test_size_input(self):
        def fn(x, s):
            a, b = s
            return x + (a - b)

        v = torch.zeros(10, 20)
        cnts = torch._dynamo.testing.CompileCounter()
        opt_fn = torch._dynamo.optimize(cnts)(fn)
        self.assertEqual(opt_fn(v, v.size())[0, 0], -10)
        self.assertEqual(opt_fn(v, (10, 20))[0, 0], -10)
        self.assertEqual(opt_fn(v, [10, 20])[0, 0], -10)
        self.assertEqual(cnts.op_count, 2)

    def test_cell_output1(self):
        out = None

        def fn(a, b):
            nonlocal out
            out = a + b * 10

        v = torch.Tensor([100])
        cnts = torch._dynamo.testing.CompileCounter()
        opt_fn = torch._dynamo.optimize(cnts)(fn)
        self.assertIsNone(opt_fn(v, v))
        self.assertEqual(out[0], 1100)
        self.assertEqual(cnts.op_count, 2)

    def test_cell_output2(self):
        out = None

        def fn(a, b):
            nonlocal out
            c = unsupported(a, b)
            out = a + b * 10 + c

        v = torch.Tensor([100])
        cnts = torch._dynamo.testing.CompileCounter()
        opt_fn = torch._dynamo.optimize(cnts)(fn)
        self.assertIsNone(opt_fn(v, v))
        self.assertEqual(out[0], 1200)
        self.assertEqual(cnts.op_count, 3)

    def test_return_nested_function(self):
        out = None

        def fn(a, b):
            nonlocal out
            c = a + b
            d = a + 1.0

            def fn2(f: int = 7, g: float = 9.0):
                nonlocal out
                out = a + b * 10
                return c * f - d * g

            return fn2

        v1 = torch.Tensor([100])
        v2 = torch.Tensor([200])
        cnts = torch._dynamo.testing.CompileCounter()
        opt_fn = torch._dynamo.optimize(cnts)(fn)
        opt_fn_ret = torch._dynamo.optimize(cnts)(opt_fn(v1, v2))
        self.assertEqual(opt_fn_ret(1.5)[0], -459)
        self.assertEqual(out[0], 2100)
        self.assertEqual(cnts.frame_count, 2)
        self.assertEqual(cnts.op_count, 7)

    def test_tensor_dict1(self):
        def fn(inputs):
            return inputs["a"] - inputs["b"] * 1.5

        v1 = torch.Tensor([100])
        v2 = torch.Tensor([200])
        cnts = torch._dynamo.testing.CompileCounter()
        opt_fn = torch._dynamo.optimize(cnts)(fn)
        self.assertEqual(opt_fn({"a": v1, "b": v2})[0], -200)
        self.assertEqual(cnts.frame_count, 1)
        self.assertEqual(cnts.op_count, 2)

    def test_tensor_dict2(self):
        def fn1(inputs):
            total = torch.zeros(1)
            for k, v in inputs.items():
                total += v
            return total

        def fn2(inputs):
            total = torch.zeros(1)
            for v in inputs.values():
                total += v
            return total

        def fn3(inputs):
            total = torch.zeros(1)
            for k in inputs.keys():
                total += inputs[k]
            return total

        v1 = torch.Tensor([100])
        v2 = torch.Tensor([200])
        cnts = torch._dynamo.testing.CompileCounter()
        opt_fn1 = torch._dynamo.optimize(cnts)(fn1)
        opt_fn2 = torch._dynamo.optimize(cnts)(fn2)
        opt_fn3 = torch._dynamo.optimize(cnts)(fn3)
        self.assertEqual(opt_fn1({"a": v1, "b": v2})[0], 300)
        self.assertEqual(opt_fn2({"a": v1, "b": v2})[0], 300)
        self.assertEqual(opt_fn3({"a": v1, "b": v2})[0], 300)
        self.assertEqual(cnts.frame_count, 3)
        self.assertEqual(cnts.op_count, 9)

    def test_dictcomp(self):
        def fn1(inputs):
            return {k: v + 1 for k, v in inputs.items()}

        v1 = torch.Tensor([100])
        v2 = torch.Tensor([200])
        cnts = torch._dynamo.testing.CompileCounter()
        opt_fn1 = torch._dynamo.optimize(cnts)(fn1)
        self.assertEqual(opt_fn1({"a": v1, "b": v2})["a"], 101)
        self.assertEqual(opt_fn1({"a": v1, "b": v2})["b"], 201)
        self.assertEqual(cnts.frame_count, 1)
        self.assertEqual(cnts.op_count, 2)

    def test_listcomp(self):
        def fn2(inputs):
            return torch.sum(torch.cat([v + 1 for k, v in inputs.items()], 0))

        v1 = torch.Tensor([100])
        v2 = torch.Tensor([200])
        cnts = torch._dynamo.testing.CompileCounter()
        opt_fn2 = torch._dynamo.optimize(cnts)(fn2)
        self.assertEqual(opt_fn2({"a": v1, "b": v2}), 302)
        self.assertEqual(cnts.frame_count, 1)
        self.assertEqual(cnts.op_count, 4)

    def test_is_floating_point(self):
        def fn(a, b):
            x = a + 1.0
            if torch.is_floating_point(b):
                x = x + b
            return x + 2.0

        return torch._dynamo.testing.standard_test(self, fn=fn, nargs=2, expected_ops=3)

    def test_is_floating_point2(self):
        def fn(a, b):
            x = a + 1.0
            if b.is_floating_point():
                x = x + b
            return x + 2.0

        return torch._dynamo.testing.standard_test(self, fn=fn, nargs=2, expected_ops=3)

    def test_is_tensor(self):
        def fn(a, b):
            x = a + 1.0
            if torch.is_tensor(b):
                x = x + b
            return x + 2.0

        return torch._dynamo.testing.standard_test(self, fn=fn, nargs=2, expected_ops=3)

    def test_is_tensor2(self):
        def fn(x):
            if torch.is_tensor(x):
                return x + 1
            else:
                return torch.ones([2, 3])

        x1 = {"input": torch.rand(2, 3)}
        x2 = torch.rand(2, 3)
        ref1 = fn(x1)
        ref2 = fn(x2)
        opt_fn = torch._dynamo.optimize("eager")(fn)
        res1 = opt_fn(x1)
        res2 = opt_fn(x2)
        self.assertEqual(ref1, res1)
        self.assertEqual(ref2, res2)

    def test_numel(self):
        def fn(a):
            return (a + a.numel() + torch.numel(a), a + a.nelement())

        return torch._dynamo.testing.standard_test(
            self, fn=fn, nargs=1, expected_ops=3, expected_ops_dynamic=6
        )

    def test_pair(self):
        def fn(a):
            return (
                torch.zeros(torch.nn.modules.utils._pair(a.size()))
                + a
                + torch.ones(torch.nn.modules.utils._ntuple(3)(3)).sum()
            )

        return torch._dynamo.testing.standard_test(
            self, fn=fn, nargs=1, expected_ops=5, expected_ops_dynamic=8
        )

    @patch.object(torch._dynamo.config, "capture_scalar_outputs", True)
    def test_tensor_item_capture(self):
        def fn(a, b):
            return (a + b).sum().item()

        v1 = torch.randn((10, 10))
        v2 = torch.randn((10, 10))
        correct = fn(v1, v2)
        cnts = torch._dynamo.testing.CompileCounter()
        opt_fn = torch._dynamo.optimize((cnts))(fn)
        self.assertEqual(opt_fn(v1, v2), correct)
        self.assertEqual(cnts.frame_count, 1)
        self.assertEqual(cnts.op_count, 3)

    @patch.object(torch._dynamo.config, "capture_scalar_outputs", False)
    def test_tensor_item_no_capture(self):
        def fn(a, b):
            return (a + b).sum().item()

        v1 = torch.randn((10, 10))
        v2 = torch.randn((10, 10))
        correct = fn(v1, v2)
        cnts = torch._dynamo.testing.CompileCounter()
        opt_fn = torch._dynamo.optimize((cnts))(fn)
        self.assertEqual(opt_fn(v1, v2), correct)
        self.assertEqual(cnts.frame_count, 1)
        self.assertEqual(cnts.op_count, 2)

    def test_namedtuple1(self):
        def fn(a, b):
            tmp = mytuple(a, b, a + b)
            return mytuple(tmp.a, tmp[1], tmp.ab + b)

        v1 = torch.Tensor([10])
        v2 = torch.Tensor([20])
        cnts = torch._dynamo.testing.CompileCounter()
        opt_fn = torch._dynamo.optimize(cnts)(fn)
        self.assertEqual(opt_fn(v1, v2).ab, 50)
        self.assertEqual(cnts.frame_count, 1)
        self.assertEqual(cnts.op_count, 2)

    def test_namedtuple2(self):
        def fn(packed):
            a, b, c = packed
            if hasattr(packed, "b"):
                b = packed.b + 1
            c = packed[2]
            return a + b + c

        v1 = torch.Tensor([1])
        v2 = torch.Tensor([2])
        v3 = torch.Tensor([3])
        cnts = torch._dynamo.testing.CompileCounter()
        opt_fn = torch._dynamo.optimize(cnts)(fn)
        self.assertEqual(opt_fn(mytuple(v1, v2, v3))[0], 7)
        self.assertEqual(cnts.frame_count, 1)
        self.assertEqual(cnts.op_count, 3)

    def test_namedtuple3(self):
        def fn(x, packed):
            if isinstance(packed, mytuple):
                return x + 1
            else:
                return x - 1

        x = torch.rand([2, 3])
        packed = mytuple(1, 2, 3)
        ref = fn(x, packed)
        opt_fn = torch._dynamo.optimize("eager")(fn)
        res = opt_fn(x, packed)
        self.assertTrue(same(ref, res))

    def test_range_input(self):
        def fn(a, rng):
            x = a
            for i in rng:
                x = x + i
            return x

        def fn1(a):
            return fn(a, rng=range(3))

        return torch._dynamo.testing.standard_test(
            self, fn=fn1, nargs=1, expected_ops=3
        )

    def test_no_grad(self):
        def fn1(a, b):
            x = a + 1
            # redundant no_grad should get ignored
            with torch.no_grad():
                x = x + b
            x = x + 2
            return x

        def fn2(a, b):
            x = a + 1
            with torch.set_grad_enabled(False):
                x = x + b
            x = x + 2
            return x

        def fn3(a, b):
            x = a + 1
            with torch.enable_grad():
                x = x + b
            x = x + 2
            return x

        def fn4(a, b):
            x = a + 1
            with torch.set_grad_enabled(True):
                if torch.is_grad_enabled():
                    x = x + b
            x = x + 2
            return x

        with torch.no_grad():
            torch._dynamo.testing.standard_test(self, fn=fn1, nargs=2, expected_ops=5)
            torch._dynamo.testing.standard_test(self, fn=fn2, nargs=2, expected_ops=5)
            torch._dynamo.testing.standard_test(self, fn=fn3, nargs=2, expected_ops=5)
            torch._dynamo.testing.standard_test(self, fn=fn4, nargs=2, expected_ops=5)
        with torch.enable_grad():
            torch._dynamo.testing.standard_test(self, fn=fn1, nargs=2, expected_ops=5)
            torch._dynamo.testing.standard_test(self, fn=fn2, nargs=2, expected_ops=5)
            torch._dynamo.testing.standard_test(self, fn=fn3, nargs=2, expected_ops=5)
            torch._dynamo.testing.standard_test(self, fn=fn4, nargs=2, expected_ops=5)

    def test_grad_mode_guard(self):
        def fn(a, b):
            prev_grad = torch.is_grad_enabled()
            torch.set_grad_enabled(False)
            a = a + 1
            a.tolist()  # graph break
            ret = a + b
            torch.set_grad_enabled(prev_grad)
            return ret

        a = torch.randn([3, 4])
        b = torch.randn([3, 4])
        cnts = torch._dynamo.testing.CompileCounter()
        opt_fn = torch._dynamo.optimize(cnts)(fn)
        for _ in range(10):
            opt_fn(a, b)
        self.assertEqual(cnts.frame_count, 2)

    def test_build_tuple_unpack(self):
        def fn1(a, b, c):
            return a - b / c

        def fn2(a, b, c):
            tmp1 = (a,)
            tmp2 = (b, c)
            args = (*tmp1, *tmp2)
            return fn1(*args)

        def fn3(a, *args):
            return fn1(a, *args)

        torch._dynamo.testing.standard_test(self, fn=fn2, nargs=3, expected_ops=2)
        torch._dynamo.testing.standard_test(self, fn=fn3, nargs=3, expected_ops=2)

    def test_list_mul(self):
        def fn(count):
            head_mask = count * [None] * count
            return head_mask

        cnts = torch._dynamo.testing.CompileCounter()
        opt_fn = torch._dynamo.optimize(cnts)(fn)
        self.assertEqual(opt_fn(2), [None] * 4)
        self.assertEqual(cnts.frame_count, 0)
        self.assertEqual(cnts.op_count, 0)

    def test_user_getattr1(self):
        class MyConfig(dict):
            def __getattr__(self, name):
                return self[name]

        def fn(cfg, x, y):
            return x + y + cfg.offset

        x = torch.randn(10)
        cfg = MyConfig(offset=5)
        cnts = torch._dynamo.testing.CompileCounter()
        opt_fn = torch._dynamo.optimize(cnts)(fn)
        self.assertTrue(same(opt_fn(cfg, x, x), 2 * x + 5))
        self.assertEqual(cnts.frame_count, 1)
        self.assertEqual(cnts.op_count, 2)

    def test_user_getattr2(self):
        class MyConfig:
            defined_on_class = 1

            def __init__(self):
                self.defined_on_object = 2

            def __getattr__(self, name):
                return 3

        def fn(cfg, x):
            return x + cfg.defined_on_class - cfg.defined_on_object + cfg.not_defined

        x = torch.randn(10)
        cfg = MyConfig()
        cnts = torch._dynamo.testing.CompileCounter()
        opt_fn = torch._dynamo.optimize(cnts)(fn)
        self.assertTrue(same(opt_fn(cfg, x), x + 1 - 2 + 3))
        self.assertEqual(cnts.frame_count, 1)
        self.assertEqual(cnts.op_count, 3)

    def test_user_property(self):
        class MyConfig:
            @property
            def prop5(self):
                return 5

        def fn(cfg, x, y):
            return x + y + cfg.prop5

        x = torch.randn(10)
        cfg = MyConfig()
        cnts = torch._dynamo.testing.CompileCounter()
        opt_fn = torch._dynamo.optimize(cnts)(fn)
        self.assertTrue(same(opt_fn(cfg, x, x), 2 * x + 5))
        self.assertEqual(cnts.frame_count, 1)
        self.assertEqual(cnts.op_count, 2)

    def test_dataclass_fields(self):
        @dataclasses.dataclass
        class MyDataClass:
            a: torch.Tensor
            b: torch.Tensor = None
            c: torch.Tensor = None
            d: torch.Tensor = None
            e: torch.Tensor = None

        def fn(obj):
            class_fields = dataclasses.fields(obj)
            assert len(class_fields)
            assert all(field.default is None for field in class_fields[1:])
            other_fields_are_none = all(
                getattr(obj, field.name) is None for field in class_fields[1:]
            )
            assert not other_fields_are_none

            total = getattr(obj, class_fields[0].name)
            for field in class_fields[1:]:
                v = getattr(obj, field.name)
                if v is not None:
                    total += v

            return total

        obj1 = MyDataClass(torch.randn(10), torch.randn(10), torch.randn(10))
        obj2 = MyDataClass(torch.randn(10), e=torch.randn(10))
        correct1 = fn(obj1)
        correct2 = fn(obj2)

        cnts = torch._dynamo.testing.CompileCounter()
        opt_fn = torch._dynamo.optimize(cnts)(fn)
        self.assertTrue(same(opt_fn(obj1), correct1))
        self.assertEqual(cnts.frame_count, 1)
        self.assertEqual(cnts.op_count, 2)

        torch._dynamo.reset()
        cnts = torch._dynamo.testing.CompileCounter()
        opt_fn = torch._dynamo.optimize(cnts)(fn)
        self.assertTrue(same(opt_fn(obj2), correct2))
        self.assertEqual(cnts.frame_count, 1)
        self.assertEqual(cnts.op_count, 1)

    @requires_static_shapes
    def test_tensor_build_list_unpack(self):
        def fn(x):
            # seen in fastNLP_Bert
            return torch.cat([*x], dim=-1)

        val = torch.randn([1, 1, 473, 768])
        correct = fn(val)
        cnts = torch._dynamo.testing.CompileCounter()
        opt_fn = torch._dynamo.optimize(cnts)(fn)
        self.assertTrue(same(opt_fn(val), correct))
        self.assertEqual(cnts.frame_count, 1)
        self.assertEqual(cnts.op_count, 2)

    def test_numpy_int_constant(self):
        def fn(x, a, b):
            return x + (a % b)

        args = [torch.randn(10), 4096, np.int64(8)]
        correct = fn(*args)
        cnts = torch._dynamo.testing.CompileCounter()
        opt_fn = torch._dynamo.optimize(cnts)(fn)
        self.assertTrue(same(opt_fn(*args), correct))
        self.assertTrue(same(opt_fn(*args), correct))
        self.assertEqual(cnts.frame_count, 1)
        self.assertEqual(cnts.op_count, 2)

    def test_dict_mutation_side_effect(self):
        def fn(d):
            d["c"] = d["a"] + d.pop("b")
            return d

        args1 = {"a": torch.randn(10), "b": torch.randn(10)}
        args2 = dict(args1)
        assert fn(args1) is args1
        cnts = torch._dynamo.testing.CompileCounter()
        opt_fn = torch._dynamo.optimize(cnts)(fn)
        self.assertIs(opt_fn(args2), args2)
        self.assertTrue(same(args1, args2))
        self.assertEqual(cnts.frame_count, 1)
        self.assertEqual(cnts.op_count, 1)

    def test_module_deepcopy(self):
        m1 = torch.nn.Sequential(
            torch.nn.Linear(10, 10),
            torch.nn.ReLU(),
            torch.nn.Linear(10, 10),
            torch.nn.ReLU(),
        )
        m2 = torch.nn.Sequential(
            torch.nn.Linear(10, 10),
            torch.nn.ReLU(),
            torch.nn.Linear(10, 10),
            torch.nn.ReLU(),
        )

        def fn(m, x):
            m_copy = copy.deepcopy(m)
            return m_copy(x)

        v = torch.randn(10)
        correct1 = fn(m1, v)
        correct2 = fn(m2, v)
        cnts = torch._dynamo.testing.CompileCounter()
        opt_fn = torch._dynamo.optimize(cnts)(fn)
        for _ in range(10):
            self.assertTrue(same(opt_fn(m1, v), correct1))
        for _ in range(10):
            self.assertTrue(same(opt_fn(m2, v), correct2))
        self.assertEqual(cnts.frame_count, 1)
        self.assertEqual(cnts.op_count, 4)

    def test_type_copy(self):
        def fn(seq):
            a, b = seq
            return type(seq)([a + 1, b + 2, a + b])

        args1 = [torch.randn(10), torch.randn(10)]
        args2 = (torch.randn(10), torch.randn(10))
        correct1 = fn(args1)
        correct2 = fn(args2)
        cnts = torch._dynamo.testing.CompileCounter()
        opt_fn = torch._dynamo.optimize(cnts)(fn)
        self.assertTrue(same(opt_fn(args1), correct1))
        self.assertTrue(same(opt_fn(args2), correct2))
        self.assertIsInstance(opt_fn(args1), list)
        self.assertIsInstance(opt_fn(args2), tuple)
        self.assertEqual(cnts.frame_count, 2)
        self.assertEqual(cnts.op_count, 6)

    def test_setattr_mutation1(self):
        class MyObj:  # noqa: B903
            def __init__(self, a, b):
                self.a = a
                self.b = b

        def fn(obj):
            obj.c = obj.a * obj.b + 1
            obj.b = obj.a * obj.c + 2
            obj.a = obj.b * obj.c + 3
            obj.c = obj.a * obj.b + 4
            obj.b = obj.a * obj.c + 5
            obj.a = obj.b * obj.c + 6
            return obj

        x1 = torch.randn(10)
        x2 = torch.randn(10)
        obj1 = MyObj(x1, x2)
        obj2 = MyObj(x1, x2)
        fn(obj2)
        cnts = torch._dynamo.testing.CompileCounter()
        opt_fn = torch._dynamo.optimize(cnts)(fn)
        self.assertIs(opt_fn(obj1), obj1)
        self.assertTrue(same(obj1.a, obj2.a))
        self.assertTrue(same(obj1.b, obj2.b))
        self.assertTrue(same(obj1.c, obj2.c))
        self.assertEqual(cnts.frame_count, 1)
        self.assertEqual(cnts.op_count, 12)

    def test_setattr_mutation2(self):
        class MyObj:
            def __init__(self, x):
                self.a = x + 1
                self.b = x + 2

        def fn(x):
            x = x / 3.0
            obj = MyObj(x)
            obj.c = obj.a * obj.b + 1
            obj.b = obj.a * obj.c + 2
            obj.a = obj.b * obj.c + 3
            return obj

        x1 = torch.randn(10)
        obj2 = fn(x1)

        cnts = torch._dynamo.testing.CompileCounter()
        opt_fn = torch._dynamo.optimize(cnts)(fn)
        obj1 = opt_fn(x1)
        self.assertTrue(same(obj1.a, obj2.a))
        self.assertTrue(same(obj1.b, obj2.b))
        self.assertTrue(same(obj1.c, obj2.c))
        self.assertEqual(cnts.frame_count, 1)
        self.assertEqual(cnts.op_count, 9)

    def test_setattr_mutation3(self):
        # TODO(jansel): dead code eliminate the object creation
        class MyObj:
            def __init__(self, x):
                super().__init__()
                self.a = x + 1
                self.b = x + 2

        def fn(x):
            x = x / 3.0
            obj = MyObj(x)
            obj.c = obj.a * obj.b + 1
            obj.b = obj.a * obj.c + 2
            obj.a = obj.b * obj.c + 3
            return obj.a, obj.b, obj.c

        x1 = torch.randn(10)
        obj2 = fn(x1)

        cnts = torch._dynamo.testing.CompileCounter()
        opt_fn = torch._dynamo.optimize(cnts)(fn)
        obj1 = opt_fn(x1)
        self.assertTrue(same(obj1, obj2))
        self.assertEqual(cnts.frame_count, 1)
        self.assertEqual(cnts.op_count, 9)

    def test_user_defined_class_name(self):
        class MyClassFoo:
            pass

        def fn1(a, b, c):
            tmp = MyClassFoo()
            if tmp.__class__.__name__ == "MyClassFoo":
                return a - b / c

        torch._dynamo.testing.standard_test(self, fn=fn1, nargs=3)

    def test_manual_seed(self):
        def fn(a, b):
            x = a + b
            torch.manual_seed(9000)
            return x + 1

        torch._dynamo.testing.standard_test(self, fn=fn, nargs=2, expected_ops=3)

    def test_usr_cls_staticmethod(self):
        class Foo:
            @staticmethod
            def bar(a, b):
                return a + b

        def fn(a, b):
            return Foo.bar(a, b) - 1

        torch._dynamo.testing.standard_test(self, fn=fn, nargs=2)

    def test_usr_cls_classmethod(self):
        class Foo:
            @classmethod
            def bar(cls, a, b):
                return a + b

        def fn(a, b):
            return Foo.bar(a, b) - 1

        torch._dynamo.testing.standard_test(self, fn=fn, nargs=2)

    def test_dunder_methods(self):
        class Foo:
            def __init__(self, val):
                super().__init__()
                self.val = val

            def __add__(self, other):
                return Foo(self.val + other.val)

            def __mul__(self, other):
                return Foo(self.val * other.val)

            def __truediv__(self, other):
                return Foo(self.val / other.val)

            def __sub__(self, other):
                return Foo(self.val - other.val)

        def fn(a, b, c):
            return Foo(a) + Foo(b) * Foo(c) / Foo(a) - Foo(b)

        torch._dynamo.testing.standard_test(self, fn=fn, nargs=3, expected_ops=4)

    def test_function_annotation(self):
        class Variable:
            pass

        def fn(x):
            x = x / 3.0

            def inner(y: typing.List[Variable]):
                return x + 1

            return inner

        x1 = torch.randn(10)
        obj2 = fn(x1)([])

        cnts = torch._dynamo.testing.CompileCounter()
        opt_fn = torch._dynamo.optimize_assert(cnts)(fn)
        opt_fn_inner = torch._dynamo.optimize_assert(cnts)(opt_fn(x1))
        obj1 = opt_fn_inner([])
        self.assertTrue(same(obj1, obj2))
        self.assertEqual(cnts.frame_count, 2)
        self.assertEqual(cnts.op_count, 2)

    def test_nested_closure(self):
        v0 = torch.randn(10)

        def fn1():
            v1 = torch.randn(10)

            def fn2(*args, **kwargs):
                assert len(args) == 1
                assert len(kwargs) == 1
                v2 = torch.randn(10) + args[0] + kwargs["b"]

                def fn3(v3=torch.randn(10)):
                    def fn4():
                        return v0 + v1 + v2 + v3 + 1

                    return fn4

                return fn3

            return fn2(1, b=2)()

        cnts = torch._dynamo.testing.CompileCounter()
        opt_fn1 = torch._dynamo.optimize_assert(cnts)(fn1)
        tmp1 = torch._dynamo.optimize_assert(cnts)(opt_fn1())
        tmp2 = torch._dynamo.optimize_assert(cnts)(opt_fn1())
        self.assertTrue(tmp1().shape, (10,))
        self.assertTrue(same(tmp1(), tmp1()))
        self.assertFalse(same(tmp1(), tmp2()))
        self.assertEqual(cnts.frame_count, 2)
        self.assertEqual(cnts.op_count, 9)

    def test_nested_closure_mutation(self):
        def fn1():
            v1 = torch.randn(10)

            def fn2():
                v2 = torch.randn(10)

                def fn3():
                    nonlocal v1, v2
                    v1 += 1
                    v2 += 2
                    return v1 + v2

                return fn3

            rv = fn2()
            rv()
            rv()
            return rv

        torch.manual_seed(9000)
        counter1 = fn1()
        result1 = [counter1(), counter1(), counter1()]

        torch.manual_seed(9000)
        cnts = torch._dynamo.testing.CompileCounter()
        opt_fn1 = torch._dynamo.optimize_assert(cnts)(fn1)
        counter2 = torch._dynamo.optimize_assert(cnts)(opt_fn1())
        result2 = [counter2(), counter2(), counter2()]
        result1.append(counter1())
        result2.append(counter2())

        self.assertTrue(same(result1, result2))
        self.assertEqual(cnts.frame_count, 2)
        self.assertEqual(cnts.op_count, 11)

    def test_write_to_closures_in_inlining(self):
        out = []
        for use_dynamo in [False, True]:

            def make_counter():
                x = torch.randn(10)

                def counter():
                    nonlocal x
                    x = x + 1
                    return x

                return counter

            torch.manual_seed(0)
            counter = make_counter()
            if not use_dynamo:
                out.append(counter() + counter())
            else:
                cnts = torch._dynamo.testing.CompileCounter()

                @torch._dynamo.optimize(cnts, nopython=True)
                def fn(counter):
                    return counter() + counter()

                out.append(fn(counter))
                self.assertEqual(cnts.frame_count, 1)
                self.assertEqual(cnts.op_count, 3)
                self.assertFalse(same(counter() + counter(), out[-1]))

        self.assertTrue(same(out[0], out[1]))

    def test_top_package_import(self):
        def fn(x):
            import torch.fx

            assert not isinstance(x, torch.fx.Proxy)
            return torch.sin(x)

        x = torch.randn(4, 5)
        ref = fn(x)
        cnts = torch._dynamo.testing.CompileCounter()
        opt_fn = torch._dynamo.optimize_assert(cnts)(fn)
        res = opt_fn(x)
        self.assertTrue(same(ref, res))

    def test_optimize_on_module(self):
        class MockModule(torch.nn.Module):
            def __init__(self):
                super().__init__()
                self.relu = torch.nn.ReLU()

            def custom_member(self):
                # Just for checking that Dynamo returned mod object can redirect
                # to this method
                pass

            def forward(self, x):
                return self.relu(x)

        cnts1 = torch._dynamo.testing.CompileCounter()
        mod = MockModule()
        optimized_mod = torch._dynamo.optimize(cnts1, nopython=True)(mod)

        a = torch.randn(10)
        ref = mod(a)
        res = optimized_mod(a)

        optimized_mod.custom_member()

        self.assertTrue(same(ref, res))

    def test_nested_optimize_decorator(self):
        cnts2 = torch._dynamo.testing.CompileCounter()
        cnts3 = torch._dynamo.testing.CompileCounter()

        @torch._dynamo.run()
        def fn1(x):
            return torch.sin(x) * 10

        @torch._dynamo.optimize(cnts2, nopython=True)
        def fn2(x):
            return fn1(x) + 1

        @torch._dynamo.optimize(cnts3, nopython=True)
        def fn3(x):
            return torch.relu(fn2(x))

        fn3(torch.randn(4, 5))
        self.assertEqual(cnts2.frame_count, 0)
        self.assertEqual(cnts3.frame_count, 1)
        self.assertEqual(cnts3.op_count, 4)

    def test_nested_optimize_run(self):
        cnts = torch._dynamo.testing.CompileCounter()

        @torch._dynamo.optimize(cnts, nopython=True)
        def fn(x):
            return torch.relu(torch.cos(x) + torch.sin(x))

        fn(torch.randn(4))
        self.assertEqual(cnts.frame_count, 1)

        fn(torch.randn(4, 4))
        self.assertEqual(cnts.frame_count, 2)

        # Test that run works on a decorated fn
        fn = torch._dynamo.run(fn)
        fn(torch.randn(4, 4, 4))
        self.assertEqual(cnts.frame_count, 2)

    def test_nested_optimize(self):
        cnts1 = torch._dynamo.testing.CompileCounter()
        cnts2 = torch._dynamo.testing.CompileCounter()

        def fn(x):
            return torch.relu(torch.cos(x) + torch.sin(x))

        fn1 = torch._dynamo.optimize(cnts1, nopython=True)(fn)
        fn2 = torch._dynamo.optimize(cnts2, nopython=True)(fn1)

        # The first optimize in the nesting should be ignored
        fn2(torch.randn(4))
        self.assertEqual(cnts2.frame_count, 1)
        self.assertEqual(cnts1.frame_count, 0)

        # Since the fn code object is already compiled, calling fn1 should
        # directly call the compiled_fn callable.
        torch._dynamo.run()(fn1)(torch.randn(4))
        self.assertEqual(cnts1.frame_count, 0)

        # Test same behavior by reversing the calls
        torch._dynamo.reset()
        cnts1 = torch._dynamo.testing.CompileCounter()
        cnts2 = torch._dynamo.testing.CompileCounter()
        fn1 = torch._dynamo.optimize(cnts1, nopython=True)(fn)
        fn2 = torch._dynamo.optimize(cnts2, nopython=True)(fn1)
        fn1(torch.randn(4))
        self.assertEqual(cnts1.frame_count, 1)
        torch._dynamo.run()(fn2)(torch.randn(4))
        self.assertEqual(cnts2.frame_count, 0)

    @patch.object(torch._dynamo.config, "suppress_errors", True)
    def test_nested_disable_decorator(self):
        cnts = torch._dynamo.testing.CompileCounter()

        @torch._dynamo.disable()
        def fn1(x):
            return torch.sin(x) * 10

        @torch._dynamo.optimize(cnts)
        def fn2(x):
            x = x + 1
            x = x + 1
            x = fn1(x)  # graph break
            x = x + 1
            x = x + 1
            return x

        @torch._dynamo.optimize(cnts, nopython=True)
        def fn3(x):
            return fn2(x)

        fn2(torch.randn(4, 5))
        self.assertEqual(cnts.frame_count, 2)
        self.assertEqual(cnts.op_count, 4)

        try:
            fn3(torch.randn(4, 5))
            self.assertFalse(True)
        except torch._dynamo.exc.Unsupported as e:
            self.assertIn("call torch._dynamo.disable() wrapped function", str(e))

    def test_graph_break(self):
        cnts = torch._dynamo.testing.CompileCounter()

        @torch._dynamo.optimize(cnts)
        def fn(x):
            x = torch.cos(x)
            x = torch.cos(x)
            torch._dynamo.graph_break()
            x = torch.cos(x)
            x = torch.cos(x)
            graph_break()
            x = torch.cos(x)
            x = torch.cos(x)
            return x

        fn(torch.randn(4, 5))
        self.assertEqual(cnts.frame_count, 3)
        self.assertEqual(cnts.op_count, 6)

    def test_torch_size(self):
        cnts = torch._dynamo.testing.CompileCounter()

        def fn(x):
            output_size = torch.Size([10, 10])
            x = x.view(*output_size)
            return (x,)

        x = torch.randn(100, requires_grad=True)
        x_clone = x.clone()
        ref = fn(x)

        opt_fn = torch._dynamo.optimize(cnts, nopython=True)(fn)
        res = opt_fn(x_clone)

        self.assertTrue(same(ref, res))

    def test_torch_seed(self):
        cnts = torch._dynamo.testing.CompileCounter()

        def fn(x):
            attention_seed = int(torch.seed() % sys.maxsize)
            torch.manual_seed(attention_seed)
            return (x,)

        x = torch.randn(100, requires_grad=True)
        ref = fn(x)

        opt_fn = torch._dynamo.optimize(cnts, nopython=True)(fn)
        res = opt_fn(x)

        self.assertTrue(same(ref, res))

    def test_is_tensor_like(self):
        cnts = torch._dynamo.testing.CompileCounter()

        def f(x):
            if torch.overrides.is_tensor_like(x):
                return (x * 2,)
            return (torch.ones(10) + x,)

        x = torch.randn(10)
        ref0 = f(x)
        ref1 = f(4)
        opt_f = torch._dynamo.optimize(cnts, nopython=True)(f)
        res0 = opt_f(x)
        res1 = opt_f(4)
        self.assertTrue(same(ref0, res0))
        self.assertTrue(same(ref1, res1))

    def test_is_tensor_like2(self):
        class MyTensor(object):
            @classmethod
            def __torch_function__(cls, func, types, args=(), kwargs=None):
                if kwargs is None:
                    kwargs = {}

                if func is torch.max:
                    return torch.tensor(123)
                return func(*args, **kwargs)

        def fn(x):
            if torch.overrides.is_tensor_like(x):
                return torch.max(x)
            else:
                return torch.zeros(1)

        x = MyTensor()
        ref0 = fn(x)
        ref1 = fn(4)
        opt_fn = torch._dynamo.optimize("eager")(fn)
        res0 = opt_fn(x)
        res1 = opt_fn(4)
        self.assertTrue(same(ref0, res0))
        self.assertTrue(same(ref1, res1))

    def test_tensor_data(self):
        def fn(x, y):
            return x[y.data]

        x = torch.rand(8)
        y = torch.ones(8).to(torch.int)
        ref = fn(x, y)
        opt_fn = torch._dynamo.optimize("eager", nopython=True)(fn)
        res = opt_fn(x, y)
        self.assertTrue(same(ref, res))

    def test_tensor_layout(self):
        def fn(x):
            return torch.zeros(
                [x.size()[0], x.size()[1]],
                dtype=x.dtype,
                layout=x.layout,
                device=x.device,
            )

        x = torch.rand(2, 3)
        ref = fn(x)
        opt_fn = torch._dynamo.optimize("eager", nopython=True)(fn)
        res = opt_fn(x)
        self.assertTrue(same(ref, res))

    def test_version_ci(self):
        # temporary test to check that the ci torch version is set correctly
        self.assertTrue(hasattr(torch, "_subclasses"))

    @unittest.skipIf(not torch.cuda.is_available(), "requires cuda")
    def test_rand(self):
        cnts = torch._dynamo.testing.CompileCounter()
        device = "cuda"

        def fn():
            return torch.randn(10, device=device)

        torch.manual_seed(10)
        ref_run1 = fn()

        torch.manual_seed(10)
        ref_run2 = fn()
        self.assertTrue(same(ref_run1, ref_run2))

        torch.manual_seed(10)
        opt_fn = torch._dynamo.optimize(cnts, nopython=True)(fn)
        res = opt_fn()

        self.assertTrue(same(res, ref_run1))

    def test_slice_input(self):
        cnts = torch._dynamo.testing.CompileCounter()

        def getitem(a, idx):
            if isinstance(idx, slice):
                return (
                    torch.zeros(1),
                    a[idx]
                    + [
                        100,
                    ],
                )
            else:
                return (torch.zeros(1), a[idx])

        layers = list(range(10))
        ref0 = getitem(layers, slice(0, 2, 1))
        ref1 = getitem(layers, 2)
        ref2 = getitem(layers, slice(3, 8, 2))
        opt_getitem = torch._dynamo.optimize(cnts, nopython=True)(getitem)
        res0 = opt_getitem(layers, slice(0, 2, 1))
        res1 = opt_getitem(layers, 2)
        res2 = opt_getitem(layers, slice(3, 8, 2))

        self.assertTrue(ref0 == res0)
        self.assertTrue(ref1 == res1)
        self.assertTrue(ref2 == res2)

    def test_grad(self):
        cnts = torch._dynamo.testing.CompileCounter()

        def fn(a, b):
            out = a * b
            out.sum().backward()
            real_out = torch.sigmoid(a.grad + b)
            return real_out

        inps = [torch.randn(4, requires_grad=True) for _ in range(2)]
        for inp in inps:
            inp.grad = None
        ref = fn(*inps)

        for inp in inps:
            inp.grad = None
        opt_fn = torch._dynamo.optimize(cnts)(fn)
        res = opt_fn(*inps)

        self.assertTrue(same(ref, res))

    @unittest.skipIf(sys.version_info < (3, 10), "use linetable when python >= 3.10")
    def test_linetable_writer(self):
        def fn():
            a = 10
            b = 20
            c = a + b
            f = "linetable_writer"
            return f"Test if {f} generates correct co_linetable: {c}"

        inst = dis.get_instructions(fn)
        result = bytecode_transformation.assemble(inst, fn.__code__.co_firstlineno)
        self.assertTrue(result[1] == fn.__code__.co_linetable)

    @unittest.skipIf(sys.version_info >= (3, 10), "use lnotab when python < 3.10")
    def test_lnotab_writer(self):
        def fn():
            a = 10
            b = 20
            c = a + b
            f = "lnotab_writer"
            return f"Test if {f} generates correct co_lnotab: {c}"

        inst = dis.get_instructions(fn)
        result = bytecode_transformation.assemble(inst, fn.__code__.co_firstlineno)
        self.assertTrue(result[1] == fn.__code__.co_lnotab)

    def test_torch_profiler(self):
        # wrap torch.profiler.* as NullContextVariable and do nothing
        def fn(x):
            y = x**2
            with torch.profiler.profile():
                y = y + 2
                with torch.profiler.record_function("my_function"):
                    z = y**3
                    z.tolist()  # graph break
                    z = z + 1
            return z

        x = torch.randn((2, 2), requires_grad=True)
        ref = fn(x)
        cnts = torch._dynamo.testing.CompileCounter()
        opt_fn = torch._dynamo.optimize(cnts)(fn)
        res = opt_fn(x)
        self.assertTrue(same(ref, res))
        self.assertEqual(cnts.frame_count, 2)

    def test_autograd_profiler(self):
        # wrap torch.autograd.profiler.* as NullContextVariable and do nothing
        def fn(x):
            y = x**2
            with torch.autograd.profiler.profile():
                y = y + 2
                with torch.autograd.profiler.record_function("my_function"):
                    z = y**3
                    z.tolist()  # graph break
                    z = z + 1
            return z

        x = torch.randn((2, 2), requires_grad=True)
        ref = fn(x)
        cnts = torch._dynamo.testing.CompileCounter()
        opt_fn = torch._dynamo.optimize(cnts)(fn)
        res = opt_fn(x)
        self.assertTrue(same(ref, res))
        self.assertEqual(cnts.frame_count, 2)

    def test_autograd_profiler_enabled(self):
        def fn(x):
            if torch.autograd._profiler_enabled():
                return x + 1
            else:
                return x - 1

        x = torch.randn((2, 2), requires_grad=True)
        cnts = torch._dynamo.testing.CompileCounter()
        opt_fn = torch._dynamo.optimize(cnts)(fn)

        if torch.autograd._profiler_enabled():
            torch.autograd._disable_profiler()
        assert not torch.autograd._profiler_enabled()
        ref = fn(x)
        res = opt_fn(x)
        self.assertTrue(same(ref, res))

        with torch.autograd.profiler.profile():
            assert torch.autograd._profiler_enabled()
            ref = fn(x)
            res = opt_fn(x)
            self.assertTrue(same(ref, res))

    def test_tensor_is_contiguous(self):
        def fn(x):
            input = torch.randn((1, 16, 1, 1))
            weight = torch.randn((8, 16, 3, 3))
            weight = weight.to(memory_format=x)
            output = torch.conv2d(input, weight, None, (2, 1), (1, 1), (1, 1), 1)
            return output.is_contiguous(memory_format=x)

        opt_fn = torch._dynamo.optimize("eager")(fn)
        for x in [torch.contiguous_format, torch.channels_last]:
            self.assertEqual(fn(x), opt_fn(x))

    def test_python_slice(self):
        def f1(input):
            y = 0
            for i, x in enumerate(input[2:], 1):
                y = y + x
            return y

        def f2(input):
            y = 0
            for i, x in enumerate(input.shape[2:], 1):
                y = y + x
            return y

        cnts = torch._dynamo.testing.CompileCounter()
        opt_f1 = torch._dynamo.optimize(cnts)(f1)
        opt_f2 = torch._dynamo.optimize(cnts)(f2)
        res1 = opt_f1([1, 2, 3, 5])
        res2 = opt_f2(torch.rand([2, 3, 4, 5]))

        self.assertEqual(res1, 8)
        self.assertEqual(res2, 9)

    def test_const_dict_variable_python_type(self):
        from torch._dynamo.variables import ConstantVariable, ConstDictVariable

        d1 = {"a": ConstantVariable(10), "b": ConstantVariable(20)}
        d2 = collections.OrderedDict(
            [("x", ConstantVariable(12)), ("y", ConstantVariable(22))]
        )
        self.assertEqual(ConstDictVariable(d1, dict).python_type(), dict)
        self.assertEqual(
            ConstDictVariable(d2, collections.OrderedDict).python_type(),
            collections.OrderedDict,
        )

    def test_builtin_subclasses_as_method_on_class_type(self):
        class Foo:
            def __init__(self, name):
                self.ame_ = name

            def get_name(self):
                return "Foo " + self.name_

        class Bar(Foo):
            def __init__(self, name):
                self.name_ = name

            def get_name(self):
                return "Bar " + self.name_

        class Baz(Foo):
            def __init__(self, name):  # noqa: B903
                self.name_ = name

            def get_name(self):
                return "Baz " + self.name_

        subs_of_foo_reg = Foo.__subclasses__()

        counter = CompileCounter()

        @torch._dynamo.optimize_assert(counter)
        def fn():
            return Foo.__subclasses__()

        subs_of_foo_optim = fn()

        self.assertEqual(len(subs_of_foo_reg), 2)
        self.assertEqual(subs_of_foo_reg, subs_of_foo_optim)

    def test_builtin_subclasses_as_method_on_var(self):
        class Foo:
            def __init__(self, name):
                self.name_ = name

            def get_name(self):
                return "Foo " + self.name_

        class Bar(Foo):
            def __init__(self, name):
                self.name_ = name

            def get_name(self):
                return "Bar " + self.name_

        class Baz(Bar):
            def __init__(self, name):
                self.name_ = name

            def get_name(self):
                return "Baz " + self.name_

        subs_of_foo_reg = Foo.__subclasses__()
        sub_of_foo_subclass_var_reg = subs_of_foo_reg[0].__subclasses__()

        sub_of_foo_subclass_var_optim = list()
        counter = CompileCounter()

        @torch._dynamo.optimize_assert(counter)
        def fn():
            return Foo.__subclasses__()

        @torch._dynamo.optimize_assert(counter)
        def fn_single(subs_of_foo_optim):
            return subs_of_foo_optim[0].__subclasses__()

        subs_of_foo_optim = fn()
        sub_of_foo_subclass_var_optim = fn_single(subs_of_foo_optim)

        self.assertEqual(len(sub_of_foo_subclass_var_optim), 1)
        self.assertEqual(sub_of_foo_subclass_var_optim, sub_of_foo_subclass_var_reg)

    def test_enum_no_graphbreaks(self):
        class Foo(enum.Enum):
            FOO = 0
            BAR = 1

        def fn(x, foo):
            if foo is Foo.FOO:
                x = torch.add(x, 1.0)
            x = torch.mul(x, 1.0)
            return x

        x = torch.randn(1)
        cnts = torch._dynamo.testing.CompileCounter()
        opt_fn = torch._dynamo.optimize(cnts, nopython=True)(fn)
        opt_fn(x, Foo.FOO)
        self.assertEqual(cnts.op_count, 2)

        torch._dynamo.reset()
        cnts = torch._dynamo.testing.CompileCounter()
        opt_fn = torch._dynamo.optimize(cnts, nopython=True)(fn)
        opt_fn(x, Foo.BAR)
        self.assertEqual(cnts.op_count, 1)

    def test_id_of_nn_module(self):
        class M(torch.nn.Module):
            def forward(self, x, ref_id):
                self_id = id(self)
                if self_id == ref_id:
                    x = torch.mul(x, 1.0)
                x = torch.add(x, 1.0)
                return x

        m = M().eval()
        data = torch.randn(1)
        cnts = torch._dynamo.testing.CompileCounter()
        correct_ref_id = id(m)
        opt_m = torch._dynamo.optimize(cnts, nopython=True)(m)
        opt_m(data, correct_ref_id)
        self.assertEqual(cnts.op_count, 2)

        torch._dynamo.reset()
        cnts = torch._dynamo.testing.CompileCounter()
        incorrect_ref_id = id(m) + 1
        opt_m = torch._dynamo.optimize(cnts, nopython=True)(m)
        opt_m(data, incorrect_ref_id)
        self.assertEqual(cnts.op_count, 1)

    def test_inline_func_jump_on_tensor_condition(self):
        def f1(input):
            if input == 0:
                return input + 1
            else:
                return input + 2

        def f2(input):
            return f1(input)

        cnts = torch._dynamo.testing.CompileCounter()
        opt_f2 = torch._dynamo.optimize(cnts)(f2)
        res1 = opt_f2(torch.tensor([1.0]))
        res2 = opt_f2(torch.tensor([0.0]))

        self.assertEqual(res1, 3)
        self.assertEqual(res2, 1)

    def test_frozenset_torch_func_contains(self):
        funcs = frozenset([torch.add])

        def fn(x, func):
            if func in funcs:
                x = torch.add(x, 1.0)
            x = torch.mul(x, 1.0)
            return x

        x = torch.randn(1)
        cnts = torch._dynamo.testing.CompileCounter()
        opt_fn = torch._dynamo.optimize(cnts, nopython=True)(fn)
        opt_fn(x, torch.add)
        self.assertEqual(cnts.op_count, 2)

        torch._dynamo.reset()
        cnts = torch._dynamo.testing.CompileCounter()
        opt_fn = torch._dynamo.optimize(cnts, nopython=True)(fn)
        opt_fn(x, torch.mul)
        self.assertEqual(cnts.op_count, 1)

    def test_inline_list_mutation(self):
        def f1(x):
            x.append(torch.ones(8))
            return x

        def f2():
            x = [torch.ones(6)]
            f1(x)
            return x

        res1 = f2()
        cnts = torch._dynamo.testing.CompileCounter()
        opt_f2 = torch._dynamo.optimize(cnts)(f2)
        res2 = opt_f2()
        self.assertTrue(same(res1, res2))

    def test_inline_dict_mutation(self):
        def f1(d):
            d["c"] = d["a"] + d.pop("b")
            return d

        def f2():
            d = {"a": torch.ones(5), "b": torch.ones(5)}
            f1(d)
            return d

        res1 = f2()
        cnts = torch._dynamo.testing.CompileCounter()
        opt_f2 = torch._dynamo.optimize(cnts)(f2)
        res2 = opt_f2()
        self.assertTrue(same(res1, res2))

    def test_recursive_inline_list_mutation(self):
        def f1(x, y):
            x.append(torch.tensor([1.1]))
            y.append(torch.tensor([1.2]))
            return x, y

        def f2(x, y):
            x.append(torch.tensor([2.1]))
            y.append(torch.tensor([2.2]))
            f1(x, y)
            return x, y

        def f3(x):
            x.append(torch.tensor([3.1]))
            y = [torch.tensor([3.2])]
            f2(x, y)
            return x, y

        def f4():
            x = [torch.tensor([4.1])]
            return f3(x)

        res1 = f4()
        cnts = torch._dynamo.testing.CompileCounter()
        opt_f4 = torch._dynamo.optimize(cnts)(f4)
        res2 = opt_f4()
        self.assertTrue(same(res1, res2))

    def test_disallow_in_graph(self):
        cnts = torch._dynamo.testing.CompileCounter()

        @torch._dynamo.optimize(cnts)
        def fn(a):
            x = torch.add(a, 1)
            x = torch.add(x, 1)
            x = torch.sub(x, 1)
            x = torch.add(x, 1)
            x = torch.add(x, 1)
            return x

        torch._dynamo.disallow_in_graph(torch.sub)
        fn(torch.randn(10))
        torch._dynamo.allow_in_graph(torch.sub)

        # check for graph break on sub
        self.assertEqual(cnts.frame_count, 2)
        self.assertEqual(cnts.op_count, 4)

    def test_allow_in_graph(self):
        cnts = torch._dynamo.testing.CompileCounter()

        @torch._dynamo.optimize(cnts)
        def fn(a):
            x = torch.add(a, 1)
            x = torch.add(x, 1)
            x = my_custom_function(x)
            x = torch.add(x, 1)
            x = torch.add(x, 1)
            return x

        torch._dynamo.allow_in_graph(my_custom_function)
        fn(torch.randn(10))
        torch._dynamo.disallow_in_graph(my_custom_function)

        # check for no graph break
        self.assertEqual(cnts.frame_count, 1)
        self.assertEqual(cnts.op_count, 5)

    def test_sample_input(self):
        from torch.testing._internal.common_methods_invocations import SampleInput

        def fn(sample):
            if isinstance(sample.input, torch.Tensor):
                return sample.input * 2
            return torch.zeros(())

        sample = SampleInput(torch.ones(2))
        ref = fn(sample)

        opt_fn = torch._dynamo.optimize("eager")(fn)
        res = opt_fn(sample)

        self.assertTrue(same(ref, res))

    def test_release_input_memory(self):
        x = torch.rand([4])
        x_ref = weakref.ref(x)

        cnts = torch._dynamo.testing.CompileCounter()

        @torch._dynamo.optimize(cnts)
        def foo(x):
            return x + x

        out = foo(x)
        self.assertTrue(same(out, x + x))
        del x
        self.assertIs(x_ref(), None)

    def test_release_module_memory(self):

        mod = torch.nn.Linear(10, 10)
        x = torch.rand([10, 10])
        mod_weight_ref = weakref.ref(mod.weight)
        mod_ref = weakref.ref(mod)

        # Modules that are passed into torch._dynamo optimized functions
        # will normally be held onto through the generated GraphModule,
        # which contains the modules. remove the reference in this backend
        # and test that no additional references are being held.
        class NoLeakBackend:
            def __call__(self, gm: torch.fx.GraphModule, example_inputs):
                gm.mod = None

                def foo(*args, **kwargs):
                    return (1,)

                return foo

        no_leak_backend = NoLeakBackend()

        @torch._dynamo.optimize(no_leak_backend)
        def foo(mod, x):
            return mod(x)

        foo(mod, x)
        del mod
        del x
        self.assertIsNone(mod_ref(), None)
        self.assertIsNone(mod_weight_ref(), None)

    def test_update_locals_and_stack_uses_shared_cache(self):
        def fn(x):
            perm = [0, 3, 5]
            perm = list(range(min(perm))) + perm
            perm.extend(i for i in range(x.dim()) if i not in perm)
            return perm

        x = torch.rand([2, 2, 2, 2, 2, 2])
        res1 = fn(x)
        cnts = torch._dynamo.testing.CompileCounter()
        opt_fn = torch._dynamo.optimize(cnts)(fn)
        res2 = opt_fn(x)
        self.assertTrue(same(res1, res2))

    def test_dict_reconstruct_keeps_original_order(self):
        def fn():
            modules = collections.OrderedDict([("act", torch.nn.ReLU())])
            module_dict = torch.nn.ModuleDict(modules)

            next_modules = {"fc4": torch.nn.Linear(5, 6), "act3": torch.nn.Sigmoid()}
            modules.update(next_modules.items())
            module_dict.update(next_modules)
            return modules, module_dict

        cnts = torch._dynamo.testing.CompileCounter()
        opt_fn = torch._dynamo.optimize(cnts)(fn)
        modules, module_dict = opt_fn()

        self.assertEqual(len(module_dict), len(modules))
        for k1, m2 in zip(modules, module_dict.children()):
            self.assertTrue(modules[k1] is m2)

    def test_side_effects_codegen_update_mutated(self):
        # codegen to update mutated variables with side effect
        # should after stack value's codegen
        def f1(x):
            alist = [x]
            alist.append(x + 1)
            alist[0].sum().item()  # graph break
            res = alist.pop()
            res.sum().item()  # graph break
            return res

        def f2(a, b):
            d = {"a": a + 1, "b": b + 2}
            x = d.pop("b")
            x.sum().item()  # graph break
            y = d["a"] + x
            y.sum().item()  # graph break
            d["c"] = y
            return d

        x = torch.rand([2, 3])
        a = torch.rand([5, 6])
        b = torch.rand([5, 6])
        res11 = f1(x)
        res21 = f2(a, b)
        cnts = torch._dynamo.testing.CompileCounter()
        opt_f1 = torch._dynamo.optimize(cnts)(f1)
        opt_f2 = torch._dynamo.optimize(cnts)(f2)
        res12 = opt_f1(x)
        res22 = opt_f2(a, b)
        self.assertTrue(same(res11, res12))
        self.assertTrue(same(res21, res22))

    def test_list_append_return_none(self):
        def fn(x):
            alist = []
            blist = alist.append(x + 1)
            return alist, blist

        x = torch.tensor([2.3])
        res = fn(x)
        cnts = torch._dynamo.testing.CompileCounter()
        opt_fn = torch._dynamo.optimize(cnts)(fn)
        res2 = opt_fn(x)
        self.assertEqual(res, res2)

    def test_tensor_types(self):
        def fn(dtype, tensor_type):
            x = torch.empty(4, dtype=dtype)
            assert isinstance(x, tensor_type)

        opt_fn = torch._dynamo.optimize("eager")(fn)
        opt_fn(torch.float32, torch.FloatTensor)
        opt_fn(torch.float64, torch.DoubleTensor)
        opt_fn(torch.float16, torch.HalfTensor)
        opt_fn(torch.bfloat16, torch.BFloat16Tensor)
        opt_fn(torch.uint8, torch.ByteTensor)
        opt_fn(torch.int8, torch.CharTensor)
        opt_fn(torch.int64, torch.LongTensor)
        opt_fn(torch.int, torch.IntTensor)
        opt_fn(torch.int16, torch.ShortTensor)
        opt_fn(torch.bool, torch.BoolTensor)

    def test_nan(self):
        def f(x, n):
            return x * 2 + n

        x = torch.randn(4)
        n = float("nan")

        cnts = torch._dynamo.testing.CompileCounter()
        opt_f = torch._dynamo.optimize(cnts)(f)
        opt_f(x, n)
        opt_f(x, n)
        self.assertEqual(cnts.frame_count, 1)

    @patch.object(torch._dynamo.config, "capture_scalar_outputs", True)
    def test_item(self):
        class MyMod(torch.nn.Module):
            def forward(self, x):
                z = torch.max(x)
                return z.int().item()

        x = torch.tensor([[10.6763, 11.7445, -2.2369]])
        model = MyMod()
        y = torch._dynamo.optimize("eager", nopython=True)(model)(x)

        self.assertEqual(y, 11)

    @patch.object(torch._dynamo.config, "capture_scalar_outputs", True)
    def test_item_changes(self):
        class MyMod(torch.nn.Module):
            def forward(self, x):
                z = torch.max(x)
                return z.int().item()

        x = torch.tensor([[10.6763, 11.7445, -2.2369]])
        model = MyMod()
        opt_model = torch._dynamo.optimize("eager", nopython=True)(model)
        y = opt_model(x)
        z = opt_model(torch.tensor([[y - 5, y + 10, y + 50]]))

        self.assertEqual(y, 11)
        self.assertEqual(z, 61)

    @patch.object(torch._dynamo.config, "capture_scalar_outputs", True)
    def test_item_changes_new_shape(self):
        class MyMod(torch.nn.Module):
            def forward(self, x):
                z = torch.max(x)
                return z.int().item()

        x = torch.tensor([[10.6763, 11.7445, -2.2369]])
        model = MyMod()
        opt_model = torch._dynamo.optimize("eager", nopython=True)(model)
        y = opt_model(x)
        z = opt_model(torch.tensor([[y - 5, y + 50], [y + 5, y - 50]]))

        self.assertEqual(y, 11)
        self.assertEqual(z, 61)

    def test_cross_entropy_loss_fancy_ctor(self):
        output = None
        rand_5 = torch.randn(5)
        rand_3_5 = torch.randn(3, 5)
        target = torch.empty(3, dtype=torch.long).random_(5)

        loss = torch.nn.CrossEntropyLoss(
            weight=rand_5, reduce=False, label_smoothing=0.5
        )
        opt_loss = torch._dynamo.optimize("eager", nopython=True)(loss)
        input = rand_3_5
        dynamo_output = opt_loss(input, target)

        loss = torch.nn.CrossEntropyLoss(
            weight=rand_5, reduce=False, label_smoothing=0.5
        )
        input = rand_3_5
        output = loss(input, target)

        self.assertTrue(torch.allclose(dynamo_output, output))

    def test_cross_entropy_loss_simple_ctor(self):
        output = None
        rand_3_5 = torch.randn(3, 5)
        target = torch.empty(3, dtype=torch.long).random_(5)

        loss = torch.nn.CrossEntropyLoss()
        opt_loss = torch._dynamo.optimize("eager", nopython=True)(loss)
        input = rand_3_5
        dynamo_output = opt_loss(input, target)

        loss = torch.nn.CrossEntropyLoss()
        input = rand_3_5
        output = loss(input, target)

        self.assertTrue(torch.allclose(dynamo_output, output))

    def test_nn_functional_reduction(self):
        def fn(loss, reduction):
            reduction_enum = F._Reduction.get_enum(reduction)
            if reduction_enum == 0:
                return loss
            elif reduction_enum == 1:
                return loss.mean()
            elif reduction_enum == 2:
                return loss.sum()

        x = torch.rand([3, 5])
        y = "mean"
        ref = fn(x, y)
        opt_fn = torch._dynamo.optimize("eager", nopython=True)(fn)
        res = opt_fn(x, y)
        self.assertTrue(torch.allclose(ref, res))

    def test_large_reduction_list(self):
        dtype = torch.float32
        device = "cpu"

        def check_sum_all(tensor: torch.Tensor) -> None:
            pylist = tensor.reshape(-1).tolist()
            self.assertTrue(same(tensor.sum(), torch.tensor(sum(pylist))))

        check_sum_all(torch.randn(200000, dtype=dtype, device=device))

    def test_raise_on_backend_error(self):
        def my_compiler(gm, _):
            raise RuntimeError("duck!")

        @torch._dynamo.optimize(my_compiler)
        def fn(a, b):
            return a + b / (a - b)

        self.assertRaises(
            torch._dynamo.exc.BackendCompilerFailed,
            lambda: fn(torch.randn(10), torch.randn(10)),
        )

    def test_named_parameters(self):
        n_embd = 768
        block_size = 128
        vocab_size = 65
        embd_pdrop = 0.1

        class MyModel2(torch.nn.Module):
            def __init__(self):
                super().__init__()
                self.tok_emb = torch.nn.Embedding(vocab_size, n_embd)
                self.pos_emb = torch.nn.Parameter(torch.zeros(1, block_size, n_embd))
                self.drop = torch.nn.Dropout(embd_pdrop)

            def forward(self, x):
                return x

        class MyModel(torch.nn.Module):
            def __init__(self):
                super().__init__()
                self.tok_emb = torch.nn.Embedding(vocab_size, n_embd)
                self.pos_emb = torch.nn.Parameter(torch.zeros(1, block_size, n_embd))
                self.drop = torch.nn.Dropout(embd_pdrop)
                self.submod2 = MyModel2()

            def forward(self, x):
                return x

        # Regular
        params = []
        mod = MyModel()
        actual_params = list(mod.named_parameters())

        @torch._dynamo.optimize("eager", nopython=True)
        def fn():
            return list(mod.named_parameters())

        params = fn()

        self.assertEqual(len(actual_params), len(params))
        for idx in range(len(params)):
            k_a, v_a = actual_params[idx]
            k, v = params[idx]
            self.assertEqual(k_a, k)
            self.assertTrue(torch.allclose(v_a, v))

        # Prefix
        params = []
        mod = MyModel()
        actual_params = list(mod.named_parameters(prefix="foo"))

        @torch._dynamo.optimize("eager", nopython=True)
        def fn1():
            return list(mod.named_parameters(prefix="foo"))

        params = fn1()

        self.assertEqual(len(actual_params), len(params))
        for idx in range(len(params)):
            k_a, v_a = actual_params[idx]
            k, v = params[idx]
            self.assertEqual(k_a, k)
            self.assertTrue(torch.allclose(v_a, v))

    def test_module_complex_iter(self):
        n_embd = 768
        block_size = 128
        vocab_size = 65
        embd_pdrop = 0.1

        class FakeGPT(torch.nn.Module):
            def __init__(self):
                super().__init__()
                self.tok_emb = torch.nn.Embedding(vocab_size, n_embd)
                self.pos_emb = torch.nn.Parameter(torch.zeros(1, block_size, n_embd))
                self.drop = torch.nn.Dropout(embd_pdrop)
                self.ln_f = torch.nn.LayerNorm(n_embd)
                self.head = torch.nn.Linear(n_embd, vocab_size, bias=False)

                self.block_size = block_size
                self.names = []

            def forward(self, idx, targets=None):

                b, t = idx.size()
                assert (
                    t <= self.block_size
                ), "Cannot forward, model block size is exhausted."

                # forward the GPT model
                token_embeddings = self.tok_emb(
                    idx
                )  # each index maps to a (learnable) vector
                position_embeddings = self.pos_emb[
                    :, :t, :
                ]  # each position maps to a (learnable) vector
                x = self.drop(token_embeddings + position_embeddings)
                x = self.blocks(x)
                x = self.ln_f(x)
                logits = self.head(x)

                # if we are given some desired targets also calculate the loss
                loss = None
                if targets is not None:
                    loss = F.cross_entropy(
                        logits.view(-1, logits.size(-1)), targets.view(-1)
                    )

                return logits, loss

            def foo(self, memo=None, prefix="", remove_duplicate=False):
                for mn, m in self.named_modules(
                    memo=memo, prefix=prefix, remove_duplicate=remove_duplicate
                ):
                    for pn, p in self.named_parameters():
                        fpn = "%s.%s" % (mn, pn) if mn else pn
                        self.names.append(fpn)

        # Test plain recurse
        model_a = FakeGPT()
        model_a.foo()
        a_names = model_a.names

        model_b = FakeGPT()
        opt_model_b = torch._dynamo.optimize("eager", nopython=True)(model_b)
        opt_model_b.foo()

        self.assertEqual(a_names, model_b.names)

        # Test with prefix
        model_a = FakeGPT()
        model_a.foo(prefix="abc")
        a_names = model_a.names

        model_b = FakeGPT()
        opt_model_b = torch._dynamo.optimize("eager", nopython=True)(model_b)
        opt_model_b.foo(prefix="abc")

        self.assertEqual(a_names, model_b.names)

    def test_numpy_variable_isinstance(self):
        def fn(x, m):
            if isinstance(m, np.ndarray):
                return x + 1
            else:
                return x - 1

        x = torch.tensor([2.3])
        m = np.array([1, 2, 3])
        ref = fn(x, m)
        cnts = torch._dynamo.testing.CompileCounter()
        opt_fn = torch._dynamo.optimize(cnts)(fn)
        res = opt_fn(x, m)
        self.assertEqual(ref, res)

    def test_tensor_dot_grad_no_graph_break(self):
        def fn(a, b):
            y = 3 * a**3 - b**2
            y.backward(gradient=torch.tensor([1.0, 1.0]))
            b.grad.zero_()
            return a.grad, b.grad

        a = torch.tensor([2.0, 3.0], requires_grad=True)
        b = torch.tensor([6.0, 4.0], requires_grad=True)
        cnts = torch._dynamo.testing.CompileCounter()
        opt_fn = torch._dynamo.optimize(cnts)(fn)
        _, b_grad = opt_fn(a, b)
        self.assertTrue(same(b_grad, torch.tensor([0.0, 0.0])))
        self.assertEqual(cnts.frame_count, 2)

    def test_torch_nn_parameter_isinstance(self):
        def fn(x):
            a = torch.nn.Parameter(torch.rand(2, 3))
            if isinstance(a, torch.Tensor):
                return x + 1
            else:
                return x - 1

        x = torch.tensor([2.5])
        ref = fn(x)
        opt_fn = torch._dynamo.optimize("eager")(fn)
        res = opt_fn(x)
        self.assertEqual(ref, res)

    def test_change_backends(self):
        @torch._dynamo.optimize("eager", nopython=True)
        def fn1():
            return x + 1

        @torch._dynamo.optimize("ts")
        def fn2():
            return x + 2

        @torch._dynamo.optimize("eager", nopython=False)
        def fn3():
            return x + 1

        x = torch.tensor([3, 5])

        fn1()
        fn1()
        fn3()
        self.assertRaises(torch._dynamo.exc.ResetRequired, fn2)
        fn1()
        torch._dynamo.reset()
        fn2()
        fn2()
        self.assertRaises(torch._dynamo.exc.ResetRequired, fn1)
        self.assertRaises(torch._dynamo.exc.ResetRequired, fn3)
        fn2()

    def test_dynamo_min_operator_with_shape(self):
        @torch._dynamo.optimize("eager", nopython=True)
        def f(x, a):
            return min(x.shape[0], a)

        result = f(torch.ones(6), 3)
        self.assertEqual(result, 3)

    @patch.object(torch._dynamo.config, "dynamic_shapes", True)
    def test_onnx_shape_as_tensor(self):
        @torch._dynamo.optimize("eager", nopython=True)
        def f(x):
            return 1 + torch._shape_as_tensor(x)[0]

        gm, _ = torch._dynamo.export(f, torch.ones(6))

        input_one_dim = torch.ones(6)
        input_two_dims = torch.ones(7, 4)
        self.assertEqual(f(input_one_dim), 7)
        self.assertEqual(f(input_two_dims), 8)
        self.assertEqual(f(input_two_dims), 8)

        @torch._dynamo.optimize("eager", nopython=True)
        def f_onnx(x):
            return 1 + torch.onnx.operators.shape_as_tensor(x)[0]

        self.assertEqual(f_onnx(input_one_dim), 7)
        self.assertEqual(f_onnx(input_two_dims), 8)
        self.assertEqual(f_onnx(input_two_dims), 8)

    def test_cond(self):
        from functorch.experimental.control_flow import cond

        def true_fn(x):
            return x.sin()

        def false_fn(x):
            return x.cos()

        def f(pred, x):
            return cond(pred, true_fn, false_fn, [x])

        opt_fn = torch._dynamo.optimize("eager")(f)
        a = opt_fn(torch.tensor(False), torch.tensor([0.25, 0.25]))
        self.assertTrue(same(torch.cos(torch.tensor([0.25, 0.25])), a))
        b = opt_fn(torch.tensor(True), torch.tensor([0.25, 0.25]))
        self.assertTrue(same(torch.sin(torch.tensor([0.25, 0.25])), b))

    @unittest.expectedFailure
    def test_cond_side_effects(self):
        from functorch.experimental.cond import cond

        c = 0

        def true_fn(x):
            return x - c

        def false_fn(x):
            return x + c

        def f(pred, x):
            nonlocal c
            c = 1
            return cond(pred, true_fn, false_fn, [x])

        opt_fn = torch._dynamo.optimize("eager")(f)
        c = 0
        a = opt_fn(torch.tensor(False), torch.tensor([0.25, 0.25]))
        self.assertTrue(same(torch.tensor([1.25, 1.25]), a))

    def test_cond_nested(self):
        from functorch.experimental.control_flow import cond

        def true_fn_nested(x):
            return x * 10

        def false_fn_nested(x):
            return x * -1

        def true_fn(pred2, x):
            return x.sin()

        def false_fn(pred2, x):
            return x + cond(pred2, true_fn_nested, false_fn_nested, [x])

        def f(pred, pred2, x):
            return cond(pred, true_fn, false_fn, [pred2, x])

        cc = torch._dynamo.testing.CompileCounter()
        opt_fn = torch._dynamo.optimize(cc)(f)
        true_true_sin = opt_fn(
            torch.tensor(True), torch.tensor(True), torch.tensor([0.25, 0.25])
        )
        self.assertTrue(same(torch.sin(torch.tensor([0.25, 0.25])), true_true_sin))

        true_false_sin = opt_fn(
            torch.tensor(True), torch.tensor(False), torch.tensor([0.25, 0.25])
        )
        self.assertTrue(same(torch.sin(torch.tensor([0.25, 0.25])), true_false_sin))

        false_true_sum_mult = opt_fn(
            torch.tensor(False), torch.tensor(True), torch.tensor([0.25, 0.25])
        )
        self.assertTrue(
            same(torch.tensor([2.75, 2.75]), false_true_sum_mult)
        )  # * 10 then add x

        false_false_sum_neg = opt_fn(
            torch.tensor(False), torch.tensor(False), torch.tensor([0.25, 0.25])
        )
        self.assertTrue(
            same(torch.tensor([0.0, 0.0]), false_false_sum_neg)
        )  # * -1 then add x
        self.assertTrue(cc.frame_count, 2)

    def test_cond_export(self):
        from functorch.experimental.control_flow import cond

        def true_fn_nested(x):
            return x * 10

        def false_fn_nested(x):
            return x * -1

        def true_fn(pred2, x):
            return x.sin()

        def false_fn(pred2, x):
            return x + cond(pred2, true_fn_nested, false_fn_nested, [x])

        def f(pred, pred2, x):
            return cond(pred, true_fn, false_fn, [pred2, x])

        graph, guard = torch._dynamo.export(
            f, torch.tensor(False), torch.tensor(True), torch.tensor([0.25, 0.25])
        )
        true_true_sin = graph(
            torch.tensor(True), torch.tensor(True), torch.tensor([0.25, 0.25])
        )
        self.assertTrue(same(torch.sin(torch.tensor([0.25, 0.25])), true_true_sin))

        true_false_sin = graph(
            torch.tensor(True), torch.tensor(False), torch.tensor([0.25, 0.25])
        )
        self.assertTrue(same(torch.sin(torch.tensor([0.25, 0.25])), true_false_sin))

        false_true_sum_mult = graph(
            torch.tensor(False), torch.tensor(True), torch.tensor([0.25, 0.25])
        )
        self.assertTrue(
            same(torch.tensor([2.75, 2.75]), false_true_sum_mult)
        )  # * 10 then add x

        false_false_sum_neg = graph(
            torch.tensor(False), torch.tensor(False), torch.tensor([0.25, 0.25])
        )
        self.assertTrue(
            same(torch.tensor([0.0, 0.0]), false_false_sum_neg)
        )  # * -1 then add x

    def test_cond_export_single_arg(self):
        from functorch.experimental.control_flow import cond

        def true_fn(x):
            return x

        def false_fn(x):
            return x.sin()

        def f(pred, x):
            return cond(pred, true_fn, false_fn, [x])

        graph, guard = torch._dynamo.export(
            f, torch.tensor(False), torch.tensor([0.25, 0.25])
        )
        true_mirror = graph(torch.tensor(True), torch.tensor([0.25, 0.25]))
        self.assertTrue(same(torch.tensor([0.25, 0.25]), true_mirror))
        true_mirror_2 = graph(torch.tensor(True), torch.tensor([0.33, 0.33, 0.33]))
        self.assertTrue(same(torch.tensor([0.33, 0.33, 0.33]), true_mirror_2))

        false_sin = graph(torch.tensor(False), torch.tensor([0.5, 0.5]))
        self.assertTrue(same(torch.sin(torch.tensor([0.5, 0.5])), false_sin))

    def test_disable_optimize(self):
        cnt = torch._dynamo.testing.CompileCounter()

        @torch._dynamo.optimize(cnt, disable=True)
        def f1(x):
            return x + 1

        f1(torch.ones(6))
        self.assertEqual(cnt.frame_count, 0)

        @torch._dynamo.optimize(cnt, disable=True)
        def f2(x):
            return x + 1

        f2(torch.ones(6))
        self.assertEqual(cnt.frame_count, 0)

        with patch.dict(os.environ, {"TORCHDYNAMO_DISABLE": "1"}):

            @torch._dynamo.optimize(cnt)
            def f3(x):
                return x + 1

            f3(torch.ones(6))
        self.assertEqual(cnt.frame_count, 0)

    def test_config_log_level(self):
        @torch._dynamo.optimize("eager")
        def fn(a, b):
            return a + b

        with self.assertLogs(logger="torch._dynamo", level=logging.DEBUG) as log:
            torch._dynamo.config.log_level = logging.DEBUG
            fn(torch.randn(10), torch.randn(10))
            cur_len = len(log)
            self.assertGreater(cur_len, 0)

            torch._dynamo.config.log_level = logging.WARNING
            fn(torch.randn(10), torch.randn(10))
            self.assertEqual(cur_len, len(log))

    @patch.object(torch._dynamo.config, "print_graph_breaks", True)
    def test_duplicate_graph_break_warning(self):
        @torch._dynamo.optimize("eager")
        def f1(a, b):
            f2(a, b)

        def f2(a, b):
            c = a + b
            print("break")
            return a + b + c

        @torch._dynamo.optimize("eager")
        def g1(a, b):
            g2(a, b)

        def g2(a, b):
            c = a + b
            print("break")
            return a + b + c

        def count_graph_break_msgs(msgs):
            return sum(msg.find("Graph break") != -1 for msg in msgs)

        with self.assertLogs(logger="torch._dynamo", level=logging.WARNING) as log:
            torch._dynamo.config.verbose = True
            f1(torch.randn(10), torch.randn(10))
            self.assertGreater(count_graph_break_msgs(log.output), 1)

        with self.assertLogs(logger="torch._dynamo", level=logging.WARNING) as log:
            torch._dynamo.config.verbose = False
            g1(torch.randn(10), torch.randn(10))
            self.assertEqual(count_graph_break_msgs(log.output), 1)

    def test_inplace_param_update(self):
        def fn(param, y):
            prev_grad = torch.is_grad_enabled()
            try:
                torch.set_grad_enabled(False)
                torch.set_grad_enabled(True)
                torch.set_grad_enabled(False)
                param.add_(y)
            finally:
                torch.set_grad_enabled(prev_grad)

        y = torch.randn(4)
        x = torch.nn.Parameter(torch.randn(4))
        fn(x, y)

        cnts = torch._dynamo.testing.CompileCounter()
        opt_fn = torch._dynamo.optimize(cnts, nopython=True)(fn)
        opt_fn(x, y)
        self.assertEqual(cnts.frame_count, 1)
        self.assertEqual(cnts.op_count, 5)

    @unittest.skipIf(not torch.cuda.is_available(), "requires cuda")
    def test_autocast(self):
        if not torch.cuda.is_bf16_supported():
            raise unittest.SkipTest("requires bf16")

        class MyModule(torch.nn.Module):
            def forward(self, x):
                a_float32 = torch.rand((8, 8), device="cuda")
                b_float32 = torch.rand((8, 8), device="cuda")
                d_float32 = torch.rand((8, 8), device="cuda")

                with torch.autocast(device_type="cuda", dtype=torch.bfloat16):
                    e_float16 = torch.mm(a_float32, b_float32)
                    f_float16 = torch.mm(d_float32, e_float16)
                return f_float16

        module = MyModule()
        real = module(torch.tensor([0.5]))
        real_device = real.device
        real_dtype = real.dtype

        graph, guards = torch._dynamo.export(module, torch.tensor([[0.0, 0], [0, 0]]))
        exported = graph(torch.tensor([0.5]))
        self.assertEqual(exported.device, real_device)
        self.assertEqual(exported.dtype, real_dtype)

        self.assertEqual(exported.device.type, "cuda")
        self.assertEqual(exported.device.index, 0)
        self.assertEqual(exported.dtype, torch.bfloat16)

    def test_autocast_cpu(self):
        class MyModule(torch.nn.Module):
            def forward(self, x):
                a_float32 = torch.rand((8, 8), device="cpu")
                b_float32 = torch.rand((8, 8), device="cpu")
                d_float32 = torch.rand((8, 8), device="cpu")

                with torch.autocast(device_type="cpu", dtype=torch.bfloat16):
                    e_float16 = torch.mm(a_float32, b_float32)
                    f_float16 = torch.mm(d_float32, e_float16)
                return f_float16

        module = MyModule()
        real = module(torch.tensor([0.5]))
        real_device = real.device
        real_dtype = real.dtype

        graph, guards = torch._dynamo.export(module, torch.tensor([[0.0, 0], [0, 0]]))
        exported = graph(torch.tensor([0.5]))
        self.assertEqual(exported.device, real_device)
        self.assertEqual(exported.dtype, real_dtype)

        self.assertEqual(exported.device.type, "cpu")
        self.assertEqual(exported.dtype, torch.bfloat16)

    @unittest.skipIf(not torch.cuda.is_available(), "requires cuda")
    def test_autocast_float64(self):
        class MyModule(torch.nn.Module):
            def forward(self, x):
                a_float32 = torch.rand((8, 8), device="cuda")
                b_float32 = torch.rand((8, 8), device="cuda")
                d_float32 = torch.rand((8, 8), device="cuda")

                with torch.autocast(device_type="cuda", dtype=torch.float64):
                    e_float64 = torch.mm(a_float32, b_float32)
                    f_float64 = torch.mm(d_float32, e_float64)
                return f_float64

        module = MyModule()
        real = module(torch.tensor([0.5]))
        real_device = real.device
        real_dtype = real.dtype

        graph, guards = torch._dynamo.export(module, torch.tensor([[0.0, 0], [0, 0]]))
        exported = graph(torch.tensor([0.5]))
        self.assertEqual(exported.device, real_device)
        self.assertEqual(exported.dtype, real_dtype)

        self.assertEqual(exported.device.index, 0)
        self.assertEqual(exported.dtype, torch.float64)

    @unittest.skipIf(not torch.cuda.is_available(), "requires cuda")
    def test_autocast_device(self):
        class MyModule(torch.nn.Module):
            def forward(self, x):
                a_float32 = torch.rand((8, 8), device="cuda")
                b_float32 = torch.rand((8, 8), device="cuda")
                d_float32 = torch.rand((8, 8), device="cuda")

                with torch.autocast("cuda"):
                    e_float64 = torch.mm(a_float32, b_float32)
                    f_float64 = torch.mm(d_float32, e_float64)
                return f_float64

        module = MyModule()
        real = module(torch.tensor([0.5]))
        real_device = real.device
        real_dtype = real.dtype

        graph, guards = torch._dynamo.export(module, torch.tensor([[0.0, 0], [0, 0]]))
        exported = graph(torch.tensor([0.5]))
        self.assertEqual(exported.device, real_device)
        self.assertEqual(exported.dtype, real_dtype)

        self.assertEqual(exported.device.index, 0)
        self.assertEqual(exported.dtype, torch.torch.float16)

    def test_generate_tensor_from_list_of_numpy_primitive_type(self):
        # Test sth like torch.LongTensor(list(np.int64, np.int64, ...))
        def fn():
            x = np.array([1, 2, 3, 4, 5, 6], dtype=np.int64)
            y = [x[0], x[2], x[4]]
            z = torch.LongTensor(y)
            return z

        ref = fn()
        opt_fn = torch._dynamo.optimize("eager")(fn)
        res = opt_fn()
        self.assertTrue(same(ref, res))

    def test_autograd_function_equivalence(self):
        for i in range(1, 5):
            model = globals()[f"Module{i}"]()
            opt_model = torch._dynamo.optimize("eager", nopython=True)(model)
            self.assertTrue(
                torch.allclose(opt_model(torch.ones(2, 3)), torch.tensor([2.0]))
            )

    def test_object_classmethod(self):
        class C:
            @classmethod
            def fn(cls, x):
                return x + x

        @torch._dynamo.optimize("eager", nopython=True)
        def f():
            return C().fn(torch.ones(2, 3))

        self.assertTrue(torch.allclose(f(), torch.tensor([2.0])))

    def test_object_staticmethod(self):
        class C:
            @staticmethod
            def fn(x):
                return x + x

        @torch._dynamo.optimize("eager", nopython=True)
        def f():
            return C().fn(torch.ones(2, 3))

        self.assertTrue(torch.allclose(f(), torch.tensor([2.0])))

    def test_user_function_variable_supports_enum_argument(self):
        class Foo(enum.Enum):
            FOO = 0
            BAR = 1

        def gn(x, y=Foo.FOO):
            if y is Foo.FOO:
                return x
            else:
                return x + 1

        def fn(x):
            return gn(x)

        x = torch.randn(2, 3)
        ref = fn(x)
        opt_fn = torch._dynamo.optimize("eager", nopython=True)(fn)
        res = opt_fn(x)
        self.assertTrue(torch.allclose(ref, res))

    def test_user_function_variable_supports_type_abcmeta_argument(self):
        class Foo(metaclass=abc.ABCMeta):
            @abc.abstractclassmethod
            def read(self):
                pass

        class Bar(Foo):
            def read(self):
                return "Hello World!"

        class Baz:
            pass

        def gn(x, tys=(Bar, Baz)):
            if Bar in tys:
                return x - 1
            else:
                return x + 1

        def fn(x):
            return gn(x)

        x = torch.randn(2, 3)
        ref = fn(x)
        opt_fn = torch._dynamo.optimize("eager", nopython=True)(fn)
        res = opt_fn(x)
        self.assertTrue(torch.allclose(ref, res))

    def test_user_function_variable_supports_function_argument(self):
        def add1(x):
            return x + 1

        def add2(x):
            return x + 2

        def gn(x, f=add1):
            if f is add1:
                return x + 1
            else:
                return x + 2

        def fn(x, f):
            return gn(x, f)

        x = torch.randn(2, 3)
        ref = fn(x, add2)
        opt_fn = torch._dynamo.optimize("eager", nopython=True)(fn)
        res = opt_fn(x, add2)
        self.assertTrue(torch.allclose(ref, res))

    def test_typing_variable_isinstance(self):
        def fn(x, m):
            if isinstance(m, typing.Mapping):
                return x + 1
            else:
                return x - 1

        x = torch.randn(2, 3)
        m = {"x": torch.randn(3)}
        ref = fn(x, m)
        opt_fn = torch._dynamo.optimize("eager")(fn)
        res = opt_fn(x, m)
        self.assertTrue(torch.allclose(ref, res))

    def test_repro_graph_breaks_in__get_item_by_idx(self):
        class Mod(torch.nn.Module):
            def __init__(self):
                super().__init__()
                self.mod = torch.nn.Sequential(
                    torch.nn.Linear(3, 3), torch.nn.Linear(3, 3)
                )

            def forward(self, x):
                return self.mod[0](x)

        m = Mod()
        graph, _ = torch._dynamo.export(m, torch.randn(3, 3))

    def test_nn_sequential_invocation(self):
        with freeze_rng_state():

            class TestModel(torch.nn.Module):
                def __init__(self) -> None:
                    super().__init__()
                    self.linears = torch.nn.Sequential(
                        torch.nn.Linear(2, 2),
                        torch.nn.Linear(2, 2),
                        torch.nn.Linear(2, 2),
                        torch.nn.Linear(2, 2),
                    )

                def forward(self, x):
                    all_but_last = self.linears[:-1]
                    return all_but_last(x)

            m = TestModel()
            x = torch.rand((2, 2))
            real = m(x)
            graph, _ = torch._dynamo.export(m, x)
            dynamo_result = graph(x)
            self.assertTrue(same(real, dynamo_result))

    def test_nn_sequential_invocation_reposition_indices(self):
        with freeze_rng_state():

            class TestModel(torch.nn.Module):
                def __init__(self) -> None:
                    super().__init__()
                    self.linears = torch.nn.Sequential(
                        torch.nn.Linear(2, 2),
                        torch.nn.Linear(2, 2),
                        torch.nn.Linear(2, 2),
                        torch.nn.Linear(2, 2),
                    )

                def forward(self, x):
                    all_but_last = self.linears[1:3]
                    return all_but_last(x)

            m = TestModel()
            x = torch.rand((2, 2))
            real = m(x)
            graph, _ = torch._dynamo.export(m, x)
            dynamo_result = graph(x)
            self.assertTrue(same(real, dynamo_result))

    def test_error_on_nested_fx_trace(self):
        input = torch.rand(2, 3)

        def f(x):
            x + x

        real = f(input)

        optimized = torch._dynamo.optimize("eager")(f)
        self.assertTrue(same(optimized(input), real))

        with self.assertRaisesRegex(RuntimeError, "Detected that you are using FX"):
            gm = torch.fx.symbolic_trace(optimized)

    @patch.object(torch._dynamo.config, "error_on_nested_fx_trace", False)
    def test_no_error_on_nested_fx_trace(self):
        input = torch.rand(2, 3)

        def f(x):
            x + x

        real = f(input)

        optimized = torch._dynamo.optimize("eager")(f)
        self.assertTrue(same(optimized(input), real))

        # should not error
        gm = torch.fx.symbolic_trace(optimized)
        self.assertTrue(same(gm(input), real))

    def test_not_dynamic_scope(self):
        def f(y):
            x = 1

            def g():
                x = 2
                return lambda: x

            return y + g()()

        input = torch.zeros(1)
        real = f(input)
        optimized = torch._dynamo.optimize("eager")(f)
        opt = optimized(input)
        self.assertTrue(same(opt, real))

    def test_inference_mode(self):
        @torch.inference_mode()
        def func(x, y):
            return x.add(1.0) + y

        x = torch.ones(4, requires_grad=True)
        y = torch.ones(4, requires_grad=True)
        ref = func(x, y)
        opt_func = torch._dynamo.optimize("eager")(func)

        x1 = torch.ones(4, requires_grad=True)
        res = opt_func(x1, y)
        self.assertTrue(same(ref, res))
        self.assertTrue(same(x, x1))

    def test_if_cond_nn_mod(self):
        class MockModule(torch.nn.Module):
            def __init__(self, output_relu=True):
                super(MockModule, self).__init__()
                self.relu = torch.nn.ReLU() if output_relu else None

            def forward(self, x):
                x = torch.sin(x)
                if self.relu:
                    x = self.relu(x)
                return x

        model = MockModule()
        opt_model = torch._dynamo.optimize("eager", nopython=True)(model)

        x = torch.rand(4)
        ref = model(x)
        res = opt_model(x)
        self.assertTrue(same(ref, res))

        model = MockModule(output_relu=False)
        opt_model = torch._dynamo.optimize("eager", nopython=True)(model)

        x = torch.rand(4)
        ref = model(x)
        res = opt_model(x)
        self.assertTrue(same(ref, res))

    def test_torch_cuda_is_available(self):
        def fn(x):
            if torch.cuda.is_available():
                return x + 1
            else:
                return x - 1

        x = torch.rand(4)
        ref = fn(x)
        opt_fn = torch._dynamo.optimize("eager", nopython=True)(fn)
        res = opt_fn(x)
        self.assertTrue(same(ref, res))

    @unittest.skipIf(not torch.cuda.is_available(), "requires cuda")
    @unittest.skipIf(not torch.backends.cudnn.is_available(), "requires cudnn")
    def test_torch_cudnn_is_acceptable(self):
        def fn(x):
            if torch.backends.cudnn.is_acceptable(tensor=x):
                return x + 1
            return x

        x = torch.rand(4).cuda()
        ref = fn(x)
        opt_fn = torch._dynamo.optimize("eager", nopython=True)(fn)
        res = opt_fn(x)
        self.assertTrue(same(ref, res))

    @unittest.skipIf(not torch.cuda.is_available(), "requires cuda")
    @unittest.skipIf(not torch.backends.cudnn.is_available(), "requires cudnn")
    def test_torch_cudnn_is_acceptable_bad_inputs(self):
        def fn1(x):
            if torch.backends.cudnn.is_acceptable("invalid"):
                return x + 1
            return x

        def fn2(x):
            if torch.backends.cudnn.is_acceptable(x, 3.14):
                return x + 1
            return x

        with self.assertRaisesRegex(
            AssertionError, "Expect input to cudnn.is_acceptable to be a tensor"
        ):
            x1 = torch.rand(4).cuda()
            opt_fn1 = torch._dynamo.optimize("eager", nopython=True)(fn1)
            res1 = opt_fn1(x1)

        with self.assertRaisesRegex(
            AssertionError, "Expect 1 input to cudnn.is_acceptable"
        ):
            x2 = torch.rand(4).cuda()
            opt_fn2 = torch._dynamo.optimize("eager", nopython=True)(fn2)
            res = opt_fn2(x2)

    @unittest.skipIf(not torch.cuda.is_available(), "requires cuda")
    def test_get_device(self):
        def fn(x, y):
            x = x + 1
            y = y + 1
            return x.get_device(), y.get_device()

        x = torch.rand(4, device="cuda")
        y = torch.rand(4, device="cpu")
        ref = fn(x, y)
        opt_fn = torch._dynamo.optimize("eager", nopython=True)(fn)
        res = opt_fn(x, y)
        self.assertTrue(same(ref, res))

    def test_disable_flag(self):

        cnt = torch._dynamo.testing.CompileCounter()

        with patch.dict(os.environ, {"TORCH_COMPILE_DISABLE": "1"}):

            def fn(x, y):
                x = x + 1
                y = y + 1

            opt_fn = torch._dynamo.optimize(cnt)

        self.assertEqual(cnt.frame_count, 0)

    def test_is_compiling(self):
        def f():
            if torch._dynamo.is_compiling():
                return torch.ones(2, 2)
            else:
                return torch.zeros(2, 2)

        opt_f = torch._dynamo.optimize("eager")(f)

        self.assertEqual(f(), torch.zeros(2, 2))
        self.assertEqual(opt_f(), torch.ones(2, 2))

    def test_guard_failure_fn(self):
        def fn(x, y, k):
            x = x + 1
            y = y + 1
            return x * y * k

        x = torch.tensor([0.5, 0.5])
        y = torch.tensor([1.0, 1.0])

        guard_failure = None

        def guard_failures(failure):
            nonlocal guard_failure
            guard_failure = failure

        opt_fn = torch._dynamo.optimize(
            "eager", nopython=True, guard_fail_fn=guard_failures
        )(fn)

        x2 = torch.tensor([0.5, 0.5, 1.0])
        y2 = torch.tensor([0.5, 0.5, 0.5])

        opt_fn(x, y, 3)
        opt_fn(x2, y2, 5)

        self.assertTrue(guard_failure is not None)
        self.assertEqual(guard_failure[0], "k == 3")

    def test_guard_failure_fn2(self):
        def fn(x, y):
            x = x + 1
            y = y + 1
            return x * y

        x = torch.tensor([0.5, 0.5])
        y = torch.tensor([1.0, 1.0])

        guard_failure = None

        def guard_failures(failure):
            nonlocal guard_failure
            guard_failure = failure

        opt_fn = torch._dynamo.optimize(
            "eager", nopython=True, guard_fail_fn=guard_failures
        )(fn)

        x2 = torch.tensor([0.5, 0.5, 1.0])
        y2 = torch.tensor([0.5, 0.5, 0.5])

        opt_fn(x, y)
        opt_fn(x2, y2)

        if torch._dynamo.config.dynamic_shapes:
            self.assertTrue(guard_failure is None)
        else:
            self.assertTrue(guard_failure is not None)
            self.assertEqual(
                guard_failure[0],
                "tensor 'x' size mismatch at index 0. expected 2, actual 3",
            )

    def test_restore_graphstate(self):
        # This function does some guard accumulation,
        # and then rolls back due to control flow.
        # The idea is that if one were printing guards as they appear,
        # they would see this insert a guard that does not show up in the final set of
        # guards as we rolled back from it.
        def nested_fn(s):
            if x[0] < 10:
                return s * s
            return s

        def fn(x, y):
            x = x + 1
            y = nested_fn(y)
            y = y + 10
            return x * y

        all_guards = []

        def guard_export_print(guards):
            nonlocal all_guards
            all_guards.extend(guards)

        opt_fn = torch._dynamo.optimize("eager", guard_export_fn=guard_export_print)(fn)

        x = torch.tensor([0.5, 0.5])
        y = torch.tensor([1.0, 1.0])
        opt_fn(x, y)

        if torch._dynamo.config.dynamic_shapes:
            self.assertEqual(len(all_guards), 13)
        else:
            self.assertEqual(len(all_guards), 9)
        for guard in all_guards:
            # This guard was created
            self.assertTrue(guard.name != "nested_fn.__closure__[0].cell_contents")

    # Note - here be mild dragons.
    # This test relies a ton on internal implementation. Future refactor efforts
    # are welcome to delete it if necessary, rewriting this test constantly is a chore, not
    # a feature. We kept it around with some amount of saddness, as it was extremely useful in debugging.
    def test_restore_graphstate_internals(self):
        def fn(x, y):
            x = x + 1
            y = y + 1
            return x * y

        _, guards = torch._dynamo.export(
            fn, torch.tensor([0.25, 0.25]), torch.tensor([0.25, 0.25])
        )
        # Dummy ctor
        graph = OutputGraph(
            f_globals={}, code_options={}, compiler_fn=None, root_tx=None
        )
        # Contrived property so as not to have it be None
        graph.nn_modules = {}
        # Contrived generation timestamp
        graph.timestamp = 4
        # Contrived guards
        graph.tracing_context.guards_context.dynamo_guards = guards

        # Save the state
        state = graph.copy_graphstate()
        # Saving increments the generation
        self.assertEqual(graph.timestamp, 5)

        # Assure that the saved state is valid
        self.assertEqual(state.timestamp, 4)

        # Ensure that the guards reflect the expected state
        self.assertEqual(graph.tracing_context.guards_context.dynamo_guards, guards)
        self.assertEqual(graph.guards, guards)

        # Mess around with the state
        graph.tracing_context.guards_context.dynamo_guards = set()
        self.assertEqual(graph.guards, set())

        # Restore the state
        graph.restore_graphstate(state)

        # Make sure it restored correctly
        self.assertEqual(graph.timestamp, 4)
        self.assertEqual(graph.guards, guards)
        self.assertEqual(graph.tracing_context.guards_context.dynamo_guards, guards)

    def test_call_parent_non_class_methods_from_child(self):
        class A(object):
            def add(self, x):
                return x + 10

            def mul(self, x):
                return x * 0.1

        class B(A):
            def add(self, x):
                return x + 20

            def mul(self, x):
                return x * 0.2

        class C(B):
            def add(self, x):
                y = A.add(self, x)
                z = B.mul(self, y)
                return z + 30

        x = torch.rand(4)
        fn = C().add
        ref = fn(x)
        opt_fn = torch._dynamo.optimize("eager", nopython=True)(fn)
        res = opt_fn(x)
        self.assertTrue(same(ref, res))

<<<<<<< HEAD
    def test_nonexistent_tensor_attr(self):
        def fn(x):
            try:
                unsupported = x.nonexistent_tensor_attr
                x = torch.nn.utils.rnn.PackedSequence(x, unsupported)
            except AttributeError:
                x = x + 1
            return x

        x = torch.rand(4)
        ref = fn(x)
        opt_fn = torch._dynamo.optimize("eager")(fn)
        res = opt_fn(x)
=======
    def test_builder_for_class_with_metaclass(self):
        class ExampleMeta(type):
            pass

        class MyClass(metaclass=ExampleMeta):
            pass

        def fn(x, y):
            if isinstance(y, MyClass):
                return x + 1
            else:
                return x - 1

        x = torch.rand([4, 4])
        y = MyClass()
        ref = fn(x, y)
        opt_fn = torch._dynamo.optimize("eager")(fn)
        res = opt_fn(x, y)
>>>>>>> c3b7ec07
        self.assertTrue(same(ref, res))


class CustomFunc1(torch.autograd.Function):
    @staticmethod
    def forward(ctx, foo):
        return foo + foo

    @staticmethod
    def backward(ctx, grad_output):
        return grad_output


class CustomFunc2(torch.autograd.Function):
    # the forward function can be staticmethod or classmethod
    @classmethod
    def forward(cls, ctx, foo):
        return foo + foo

    @staticmethod
    def backward(ctx, grad_output):
        return grad_output


class Module1(torch.nn.Module):
    def __init__(self):
        super().__init__()

    def forward(self, foo):
        return CustomFunc1().apply(foo)


class Module2(torch.nn.Module):
    def __init__(self):
        super().__init__()
        self.fn = CustomFunc1.apply

    def forward(self, foo):
        return self.fn(foo)


class Module3(torch.nn.Module):
    def __init__(self):
        super().__init__()

    def forward(self, foo):
        return CustomFunc2().apply(foo)


class Module4(torch.nn.Module):
    def __init__(self):
        super().__init__()
        self.fn = CustomFunc2.apply

    def forward(self, foo):
        return self.fn(foo)


class TestTracer(JitTestCase):
    def test_jit_save(self):
        def fn():
            class Foo(torch.nn.Module):
                def __init__(self):
                    super(Foo, self).__init__()
                    self.a = 3

                @torch.jit.export
                def __getstate__(self):
                    return (3, self.training)

                @torch.jit.export
                def __setstate__(self, state):
                    self.a = state[0]
                    self.training = state[1]

                def forward(self, x):
                    return x + self.a

            f = Foo()

            return torch.jit.trace(f, (torch.rand(3, 4),))

        fn()
        opt_fn = torch._dynamo.optimize("eager")(fn)
        opt_fn()


if __name__ == "__main__":
    from torch._dynamo.test_case import run_tests

    run_tests()<|MERGE_RESOLUTION|>--- conflicted
+++ resolved
@@ -3240,7 +3240,26 @@
         res = opt_fn(x)
         self.assertTrue(same(ref, res))
 
-<<<<<<< HEAD
+    def test_builder_for_class_with_metaclass(self):
+        class ExampleMeta(type):
+            pass
+
+        class MyClass(metaclass=ExampleMeta):
+            pass
+
+        def fn(x, y):
+            if isinstance(y, MyClass):
+                return x + 1
+            else:
+                return x - 1
+
+        x = torch.rand([4, 4])
+        y = MyClass()
+        ref = fn(x, y)
+        opt_fn = torch._dynamo.optimize("eager")(fn)
+        res = opt_fn(x, y)
+        self.assertTrue(same(ref, res))
+
     def test_nonexistent_tensor_attr(self):
         def fn(x):
             try:
@@ -3254,26 +3273,6 @@
         ref = fn(x)
         opt_fn = torch._dynamo.optimize("eager")(fn)
         res = opt_fn(x)
-=======
-    def test_builder_for_class_with_metaclass(self):
-        class ExampleMeta(type):
-            pass
-
-        class MyClass(metaclass=ExampleMeta):
-            pass
-
-        def fn(x, y):
-            if isinstance(y, MyClass):
-                return x + 1
-            else:
-                return x - 1
-
-        x = torch.rand([4, 4])
-        y = MyClass()
-        ref = fn(x, y)
-        opt_fn = torch._dynamo.optimize("eager")(fn)
-        res = opt_fn(x, y)
->>>>>>> c3b7ec07
         self.assertTrue(same(ref, res))
 
 
