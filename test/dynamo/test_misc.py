# Owner(s): ["module: dynamo"]
import abc
import collections
import copy
import dataclasses
import dis
import enum
import functools
import gc
import itertools
import logging
import math
import operator
import os
import random
import sys
import tempfile
import threading
import traceback
import typing
import unittest
import unittest.mock as mock
import warnings
import weakref
from unittest.mock import patch

import numpy as np
import torch

import torch._dynamo.test_case
import torch._dynamo.testing
import torch.onnx.operators

import torch.utils._pytree as pytree
from torch._C import FileCheck
from torch._dynamo import allow_in_graph, bytecode_analysis, bytecode_transformation
from torch._dynamo.eval_frame import _debug_get_cache_entry_list
from torch._dynamo.exc import Unsupported
from torch._dynamo.source import ConstantSource, GetItemSource, LocalSource
from torch._dynamo.testing import (
    CompileCounter,
    CompileCounterWithBackend,
    expectedFailureDynamic,
    same,
    skipIfNotPy311,
    unsupported,
)
from torch._dynamo.utils import CompileProfiler, counters, ifdynstaticdefault
from torch._inductor.utils import run_and_get_code
from torch.ao.quantization import MinMaxObserver
from torch.ao.quantization.fake_quantize import FakeQuantize
from torch.ao.quantization.qconfig import QConfig
from torch.ao.quantization.quantize_fx import prepare_qat_fx
from torch.fx.experimental.recording import NotEqualError, replay_shape_env_events
from torch.fx.experimental.symbolic_shapes import (
    _constrain_range_for_size,
    constrain_range,
    constrain_unify,
    ConstraintViolationError,
    expect_true,
    guard_size_oblivious,
    ShapeEnv,
)
from torch.nn import functional as F
from torch.testing import make_tensor
from torch.testing._internal.common_cuda import (
    PLATFORM_SUPPORTS_FLASH_ATTENTION,
    SM80OrLater,
    TEST_CUDA,
    TEST_MULTIGPU,
)
from torch.testing._internal.common_methods_invocations import (
    sample_inputs_take_along_dim,
)
from torch.testing._internal.common_utils import (
    freeze_rng_state,
    IS_FBCODE,
    set_default_dtype,
    wrapDeterministicFlagAPITest,
)
from torch.testing._internal.jit_utils import JitTestCase
from torch.testing._internal.logging_utils import logs_to_string

mytuple = collections.namedtuple("mytuple", ["a", "b", "ab"])
T = typing.TypeVar("T")


# Specializes a test to run only if translation validation is set.
def onlyIfTranslationValidation(fn: typing.Callable) -> typing.Callable:
    @functools.wraps(fn)
    def wrapper(*args, **kwargs):
        import torch.fx.experimental.validator

        if torch.fx.experimental.validator.translation_validation_enabled():
            return fn(*args, **kwargs)
        raise unittest.SkipTest(f"only works when TV is True.")

    return wrapper


def cleanup_op(opname):
    ns, name = opname.split("::")
    if not hasattr(torch.ops, ns):
        return
    actual_ns = getattr(torch.ops, ns)
    if not hasattr(actual_ns, name):
        return
    delattr(actual_ns, name)


class MyPickledModule(torch.nn.Module):
    def __init__(self, z):
        super().__init__()
        self.z = z

    def forward(self, x, y):
        return x * x * x + y + self.z


# These are used for test_{cond/map}_with_quantization
default_symmetric_fake_quant = FakeQuantize.with_args(
    observer=MinMaxObserver, qscheme=torch.per_tensor_symmetric, dtype=torch.quint8
)
default_weight_symmetric_fake_quant = FakeQuantize.with_args(
    observer=MinMaxObserver, qscheme=torch.per_tensor_symmetric, dtype=torch.qint8
)
uniform_qconfig_8bit = QConfig(
    activation=default_symmetric_fake_quant,
    weight=default_weight_symmetric_fake_quant.with_args,
)
qconfig_dict = {"object_type": [(torch.nn.Linear, uniform_qconfig_8bit)]}


def closure_adder(val):
    def inner(x):
        return torch.sin(x + val)

    return inner


class UserDefineSetAttr:
    setup = False

    def __setattr__(self, key, value):
        assert torch.compiler.is_dynamo_compiling() or UserDefineSetAttr.setup
        super().__setattr__(f"pfx_{key}", value)

    def __getattr__(self, key):
        assert torch.compiler.is_dynamo_compiling() or UserDefineSetAttr.setup
        return self.__dict__[f"pfx_{key}"]


class MiscTests(torch._dynamo.test_case.TestCase):
    def test_get_cache_entry(self):
        def f(x):
            return x + 1

        torch.compile(f)(torch.randn(5, 5, 5))
        entries = _debug_get_cache_entry_list(f)
        self.assertTrue(len(entries) > 0)

        def g(x):
            return x + 2

        entries = _debug_get_cache_entry_list(g)
        self.assertTrue(len(entries) == 0)

        try:
            _debug_get_cache_entry_list(1)
        except TypeError as e:
            self.assertIn("expected a code object!", str(e))

        # test get cache entry on skipped code object
        def h(x):
            x = x + 1
            torch._dynamo.graph_break()
            return x + 1

        torch.compile(h)(torch.randn(3, 3))

        entries = _debug_get_cache_entry_list(torch._dynamo.graph_break)
        self.assertEqual(len(entries), 0)

    def test_boolarg(self):
        def boolarg(aa, bb, flag):
            if flag:
                return aa - bb
            else:
                return bb - aa

        a = torch.randn(10, 10)
        b = torch.randn(10, 10)
        correct1 = boolarg(a, b, True)
        correct2 = boolarg(a, b, False)
        correct3 = boolarg(a, b, None)
        counter = CompileCounter()
        opt_boolarg = torch._dynamo.optimize_assert(counter)(boolarg)
        val1 = opt_boolarg(a, b, True)
        val2 = opt_boolarg(a, b, False)
        val3 = opt_boolarg(a, b, None)
        val4 = opt_boolarg(a, b, True)
        self.assertTrue(same(val1, correct1))
        self.assertTrue(same(val2, correct2))
        self.assertTrue(same(val3, correct3))
        self.assertTrue(same(val4, correct1))
        self.assertEqual(counter.frame_count, 3)

    def test_invalid_args_builtin(self):
        @torch.compile(backend="eager")
        def fn(x):
            x = x.sin()
            if isinstance(x, torch.Tensor, invalid=True):
                x = x.sin()
            return x

        with self.assertRaises(TypeError):
            fn(torch.randn(16))

    def test_callpacked(self):
        def call_packed(args):
            a, b, c = args
            return a - b * c

        counter = CompileCounter()
        a = torch.randn(10, 10)
        b = torch.randn(10, 10)
        c = torch.randn(10, 10)
        correct = call_packed([a, b, c])
        opt_call_packed = torch._dynamo.optimize_assert(counter)(call_packed)
        val1 = opt_call_packed([a, b, c])
        val2 = opt_call_packed((a, b, c))
        val3 = opt_call_packed([a, b, c])
        val4 = opt_call_packed((a, b, c))
        self.assertTrue(same(val1, correct))
        self.assertTrue(same(val2, correct))
        self.assertTrue(same(val3, correct))
        self.assertTrue(same(val4, correct))
        self.assertEqual(counter.frame_count, 2)

    def test_raises(self):
        def fn(a, b, c, cls):
            x = a + b - c * 10
            raise cls(str(x))

        counter = CompileCounter()
        a = torch.randn(10, 10)
        b = torch.randn(10, 10)
        c = torch.randn(10, 10)
        opt_fn = torch._dynamo.optimize(counter)(fn)
        self.assertRaises(AssertionError, lambda: opt_fn(a, b, c, AssertionError))
        self.assertEqual(counter.frame_count, 1)
        self.assertEqual(counter.op_count, 3)

    def test_module_not_callable(self):
        def fn(x):
            return torch.fft(x)

        counter = CompileCounter()
        a = torch.randn(10, 10)
        opt_fn = torch._dynamo.optimize(counter)(fn)
        self.assertRaisesRegex(
            TypeError, "'module' object is not callable", lambda: opt_fn(a)
        )

    def test_inplace(self):
        def inplace1(a, b):
            o = torch.empty((10, 10))
            o.copy_(a)
            o -= b
            return o

        torch._dynamo.testing.standard_test(self, inplace1, 2, expected_ops=3)

    def test_inplace_desugaring(self):
        def inplace_on_literals(y):
            x0 = 1
            x0 += y
            x1 = 1
            x1 -= y
            return x0, x1

        torch._dynamo.testing.standard_test(
            self, inplace_on_literals, 1, expected_ops=2
        )

    def test_unpack4(self):
        def unpack4(a, b):
            a = a[:5, :]
            b = b[:5, :]
            x, y = a.size()
            o = torch.empty((x, y))
            o.copy_(a / b)
            return o

        torch._dynamo.testing.standard_test(
            self,
            unpack4,
            2,
            expected_ops=5,
            expected_ops_dynamic=ifdynstaticdefault(5, 7),
        )

    def test_unpack5(self):
        def unpack5(a, b):
            a = a[:5, :]
            b = b[:5, :]
            x, y = a.shape
            o = torch.empty((x, y))
            o.copy_(a / b)
            return o

        torch._dynamo.testing.standard_test(
            self,
            unpack5,
            2,
            expected_ops=5,
            expected_ops_dynamic=ifdynstaticdefault(5, 7),
        )

    def test_matmul1(self):
        def matmul_op1(a, b):
            return a @ b

        # TODO(jansel): FX doesn't support this, should add upstream support
        torch._dynamo.testing.standard_test(self, matmul_op1, 2, expected_ops=1)

    def test_int_shape_binops(self):
        def fn(x):
            # Test reversal by putting int arg first.
            y = 15 - x.shape[0]
            y = 4 + y
            y = 5 * y
            y = 2 % y
            y = 3**y
            y = 10 // y
            y = pow(2, y)
            y = 10 / y
            return x + y

        torch._dynamo.testing.standard_test(
            self, fn, 1, expected_ops=1, expected_ops_dynamic=ifdynstaticdefault(1, 11)
        )

    @torch._dynamo.config.patch(only_allow_pt2_compliant_ops=True)
    def test_pt2_compliant_ops_are_allowed(self):
        lib = torch.library.Library("mylib", "FRAGMENT")
        try:
            torch.library.define(
                "mylib::bar",
                "(Tensor x) -> Tensor",
                lib=lib,
                tags=(torch.Tag.pt2_compliant_tag,),
            )
            torch.library.impl(
                "mylib::bar", "CompositeImplicitAutograd", torch.sin, lib=lib
            )
            assert torch.Tag.pt2_compliant_tag in torch.ops.mylib.bar.default.tags

            def f(x):
                return torch.ops.mylib.bar(x)

            overload = torch.ops.mylib.bar.default

            def g(x):
                return overload(x)

            x = torch.randn(3)

            counts = torch._dynamo.testing.CompileCounter()
            optimized_f = torch._dynamo.optimize(counts, nopython=True)(f)
            _ = optimized_f(x)

            optimized_g = torch._dynamo.optimize(counts, nopython=True)(f)
            _ = optimized_g(x)
        finally:
            cleanup_op("mylib::bar")
            del lib

    @torch._dynamo.config.patch(only_allow_pt2_compliant_ops=True)
    def test_non_pt2_compliant_ops_graph_break(self):
        lib = torch.library.Library("mylib", "FRAGMENT")
        try:
            torch.library.define("mylib::bar2", "(Tensor x) -> Tensor", lib=lib)
            torch.library.impl(
                "mylib::bar2", "CompositeImplicitAutograd", torch.sin, lib=lib
            )
            assert torch.Tag.pt2_compliant_tag not in torch.ops.mylib.bar2.default.tags

            def f(x):
                return torch.ops.mylib.bar2(x)

            overload = torch.ops.mylib.bar2.default

            def g(x):
                return overload(x)

            x = torch.randn(3)

            counts = torch._dynamo.testing.CompileCounter()
            with self.assertRaisesRegex(
                torch._dynamo.exc.Unsupported, "not PT2 compliant"
            ):
                optimized_f = torch._dynamo.optimize(counts, nopython=True)(f)
                y = optimized_f(x)

            with self.assertRaisesRegex(
                torch._dynamo.exc.Unsupported, "not PT2 compliant"
            ):
                optimized_g = torch._dynamo.optimize(counts, nopython=True)(f)
                y = optimized_g(x)
        finally:
            cleanup_op("mylib::bar2")
            del lib

    @torch._dynamo.config.patch(only_allow_pt2_compliant_ops=True)
    def test_pt2_compliant_overload(self):
        lib = torch.library.Library("mylib", "FRAGMENT")
        try:
            torch.library.define(
                "mylib::bar3.tensor",
                "(Tensor x) -> Tensor",
                tags=torch.Tag.pt2_compliant_tag,
                lib=lib,
            )
            torch.library.define(
                "mylib::bar3.int", "(Tensor x, int dim) -> Tensor", lib=lib
            )

            torch.library.impl(
                "mylib::bar3.tensor",
                "CompositeImplicitAutograd",
                torch.sin,
                lib=lib,
            )
            torch.library.impl(
                "mylib::bar3.int", "CompositeImplicitAutograd", torch.sum, lib=lib
            )

            def f(x):
                return torch.ops.mylib.bar3(x)

            def g(x):
                return torch.ops.mylib.bar3(x, 1)

            def h(x):
                return torch.ops.mylib.bar3(x, x, x)

            x = torch.randn(3)

            counts = torch._dynamo.testing.CompileCounter()
            optimized_f = torch._dynamo.optimize(counts, nopython=True)(f)
            optimized_g = torch._dynamo.optimize(counts, nopython=True)(g)
            optimized_h = torch._dynamo.optimize(counts, nopython=True)(h)

            # No error: the overload is PT2 compliant
            optimized_f(x)

            with self.assertRaisesRegex(
                torch._dynamo.exc.Unsupported, "not PT2 compliant"
            ):
                y = optimized_g(x)

            # graph break on incorrect parsing
            with self.assertRaisesRegex(torch._dynamo.exc.Unsupported, "failed to"):
                y = optimized_h(x)

        finally:
            cleanup_op("mylib::bar3")
            del lib

    def test_auto_functionalize_can_with_default(self):
        lib = torch.library.Library("mylib", "FRAGMENT")
        torch.library.define(
            "mylib::foo",
            "(Tensor a, int b, Tensor(d!)? c=None, Tensor? d=None, int e=-1) -> ()",
            tags=torch.Tag.pt2_compliant_tag,
            lib=lib,
        )

        @torch.library.impl("mylib::foo", "cpu", lib=lib)
        def foo_impl(a, b, c=None, d=None, e=-1):
            a + b
            return

        def f(a, mode):
            return torch.ops.mylib.foo(
                a,
                0,
            )

        a = torch.tensor([10, 10, 10], dtype=torch.int64)

        torch.compile(f)(a, 0)

        cleanup_op("mylib::foo")
        del lib

    def test_user_defined_setattr1(self):
        @torch.compile(backend="eager", fullgraph=True)
        def fn(obj):
            obj.y = obj.x + 1

        obj = UserDefineSetAttr()
        with patch.object(UserDefineSetAttr, "setup", True):
            obj.x = torch.randn(8)
        fn(obj)
        with patch.object(UserDefineSetAttr, "setup", True):
            self.assertEqual(obj.y, obj.x + 1)
        self.assertEqual(obj.__dict__.keys(), {"pfx_x", "pfx_y"})

    def test_user_defined_setattr2(self):
        @torch.compile(backend="eager", fullgraph=True)
        def fn(x):
            obj = UserDefineSetAttr()
            obj.x = x
            obj.y = obj.x + 1
            return obj

        x = torch.randn(8)
        obj = fn(x)
        with patch.object(UserDefineSetAttr, "setup", True):
            self.assertIs(obj.x, x)
            self.assertEqual(obj.y, x + 1)
        self.assertEqual(obj.__dict__.keys(), {"pfx_x", "pfx_y"})

    def test_closure_recompiles(self):
        cnt = CompileCounter()

        def fn(x, other_fn):
            return other_fn(x + 1) - 1

        opt = torch.compile(fn, backend=cnt, fullgraph=True)

        x = torch.randn(8)
        for f in (
            closure_adder(5),
            closure_adder(5),
            closure_adder(torch.randn(8)),
            closure_adder(torch.randn(8)),
        ):
            self.assertEqual(opt(x, f), fn(x, f))

        self.assertEqual(cnt.frame_count, 2)

    def test_generate_trivial_abstract_impl(self):
        try:
            lib = torch.library.Library("mylib", "FRAGMENT")
            torch.library.define(
                "mylib::foo",
                "(Tensor x, Tensor[] y, Tensor(a!)? z, SymInt w) -> ()",
                tags=torch.Tag.pt2_compliant_tag,
                lib=lib,
            )

            @torch.library.impl("mylib::foo", "cpu", lib=lib)
            @torch._dynamo.disable
            def foo_impl(x, y, z, w):
                x + y[0] + w
                return

            def f(x, y, z, w):
                return torch.ops.mylib.foo(x, y, z, 2)

            x = torch.randn(3)
            y = (torch.randn(3), torch.randn(3))
            z = torch.randn(3)
            w = torch.randn(3)
            args = (x, y, z, w)

            output = torch.compile(f, backend="eager", fullgraph=True)(*args)
            self.assertEqual(output, None)
        finally:
            cleanup_op("mylib::foo")
            del lib

    def test_can_auto_functionalize(self):
        from torch._higher_order_ops.auto_functionalize import can_auto_functionalize

        expected_true = [
            "(Tensor(a!) x) -> ()",
            "(Tensor(a!) x, Tensor y, Tensor(b!) z, SymInt w, Tensor(c!)? n) -> ()",
            "(Tensor(a!) x, Tensor[] y, Tensor(b!) z, SymInt w, Tensor(c!)? n) -> ()",
            "(Tensor(a!) x, Tensor y, Tensor(b!) z, SymInt w, Tensor(c!)? n) -> Tensor",
            "(Tensor(a!) x, Tensor y, Tensor(b!) z, SymInt w, Tensor(c!)? n) -> (Tensor, Tensor)",
        ]
        expected_false = [
            "(Tensor x) -> ()",
            "(Tensor(a) x) -> Tensor(a)",
            "(Tensor(a!) x) -> Tensor(a!)",
            "(Tensor(a!) x, Tensor y, Tensor(b!)[] z, SymInt w) -> ()",
            "(Tensor(a!) x, Tensor y, Tensor(b!) z, SymInt w, Tensor(c!)? n) -> Tensor(a)",
            "(Tensor(a!) x, Tensor y, Tensor(b!) z, SymInt w, Tensor(c!)? n) -> (Tensor, Tensor(a))",
            "(Tensor(a) x, Tensor y, Tensor(b!) z, SymInt w, Tensor(c!)? n) -> (Tensor, Tensor(a))",
            "(Tensor(a!) x, Tensor y, Tensor(b!) z, SymInt w, Tensor(c!)? n) -> (Tensor, Tensor[])",
        ]
        for schema in expected_true:
            try:
                lib = torch.library.Library("mylib", "FRAGMENT")
                torch.library.define("mylib::a", schema, lib=lib)
                self.assertTrue(
                    can_auto_functionalize(torch.ops.mylib.a.default), msg=schema
                )
                self.assertFalse(can_auto_functionalize(torch.ops.mylib.a))
            finally:
                cleanup_op("mylib::a")
                del lib
        for schema in expected_false:
            try:
                lib = torch.library.Library("mylib", "FRAGMENT")
                torch.library.define("mylib::a", schema, lib=lib)
                self.assertFalse(
                    can_auto_functionalize(torch.ops.mylib.a.default), msg=schema
                )
                self.assertFalse(can_auto_functionalize(torch.ops.mylib.a))
            finally:
                cleanup_op("mylib::a")
                del lib

    def test_auto_functionalize(self):
        try:
            lib = torch.library.Library("mylib", "FRAGMENT")
            torch.library.define(
                "mylib::foo",
                "(Tensor(a!) x, Tensor[] y, Tensor(b!) z, SymInt w, Tensor n) -> ()",
                tags=torch.Tag.pt2_compliant_tag,
                lib=lib,
            )

            @torch.library.impl("mylib::foo", "cpu", lib=lib)
            @torch._dynamo.disable
            def foo_impl(x, y, z, w, n):
                x.add_(y[0] + w)
                z.add_(y[1] + n)

            def f(x, y, z, n):
                torch.ops.mylib.foo(x, y, z, 2, n)

            x = torch.randn(3)
            y = (torch.randn(3), torch.randn(3))
            z = torch.randn(3)
            n = torch.randn(3)
            orig_args = (x, y, z, n)

            compiled_args = pytree.tree_map_only(torch.Tensor, torch.clone, orig_args)

            log_stream, ctx = logs_to_string(
                "torch._inductor.compile_fx", "post_grad_graphs"
            )
            with ctx():
                torch.compile(f, backend="inductor", fullgraph=True)(*compiled_args)

            post_grad_graphs = "\n".join(
                log_stream.getvalue().strip().split("\n")[3:]
            ).strip()

            # Check the graph under static shapes
            if torch._dynamo.config.assume_static_by_default:
                self.assertExpectedInline(
                    post_grad_graphs,
                    """\
def forward(self, arg0_1: "f32[3]", arg1_1: "f32[3]", arg2_1: "f32[3]", arg3_1: "f32[3]", arg4_1: "f32[3]"):
        # No stacktrace found for following nodes
        foo_default = torch.ops.mylib.foo.default(arg0_1, [arg3_1, arg4_1], arg1_1, 2, arg2_1);  arg0_1 = arg3_1 = arg4_1 = arg1_1 = arg2_1 = None
        return ()""",
                )

            eager_args = pytree.tree_map_only(torch.Tensor, torch.clone, orig_args)
            f(*eager_args)
            self.assertEqual(compiled_args, eager_args)
        finally:
            cleanup_op("mylib::foo")
            del lib

    def test_auto_functionalize_with_returns(self):
        try:
            lib = torch.library.Library("mylib", "FRAGMENT")
            torch.library.define(
                "mylib::foo",
                "(Tensor(a!) x, Tensor[] y, Tensor(b!) z, SymInt w, Tensor n) -> (Tensor, Tensor)",
                tags=torch.Tag.pt2_compliant_tag,
                lib=lib,
            )

            @torch.library.impl("mylib::foo", "cpu", lib=lib)
            @torch._dynamo.disable
            def foo_impl(x, y, z, w, n):
                x.add_(y[0] + w)
                z.add_(y[1] + n)
                return y[0] + w, y[1] + n

            @torch.library.impl_abstract("mylib::foo", lib=lib)
            def foo_abstract(x, y, z, w, n):
                return y[0] + w, y[1] + n

            def f(x, y, z, n):
                return torch.ops.mylib.foo(x, y, z, 2, n)

            x = torch.randn(3)
            y = (torch.randn(3), torch.randn(3))
            z = torch.randn(3)
            n = torch.randn(3)
            orig_args = (x, y, z, n)

            compiled_args = pytree.tree_map_only(torch.Tensor, torch.clone, orig_args)
            log_stream, ctx = logs_to_string(
                "torch._inductor.compile_fx", "post_grad_graphs"
            )
            with ctx():
                compiled_out = torch.compile(f, backend="inductor", fullgraph=True)(
                    *compiled_args
                )

            if torch._dynamo.config.assume_static_by_default:
                post_grad_graphs = "\n".join(
                    log_stream.getvalue().strip().split("\n")[3:]
                ).strip()
                self.assertExpectedInline(
                    post_grad_graphs,
                    """\
def forward(self, arg0_1: "f32[3]", arg1_1: "f32[3]", arg2_1: "f32[3]", arg3_1: "f32[3]", arg4_1: "f32[3]"):
        # No stacktrace found for following nodes
        foo_default = torch.ops.mylib.foo.default(arg0_1, [arg3_1, arg4_1], arg1_1, 2, arg2_1);  arg0_1 = arg3_1 = arg4_1 = arg1_1 = arg2_1 = None
        getitem_4: "f32[3]" = foo_default[0]
        getitem_5: "f32[3]" = foo_default[1];  foo_default = None
        return (getitem_4, getitem_5)""",
                )

            eager_args = pytree.tree_map_only(torch.Tensor, torch.clone, orig_args)
            eager_out = f(*eager_args)
            self.assertEqual(compiled_args, eager_args)
            self.assertEqual(compiled_out, eager_out)
        finally:
            cleanup_op("mylib::foo")
            del lib

    def test_auto_functionalize_on_view(self):
        try:
            lib = torch.library.Library("mylib", "FRAGMENT")
            torch.library.define(
                "mylib::foo",
                "(Tensor(a!) x) -> ()",
                tags=torch.Tag.pt2_compliant_tag,
                lib=lib,
            )

            @torch.library.impl("mylib::foo", "cpu", lib=lib)
            @torch._dynamo.disable
            def foo_impl(x):
                x_np = x.detach().numpy()  # view
                np.sin(x_np, out=x_np)
                return

            x = torch.randn(3)
            expected = x.sin()
            torch.ops.mylib.foo(x)
            assert torch.allclose(x, expected)

            @torch.compile(backend="aot_eager_decomp_partition", fullgraph=True)
            def f(x):
                x = x.clone()
                y = x[:]
                torch.ops.mylib.foo(y)
                return x

            y = f(x)
            self.assertEqual(y, x.sin())
        finally:
            cleanup_op("mylib::foo")
            del lib

    def test_auto_functionalize_optional(self):
        try:
            lib = torch.library.Library("mylib", "FRAGMENT")
            torch.library.define(
                "mylib::foo",
                "(Tensor(a!)? x, Tensor[] y, Tensor(b!)? z, SymInt w, Tensor n) -> ()",
                tags=torch.Tag.pt2_compliant_tag,
                lib=lib,
            )

            @torch.library.impl("mylib::foo", "cpu", lib=lib)
            @torch._dynamo.disable
            def foo_impl(x, y, z, w, n):
                if x is not None:
                    x.add_(y[0] + w)
                if z is not None:
                    z.add_(y[1] + n)

            def f(x, y, z, n):
                torch.ops.mylib.foo(x, y, z, 2, n)

            x = None
            y = (torch.randn(3), torch.randn(3))
            z = torch.randn(3)
            n = torch.randn(3)
            orig_args = (x, y, z, n)

            compiled_args = pytree.tree_map_only(torch.Tensor, torch.clone, orig_args)
            log_stream, ctx = logs_to_string(
                "torch._inductor.compile_fx", "post_grad_graphs"
            )
            with ctx():
                torch.compile(f, backend="inductor", fullgraph=True)(*compiled_args)

            if torch._dynamo.config.assume_static_by_default:
                post_grad_graphs = "\n".join(
                    log_stream.getvalue().strip().split("\n")[3:]
                ).strip()
                self.assertExpectedInline(
                    post_grad_graphs,
                    """\
def forward(self, arg0_1: "f32[3]", arg1_1: "f32[3]", arg2_1: "f32[3]", arg3_1: "f32[3]"):
        # No stacktrace found for following nodes
        foo_default = torch.ops.mylib.foo.default(None, [arg2_1, arg3_1], arg0_1, 2, arg1_1);  arg2_1 = arg3_1 = arg0_1 = arg1_1 = None
        return ()""",
                )

            eager_args = pytree.tree_map_only(torch.Tensor, torch.clone, orig_args)
            f(*eager_args)
            self.assertEqual(compiled_args, eager_args)
        finally:
            cleanup_op("mylib::foo")
            del lib

    def test_shape_int_inplace_binops(self):
        def fn(x):
            p = x.shape[0]
            p += 2
            p -= 2
            p **= 2
            p /= 2
            p *= 2
            p //= 2
            p %= 2
            return x + p

        torch._dynamo.testing.standard_test(
            self, fn, 1, expected_ops=1, expected_ops_dynamic=ifdynstaticdefault(1, 10)
        )

    def test_int_shape_inplace_binops(self):
        def fn(x):
            p = x.shape[0]
            # Test reversal by putting constant first
            y = 2
            y += p
            y = 2
            y -= p
            y = 2
            y **= p
            y = 2
            y /= p
            y = 2
            y *= p
            y = 2
            y //= p
            y = 2
            y %= p
            return x + y

        torch._dynamo.testing.standard_test(
            self, fn, 1, expected_ops=1, expected_ops_dynamic=ifdynstaticdefault(1, 10)
        )

    def test_int_int_comparisons(self):
        def fn(x):
            if 2 != 2:
                out = 1
            elif 2 < 1:
                out = 1
            elif 1 > 2:
                out = 1
            elif 1 >= 2:
                out = 1
            elif 2 <= 1:
                out = 1
            elif 2 == 2:
                out = 2
            else:
                out = 1
            return x + out

        torch._dynamo.testing.standard_test(self, fn, 1, expected_ops=1)

    def test_shape_int_comparisons(self):
        def fn(x):
            a = x.shape[0]
            # Ensure support for constant on right side
            if a != 10:
                out = 1
            elif a < 2:
                out = 1
            elif a > 12:
                out = 1
            elif a >= 12:
                out = 1
            elif a <= 2:
                out = 1
            elif a == 10:
                out = 2
            else:
                out = 1
            return x + out

        # expect for dynamic: size, index, 6 comparison ops, add
        torch._dynamo.testing.standard_test(
            self, fn, 1, expected_ops=1, expected_ops_dynamic=ifdynstaticdefault(1, 9)
        )

    def test_int_shape_comparisons(self):
        def fn(x):
            a = x.shape[0]
            # Ensure support for constant on left side
            if 10 != a:
                out = 1
            elif 12 < a:
                out = 1
            elif 2 > a:
                out = 1
            elif 2 >= a:
                out = 1
            elif 12 <= a:
                out = 1
            elif 10 == a:
                out = 2
            else:
                out = 1
            return x + out

        # expect for dynamic: size, index, 6 comparison ops, add
        torch._dynamo.testing.standard_test(
            self, fn, 1, expected_ops=1, expected_ops_dynamic=ifdynstaticdefault(1, 9)
        )

    def test_param_shape_binops(self):
        class MyModule(torch.nn.Module):
            def __init__(self):
                super().__init__()
                self.param = torch.nn.Parameter(torch.randn(15))

            def forward(self, x):
                # Test reversal by putting param shape arg first.
                p = self.param.shape[0]
                y = p - x.shape[0]
                y = p + y
                y = p * y
                y = p % y
                y = p**y
                y = p // y
                y = pow(p, y)
                y = p / y
                return x + y

        counts = torch._dynamo.testing.CompileCounter()
        mod = MyModule()
        optimized_mod = torch._dynamo.optimize(counts, nopython=True)(mod)

        x = torch.randn(3)
        ref = mod(x)
        res = optimized_mod(x)

        self.assertTrue(same(ref, res))
        self.assertEqual(counts.frame_count, 1)

        if torch._dynamo.config.assume_static_by_default:
            self.assertExpectedInline(counts.op_count, """1""")
        else:
            self.assertExpectedInline(counts.op_count, """11""")

    def test_user_defined_binop(self):
        class MyClass:
            def __init__(self, value):
                self.value = value

            def __radd__(self, other):
                return self.value + other

        def fn(x, c):
            y = x.shape[0] + c
            return x + y

        counts = torch._dynamo.testing.CompileCounter()
        opt_fn = torch._dynamo.optimize(counts)(fn)

        x = torch.randn(3)
        c = MyClass(4)
        ref = fn(x, c)
        res = opt_fn(x, c)

        self.assertTrue(same(ref, res))
        self.assertEqual(counts.frame_count, 1)
        if torch._dynamo.config.assume_static_by_default:
            self.assertExpectedInline(counts.op_count, """1""")
        else:
            self.assertExpectedInline(counts.op_count, """4""")

    def test_user_defined_iter(self):
        class Mod:
            def __init__(self):
                self.a = [torch.randn(2, 2), torch.randn(2, 2)]

            def __iter__(self):
                return iter(self.a)

        def f(mod):
            ret = []
            for x in mod:
                ret.append(x + 1)
            return ret

        mod = Mod()
        counts = torch._dynamo.testing.CompileCounter()
        opt_fn = torch._dynamo.optimize(counts, nopython=True)(f)
        ref = f(mod)
        res = opt_fn(mod)
        res = opt_fn(mod)
        res = opt_fn(mod)
        res = opt_fn(mod)
        self.assertTrue(same(ref, res))
        self.assertEqual(counts.frame_count, 1)

        mod.a.append(torch.randn(2, 2))
        # `for x in mod` is inlined, where iter(m.a) creates a guard on the list length of m.a
        # Mutating length of mod.a causes a re-compilation.
        ref2 = f(mod)
        res2 = opt_fn(mod)
        res2 = opt_fn(mod)
        res2 = opt_fn(mod)
        res2 = opt_fn(mod)
        self.assertTrue(same(ref2, res2))
        self.assertEqual(counts.frame_count, 2)

    def test_compare_shapes_eq(self):
        def compare_shapes(a, b, to_list):
            x = list(a.unsqueeze(-1).shape) if to_list else a.shape
            y = list(b.unsqueeze(-1).shape) if to_list else b.shape
            if x == y:
                return a + 1
            else:
                return a + 2

        # Test both ListVariable and ShapeVariable
        torch._dynamo.testing.standard_test(
            self, lambda a, b: compare_shapes(a, b, to_list=True), 2
        )
        torch._dynamo.testing.standard_test(
            self, lambda a, b: compare_shapes(a, b, to_list=False), 2
        )

    def test_compare_shapes_tuple_eq(self):
        def compare_shapes(a, b):
            x = tuple(a.unsqueeze(-1).shape)
            y = tuple(b.unsqueeze(-1).shape)
            if x == y:
                return a + 1
            else:
                return a + 2

        torch._dynamo.testing.standard_test(self, lambda a, b: compare_shapes(a, b), 2)

    def test_compare_shapes_tuple_neq(self):
        def compare_shapes(a, b):
            x = tuple(a.unsqueeze(-1).shape)
            y = tuple(b.unsqueeze(-1).shape)
            if x != y:
                return a + 1
            else:
                return a + 2

        torch._dynamo.testing.standard_test(self, lambda a, b: compare_shapes(a, b), 2)

    def test_compare_shapes_neq(self):
        def compare_shapes(a, b, to_list):
            x = list(a.unsqueeze(-1).shape) if to_list else a.shape
            y = list(b.unsqueeze(-1).shape) if to_list else b.shape
            if x != y:
                return a + 1
            else:
                return a + 2

        # Test both ListVariable and ShapeVariable
        torch._dynamo.testing.standard_test(
            self, lambda a, b: compare_shapes(a, b, to_list=True), 2
        )
        torch._dynamo.testing.standard_test(
            self, lambda a, b: compare_shapes(a, b, to_list=False), 2
        )

    def test_compare_shapes_with_constant(self):
        def compare_shapes(a):
            x = a.shape
            if x[0] != 3:
                return a * 4
            return a * 3

        guard_failure = None

        def guard_failures(failure):
            nonlocal guard_failure
            guard_failure = failure

        opt_fn = torch._dynamo.optimize(
            "eager", nopython=True, guard_fail_fn=guard_failures
        )(compare_shapes)
        opt_fn(torch.randn([3, 4]))
        opt_fn(torch.randn([4, 3]))
        self.assertIn(
            """tensor 'L['a']' size mismatch at index 0. expected 3, actual 4""",
            guard_failure.reason,
        )

    def test_builtin_abs(self):
        def fn(x, y):
            return abs(x) + abs(y)

        sample = torch.randn(10, 10)
        opt_fn = torch._dynamo.optimize("eager", nopython=True)(fn)

        for sample in [
            (torch.randn(10, 10), torch.randn(10, 10)),
            (-10, make_tensor(10, dtype=torch.int64, device="cpu")),
            (-0.1, torch.randn(10)),
        ]:
            expect = fn(*sample)
            actual = opt_fn(*sample)
            self.assertEqual(expect, actual)

    def test_builtin_isinstance(self):
        def fn(x):
            t = torch.arange(1, 3)
            a = isinstance(x, torch.Tensor)
            b = isinstance(t, torch.Tensor)
            c = isinstance(x, int)
            d = isinstance(3, int)
            e = isinstance([1, 2, 3], list)
            f = isinstance({"foo": 1, "bar": 2}, dict)
            res = [a, b, c, d, e, f]
            # Can't run yet due to other unimplemented instructions
            # res += [isinstance(torch.nn.LazyLinear(2, 3), torch.nn.Linear)]
            return res

        torch._dynamo.testing.standard_test(self, fn, 1, expected_ops=1)

    @unittest.skipIf(sys.version_info[:2] <= (3, 8), "Requires astunparse")
    def test_cse_dict_guards(self):
        def fn(x):
            ret = torch.zeros(3)
            for v in x.values():
                ret = ret + v
            return ret

        from torch._dynamo.guards import build_guard_function, CLOSURE_VARS

        x = {3: torch.randn(3), 2: torch.randn(3), 4: torch.randn(3)}
        _, guards = torch._dynamo.export(fn, x)

        code_lists = [c for g in guards for c in g.code_list or []]
        _, pycode = build_guard_function(code_lists, [])
        # Make sure we just call "list(dict.keys())" once
        self.assertEqual(pycode.count("keys"), 1)

    def test_sys_modules(self):
        def fn(x, y):
            mod_a = sys.modules.get("aaaaaaaa")
            assert mod_a is None
            assert "bbbbbbbb" not in sys.modules

            assert "operator" in sys.modules
            operator = sys.modules["operator"]
            builtins = sys.modules.get("builtins")
            operator2 = sys.modules.get("cccccccc", operator)

            return operator.add(x, y), operator2.neg(builtins.abs(x))

        torch._dynamo.testing.standard_test(self, fn, 2, expected_ops=3)

        x = torch.randn(10, 10)
        _, guards = torch._dynamo.export(fn, x, x)
        guard_code = []
        for guard in guards:
            if guard.code_list:
                guard_code += guard.code_list

        # Filter out id-matches that won't reproduce run to run
        guard_code = filter(
            lambda line: "id" not in line and "lookup_backend" not in line,
            sorted(guard_code),
        )
        guard_code_str = "\n".join(guard_code)

        for line in """\
2 <= L['x'].size()[0]
L['x'] is L['y']
L['x'].ndimension() == 2
L['x'].requires_grad == False
L['x'].size()[1] == L['x'].size()[0]
L['x'].storage_offset() == 0
___dict_contains('builtins', G['sys'].modules)
___dict_contains('operator', G['sys'].modules)
___dict_contains('operator', G['sys'].modules)
hasattr(L['x'], '_dynamo_dynamic_indices') == False
not ___dict_contains('aaaaaaaa', G['sys'].modules)
not ___dict_contains('bbbbbbbb', G['sys'].modules)
not ___dict_contains('cccccccc', G['sys'].modules)
str(L['x'].device) == 'cpu'
str(L['x'].dtype) == 'torch.float32'
utils_device.CURRENT_DEVICE == None""".split(
            "\n"
        ):
            self.assertIn(
                line,
                guard_code_str,
            )

    def test_fold(self):
        def fn(a):
            return a + math.sqrt(63)

        torch._dynamo.testing.standard_test(self, fn, 1, expected_ops=1)

    def test_getattr_dict(self):
        def fn(x):
            from torch.masked.maskedtensor._ops_refs import _MASKEDTENSOR_FUNCTION_TABLE

            return x * len(_MASKEDTENSOR_FUNCTION_TABLE)

        i = torch.randn(5)
        r1 = fn(i)
        opt_fn = torch.compile(fn, backend="eager", fullgraph=True)
        r2 = opt_fn(i)
        self.assertEqual(r1, r2)

    def test_shape_unpack(self):
        def fn(x):
            a, b = x.size()
            return x * b

        i = torch.randn(5, 10)
        r1 = fn(i)
        opt_fn = torch._dynamo.optimize("eager")(fn)
        r2 = opt_fn(i)
        self.assertTrue(same(r1, r2))

    def test_typing_dict(self):
        def fn(d):
            return d[T]

        d = {T: torch.randn(3)}
        r1 = fn(d)
        opt_fn = torch.compile(fn, backend="eager", fullgraph=True)
        r2 = opt_fn(d)
        self.assertEqual(r1, r2)

    def test_tensor_iter(self):
        def fn(x):
            for y in x:
                y.add_(1.0)
            return y

        # expect extra size node for dynamic
        torch._dynamo.testing.standard_test(
            self,
            fn,
            1,
            expected_ops=20,
            expected_ops_dynamic=ifdynstaticdefault(20, 21),
        )

    def test_empty_list(self):
        def fn(x, ll):
            if len(ll) == 0 and not ll and ll is not None:
                return x + 1

        i = torch.randn(5, 10)
        r1 = fn(i, [])
        opt_fn = torch._dynamo.optimize("eager")(fn)
        r2 = opt_fn(i, [])
        r3 = opt_fn(i, tuple())
        self.assertTrue(same(r1, r2))
        self.assertTrue(same(r1, r3))

    def test_min_max_over_iterable(self):
        def get_test_fn(func):
            def _fn(a, b, func=func):
                # try all of list, iterator, tuple, vararg.
                lst = [a.shape[0] + 1, 8, a.shape[0]]
                x = func(lst)
                y = func(iter(lst))
                z = func(tuple(lst))
                w = func(*lst)
                return a + (x + y + z + w)

            return _fn

        torch._dynamo.testing.standard_test(
            self,
            get_test_fn(func=min),
            2,
            expected_ops=1,
            expected_ops_dynamic=ifdynstaticdefault(1, 14),
        )
        torch._dynamo.testing.standard_test(
            self,
            get_test_fn(func=max),
            2,
            expected_ops=1,
            expected_ops_dynamic=ifdynstaticdefault(1, 17),
        )

    @torch._dynamo.config.patch(capture_scalar_outputs=True)
    def test_torch_check(self):
        cnts = torch._dynamo.testing.CompileCounter()

        @torch.compile(backend=cnts, fullgraph=True)
        def f(x):
            y = x.item()
            torch._check(y >= 0)
            return torch.arange(0, y)

        f(torch.tensor([3]))
        f(torch.tensor([4]))
        self.assertEqual(cnts.frame_count, 1)

    @torch._dynamo.config.patch(capture_scalar_outputs=True)
    def test_torch_check_symbolic_shape_rel(self):
        cnts = torch._dynamo.testing.CompileCounter()

        @torch.compile(backend=cnts, fullgraph=True)
        def f(x):
            y = x.item()
            torch._check(x.shape[0] == 1)
            torch._check(x.shape[0] != 2)
            torch._check(x.shape[0] >= 0)
            torch._check(x.shape[0] > 0)
            torch._check(x.shape[0] < 4)
            torch._check(x.shape[0] <= 3)
            return torch.arange(0, y)

        f(torch.tensor([3]))
        f(torch.tensor([4]))
        self.assertEqual(cnts.frame_count, 1)

    @torch._dynamo.config.patch(capture_scalar_outputs=True)
    # Translation validation changes the exception type, don't run with it
    @torch.fx.experimental._config.patch(translation_validation=False)
    def test_torch_check_is_size(self):
        cnts = torch._dynamo.testing.CompileCounter()

        @torch.compile(backend=cnts, fullgraph=True)
        def f(x):
            y = x.item()
            torch._check_is_size(y)
            # Cannot conditional on unbacked SymInt
            if y == 0:
                assert False
            else:
                return torch.arange(0, y)

        self.assertRaises(torch._dynamo.exc.UserError, lambda: f(torch.tensor([3])))

    def test_config_obj(self):
        class Cfg:
            def __init__(self):
                self.val = 0.5
                self.count = 3

        def fn(x, cfg):
            for i in range(cfg.count):
                x = x + cfg.val
            return x

        cfg1 = Cfg()
        cfg1.val = 1.0
        cfg2 = Cfg()
        v = torch.zeros(1)
        cnts = torch._dynamo.testing.CompileCounter()
        opt_fn = torch._dynamo.optimize(cnts)(fn)
        v = opt_fn(v, cfg1)  # 3
        v = opt_fn(v, cfg2)  # 4.5
        cfg2.count = 1
        v = opt_fn(v, cfg2)  # 5
        cfg2.val = 2.0
        v = opt_fn(v, cfg2)  # 7
        self.assertEqual(v[0], 7)
        self.assertEqual(cnts.op_count, 8)

    def test_config_getattr_default(self):
        class Cfg:
            def __init__(self):
                self.val = 0.5
                self.count = 10

        def fn(x, cfg):
            if getattr(cfg, "just_add_7", False):
                return x + 7
            for i in range(cfg.count):
                x = x + cfg.val
            return x

        cfg1 = Cfg()
        v = torch.zeros(1)
        cnts = torch._dynamo.testing.CompileCounter()
        opt_fn = torch._dynamo.optimize(cnts)(fn)
        self.assertEqual(opt_fn(v, cfg1)[0], 5)
        self.assertEqual(opt_fn(v, cfg1)[0], 5)
        cfg1.just_add_7 = True
        self.assertEqual(opt_fn(v, cfg1)[0], 7)
        self.assertEqual(opt_fn(v, cfg1)[0], 7)
        cfg1.just_add_7 = False
        self.assertEqual(opt_fn(v, cfg1)[0], 5)
        self.assertEqual(opt_fn(v, cfg1)[0], 5)
        self.assertEqual(cnts.frame_count, 3)

    def test_size_input(self):
        def fn(x, s):
            a, b = s
            return x + (a - b)

        v = torch.zeros(10, 20)
        cnts = torch._dynamo.testing.CompileCounter()
        opt_fn = torch._dynamo.optimize(cnts)(fn)
        self.assertEqual(opt_fn(v, v.size())[0, 0], -10)
        self.assertEqual(opt_fn(v, (10, 20))[0, 0], -10)
        self.assertEqual(opt_fn(v, [10, 20])[0, 0], -10)
        # One recompile per differing input type
        self.assertEqual(cnts.frame_count, 3)

    def test_cell_output1(self):
        out = None

        def fn(a, b):
            nonlocal out
            out = a + b * 10

        v = torch.Tensor([100])
        cnts = torch._dynamo.testing.CompileCounter()
        opt_fn = torch._dynamo.optimize(cnts)(fn)
        self.assertIsNone(opt_fn(v, v))
        self.assertEqual(out[0], 1100)
        self.assertEqual(cnts.op_count, 2)

    def test_cell_output2(self):
        out = None

        def fn(a, b):
            nonlocal out
            c = unsupported(a, b)
            out = a + b * 10 + c

        v = torch.Tensor([100])
        cnts = torch._dynamo.testing.CompileCounter()
        opt_fn = torch._dynamo.optimize(cnts)(fn)
        self.assertIsNone(opt_fn(v, v))
        self.assertEqual(out[0], 1200)
        self.assertEqual(cnts.op_count, 3)

    def test_return_nested_function(self):
        out = None

        def fn(a, b):
            nonlocal out
            c = a + b
            d = a + 1.0

            def fn2(f: int = 7, g: float = 9.0):
                nonlocal out
                out = a + b * 10
                return c * f - d * g

            return fn2

        v1 = torch.Tensor([100])
        v2 = torch.Tensor([200])
        cnts = torch._dynamo.testing.CompileCounter()
        opt_fn = torch._dynamo.optimize(cnts)(fn)
        opt_fn_ret = torch._dynamo.optimize(cnts)(opt_fn(v1, v2))
        self.assertEqual(opt_fn_ret(1.5)[0], -459)
        self.assertEqual(out[0], 2100)
        self.assertEqual(cnts.frame_count, 2)
        self.assertEqual(cnts.op_count, 7)

    def test_tensor_dict1(self):
        def fn(inputs):
            return inputs["a"] - inputs["b"] * 1.5

        v1 = torch.Tensor([100])
        v2 = torch.Tensor([200])
        cnts = torch._dynamo.testing.CompileCounter()
        opt_fn = torch._dynamo.optimize(cnts, nopython=True)(fn)
        self.assertEqual(opt_fn({"a": v1, "b": v2})[0], -200)
        self.assertEqual(cnts.frame_count, 1)
        self.assertEqual(cnts.op_count, 2)

    def test_tensor_dict3(self):
        def fn(inputs_a, inputs_b):
            total = torch.zeros(1)
            input_keys = inputs_a.keys() | inputs_b.keys()
            for k in input_keys:
                if k in inputs_a:
                    total += inputs_a[k]
                if k in inputs_b:
                    total += inputs_b[k]
            return total

        v1 = torch.Tensor([100])
        v2 = torch.Tensor([200])
        cnts = torch._dynamo.testing.CompileCounter()
        opt_fn = torch._dynamo.optimize(cnts, nopython=True)(fn)
        self.assertEqual(
            opt_fn({"a": v1, "b": v2}, {"b": v1, "c": v2}),
            fn({"a": v1, "b": v2}, {"b": v1, "c": v2}),
        )
        self.assertEqual(cnts.frame_count, 1)
        self.assertEqual(cnts.op_count, 5)

    def test_tensor_dict2(self):
        def fn1(inputs):
            total = torch.zeros(1)
            for k, v in inputs.items():
                total += v
            return total

        def fn2(inputs):
            total = torch.zeros(1)
            for v in inputs.values():
                total += v
            return total

        def fn3(inputs):
            total = torch.zeros(1)
            for k in inputs.keys():
                total += inputs[k]
            return total

        v1 = torch.Tensor([100])
        v2 = torch.Tensor([200])
        cnts = torch._dynamo.testing.CompileCounter()
        opt_fn1 = torch._dynamo.optimize(cnts, nopython=True)(fn1)
        opt_fn2 = torch._dynamo.optimize(cnts, nopython=True)(fn2)
        opt_fn3 = torch._dynamo.optimize(cnts, nopython=True)(fn3)
        self.assertEqual(opt_fn1({"a": v1, "b": v2})[0], 300)
        self.assertEqual(opt_fn2({"a": v1, "b": v2})[0], 300)
        self.assertEqual(opt_fn3({"a": v1, "b": v2})[0], 300)
        self.assertEqual(cnts.frame_count, 3)
        self.assertEqual(cnts.op_count, 9)

    def test_dictcomp(self):
        def fn1(inputs):
            return {k: v + 1 for k, v in inputs.items()}

        v1 = torch.Tensor([100])
        v2 = torch.Tensor([200])
        cnts = torch._dynamo.testing.CompileCounter()
        opt_fn1 = torch._dynamo.optimize(cnts)(fn1)
        self.assertEqual(opt_fn1({"a": v1, "b": v2})["a"], 101)
        self.assertEqual(opt_fn1({"a": v1, "b": v2})["b"], 201)
        self.assertEqual(cnts.frame_count, 1)
        self.assertEqual(cnts.op_count, 2)

    def test_listcomp(self):
        def fn2(inputs):
            return torch.sum(torch.cat([v + 1 for k, v in inputs.items()], 0))

        v1 = torch.Tensor([100])
        v2 = torch.Tensor([200])
        cnts = torch._dynamo.testing.CompileCounter()
        opt_fn2 = torch._dynamo.optimize(cnts)(fn2)
        self.assertEqual(opt_fn2({"a": v1, "b": v2}), 302)
        self.assertEqual(cnts.frame_count, 1)
        self.assertEqual(cnts.op_count, 4)

    def test_is_floating_point(self):
        def fn(a, b):
            x = a + 1.0
            if torch.is_floating_point(b):
                x = x + b
            return x + 2.0

        return torch._dynamo.testing.standard_test(self, fn=fn, nargs=2, expected_ops=3)

    def test_is_floating_point2(self):
        def fn(a, b):
            x = a + 1.0
            if b.is_floating_point():
                x = x + b
            return x + 2.0

        return torch._dynamo.testing.standard_test(self, fn=fn, nargs=2, expected_ops=3)

    def test_is_tensor(self):
        def fn(a, b):
            x = a + 1.0
            if torch.is_tensor(b):
                x = x + b
            return x + 2.0

        return torch._dynamo.testing.standard_test(self, fn=fn, nargs=2, expected_ops=3)

    def test_is_tensor2(self):
        def fn(x):
            if torch.is_tensor(x):
                return x + 1
            else:
                return torch.ones([2, 3])

        x1 = {"input": torch.rand(2, 3)}
        x2 = torch.rand(2, 3)
        ref1 = fn(x1)
        ref2 = fn(x2)
        opt_fn = torch._dynamo.optimize("eager")(fn)
        res1 = opt_fn(x1)
        res2 = opt_fn(x2)
        self.assertEqual(ref1, res1)
        self.assertEqual(ref2, res2)

    def test_numel(self):
        def fn(a):
            return (a + a.numel() + torch.numel(a), a + a.nelement())

        return torch._dynamo.testing.standard_test(
            self,
            fn=fn,
            nargs=1,
            expected_ops=3,
            expected_ops_dynamic=ifdynstaticdefault(3, 6),
        )

    def test_pair(self):
        def fn(a):
            return (
                torch.zeros(torch.nn.modules.utils._pair(a.size()))
                + a
                + torch.ones(torch.nn.modules.utils._ntuple(3)(3)).sum()
            )

        return torch._dynamo.testing.standard_test(
            self,
            fn=fn,
            nargs=1,
            expected_ops=5,
            expected_ops_dynamic=ifdynstaticdefault(5, 8),
        )

    @patch.object(torch._dynamo.config, "capture_scalar_outputs", True)
    def test_tensor_item_capture(self):
        def fn(a, b):
            return (a + b).sum().item()

        v1 = torch.randn((10, 10))
        v2 = torch.randn((10, 10))
        correct = fn(v1, v2)
        cnts = torch._dynamo.testing.CompileCounter()
        opt_fn = torch._dynamo.optimize(cnts)(fn)
        self.assertEqual(opt_fn(v1, v2), correct)
        self.assertEqual(cnts.frame_count, 1)
        self.assertEqual(cnts.op_count, 3)

    @patch.object(torch._dynamo.config, "capture_scalar_outputs", False)
    def test_tensor_item_no_capture(self):
        def fn(a, b):
            return (a + b).sum().item()

        v1 = torch.randn((10, 10))
        v2 = torch.randn((10, 10))
        correct = fn(v1, v2)
        cnts = torch._dynamo.testing.CompileCounter()
        opt_fn = torch._dynamo.optimize(cnts)(fn)
        self.assertEqual(opt_fn(v1, v2), correct)
        self.assertEqual(cnts.frame_count, 1)
        self.assertEqual(cnts.op_count, 2)

    def test_namedtuple1(self):
        def fn(a, b):
            tmp = mytuple(a, b, a + b)
            return mytuple(tmp.a, tmp[1], tmp.ab + b)

        v1 = torch.Tensor([10])
        v2 = torch.Tensor([20])
        cnts = torch._dynamo.testing.CompileCounter()
        opt_fn = torch._dynamo.optimize(cnts)(fn)
        self.assertEqual(opt_fn(v1, v2).ab, 50)
        self.assertEqual(cnts.frame_count, 1)
        self.assertEqual(cnts.op_count, 2)

    def test_namedtuple2(self):
        def fn(packed):
            a, b, c = packed
            if hasattr(packed, "b"):
                b = packed.b + 1
            c = packed[2]
            return a + b + c

        v1 = torch.Tensor([1])
        v2 = torch.Tensor([2])
        v3 = torch.Tensor([3])
        cnts = torch._dynamo.testing.CompileCounter()
        opt_fn = torch._dynamo.optimize(cnts)(fn)
        self.assertEqual(opt_fn(mytuple(v1, v2, v3))[0], 7)
        self.assertEqual(cnts.frame_count, 1)
        self.assertEqual(cnts.op_count, 3)

    def test_namedtuple3(self):
        def fn(x, packed):
            if isinstance(packed, mytuple):
                return x + 1
            else:
                return x - 1

        x = torch.rand([2, 3])
        packed = mytuple(1, 2, 3)
        ref = fn(x, packed)
        opt_fn = torch._dynamo.optimize("eager")(fn)
        res = opt_fn(x, packed)
        self.assertTrue(same(ref, res))

    def test_range_input(self):
        def fn(a, rng):
            x = a
            for i in rng:
                x = x + i
            return x

        def fn1(a):
            return fn(a, rng=range(3))

        return torch._dynamo.testing.standard_test(
            self, fn=fn1, nargs=1, expected_ops=3
        )

    def test_range_with_shape(self):
        def fn(a):
            for i in range(1, a.shape[0]):
                a += 1
            return a

        # expect 1 more op (size call) for dynamic
        return torch._dynamo.testing.standard_test(
            self,
            fn=fn,
            nargs=1,
            expected_ops=9,
            expected_ops_dynamic=ifdynstaticdefault(9, 10),
        )

    def test_build_tuple_unpack(self):
        def fn1(a, b, c):
            return a - b / c

        def fn2(a, b, c):
            tmp1 = (a,)
            tmp2 = (b, c)
            args = (*tmp1, *tmp2)
            return fn1(*args)

        def fn3(a, *args):
            return fn1(a, *args)

        torch._dynamo.testing.standard_test(self, fn=fn2, nargs=3, expected_ops=2)
        torch._dynamo.testing.standard_test(self, fn=fn3, nargs=3, expected_ops=2)

    def test_list_mul(self):
        def fn(count):
            head_mask = count * [None] * count
            return head_mask

        cnts = torch._dynamo.testing.CompileCounter()
        opt_fn = torch._dynamo.optimize(cnts)(fn)
        self.assertEqual(opt_fn(2), [None] * 4)
        # TODO: the captured frame here is a bit goofy, because we don't
        # output anything and none of the traced operations have side
        # effects.  Probably need better heuristic for bailing on
        # dynamo if there are no outputs
        if torch._dynamo.config.assume_static_by_default:
            self.assertExpectedInline(cnts.frame_count, """0""")
            self.assertExpectedInline(cnts.op_count, """0""")
        else:
            self.assertExpectedInline(cnts.frame_count, """1""")
            self.assertExpectedInline(cnts.op_count, """2""")

    def test_list_slice_mul(self):
        def fn(count):
            a = [1, 2, 3]
            head_mask = count * a[1:] * count
            return head_mask

        cnts = torch._dynamo.testing.CompileCounter()
        opt_fn = torch._dynamo.optimize(cnts)(fn)
        self.assertEqual(opt_fn(2), [2, 3] * 4)
        if torch._dynamo.config.assume_static_by_default:
            self.assertExpectedInline(cnts.frame_count, """0""")
            self.assertExpectedInline(cnts.op_count, """0""")
        else:
            self.assertExpectedInline(cnts.frame_count, """1""")
            self.assertExpectedInline(cnts.op_count, """2""")

    def test_tuple_mul(self):
        def fn(count):
            head_mask = count * (2, 3) * count
            return head_mask

        cnts = torch._dynamo.testing.CompileCounter()
        opt_fn = torch._dynamo.optimize(cnts)(fn)
        self.assertEqual(opt_fn(2), (2, 3) * 4)
        if torch._dynamo.config.assume_static_by_default:
            self.assertExpectedInline(cnts.frame_count, """0""")
            self.assertExpectedInline(cnts.op_count, """0""")
        else:
            self.assertExpectedInline(cnts.frame_count, """1""")
            self.assertExpectedInline(cnts.op_count, """2""")

    def test_tuple_mul_with_shape(self):
        def fn(a):
            x = a.shape[0]
            y = 2 * (x, 3) * 2
            return a + y[4]

        # expect 3 ops post folding for dynamic case: size, index, add
        torch._dynamo.testing.standard_test(
            self, fn, 1, expected_ops=1, expected_ops_dynamic=ifdynstaticdefault(1, 3)
        )

    def test_tuple_iadd_with_shape(self):
        def fn(a):
            output = (a + a.shape[0], a - a.shape[0])
            # tuple += tuple
            output += (a - a.shape[0], a + a.shape[0])
            # tuple += constant tuple
            output += (2, 3)
            return output

        # expect 4 add / subs for static, 4 * 3 (size, index, math op) for dynamic
        torch._dynamo.testing.standard_test(
            self, fn, 1, expected_ops=4, expected_ops_dynamic=ifdynstaticdefault(4, 12)
        )

    def test_list_iadd_with_shape(self):
        def fn(a):
            output = [a + a.shape[0], a - a.shape[0]]
            # list += list
            output += [a - a.shape[0], a + a.shape[0]]
            # list += tuple
            output += (a + a.shape[0], a - a.shape[0])
            return output

        # expect 6 add / subs for static, 6 * 3 (size, index, math op) for dynamic

        torch._dynamo.testing.standard_test(
            self, fn, 1, expected_ops=6, expected_ops_dynamic=ifdynstaticdefault(6, 18)
        )

    def test_list_iadd_side_effect(self):
        def fn(a, b):
            a += [b]
            torch._dynamo.graph_break()
            return a

        a = [1, 2, 3]
        b = torch.ones(2, 2)

        opt_fn = torch._dynamo.optimize("eager")(fn)

        exp = fn(a, b)

        a = [1, 2, 3]
        b = torch.ones(2, 2)
        act = opt_fn(a, b)

        self.assertEqual(exp, act)

    def test_user_getattr1(self):
        class MyConfig(dict):
            def __getattr__(self, name):
                return self[name]

        def fn(cfg, x, y):
            return x + y + cfg.offset

        x = torch.randn(10)
        cfg = MyConfig(offset=5)
        cnts = torch._dynamo.testing.CompileCounter()
        opt_fn = torch._dynamo.optimize(cnts)(fn)
        self.assertTrue(same(opt_fn(cfg, x, x), 2 * x + 5))
        self.assertEqual(cnts.frame_count, 1)
        self.assertEqual(cnts.op_count, 2)

    def test_user_getattr2(self):
        class MyConfig:
            defined_on_class = 1

            def __init__(self):
                self.defined_on_object = 2

            def __getattr__(self, name):
                return 3

        def fn(cfg, x):
            return x + cfg.defined_on_class - cfg.defined_on_object + cfg.not_defined

        x = torch.randn(10)
        cfg = MyConfig()
        cnts = torch._dynamo.testing.CompileCounter()
        opt_fn = torch._dynamo.optimize(cnts)(fn)
        self.assertTrue(same(opt_fn(cfg, x), x + 1 - 2 + 3))
        self.assertEqual(cnts.frame_count, 1)
        self.assertEqual(cnts.op_count, 3)

    def test_getset_descriptor(self):
        def fn(g, x):
            return g.__get__(x)

        cnts = torch._dynamo.testing.CompileCounter()
        opt_fn = torch.compile(fullgraph=True, backend="eager")(fn)
        g = torch.Tensor.shape

        res = opt_fn(g, torch.ones(2, 2))
        exp_res = fn(g, torch.ones(2, 2))
        self.assertEqual(res, exp_res)

    def test_get_attr_function(self):
        def fn(g, x):
            return g(x)

        cnts = torch._dynamo.testing.CompileCounter()
        opt_fn = torch._dynamo.optimize(cnts)(fn)
        g = torch.Tensor.shape.__get__

        res = opt_fn(g, torch.ones(2, 2))
        exp_res = fn(g, torch.ones(2, 2))
        self.assertEqual(res, exp_res)

    def test_user_getattribute(self):
        class MyObject:
            def __init__(self):
                self.custom_dict = {"a": torch.rand((2, 2))}
                self.my_number = 42

            def __getattribute__(self, name):
                custom_dict = super().__getattribute__("custom_dict")
                if name in custom_dict:
                    return custom_dict[name]
                return super().__getattribute__(name)

            def run(self, x):
                return self.my_number * x + self.a * x

        def fn(obj, x):
            return obj.run(x)

        obj = MyObject()
        x = torch.rand((2, 2))
        cnts = torch._dynamo.testing.CompileCounter()
        opt_fn = torch._dynamo.optimize(cnts)(fn)
        self.assertTrue(same(opt_fn(obj, x), fn(obj, x)))

    def test_nn_module_getattr(self):
        class MyMod(torch.nn.Module):
            def __init__(self):
                super().__init__()
                self.custom_dict = {"queue": [torch.rand((2, 2)) for _ in range(3)]}
                self.other_attr = torch.rand((2, 2))

            def __getattr__(self, name):
                custom_dict = self.custom_dict
                if name in custom_dict:
                    return custom_dict[name]
                return super().__getattr__(name)

            def forward(self, x):
                return x @ self.other_attr + self.queue[-1]

        x = torch.rand((2, 2))
        mod = MyMod()
        cnts = torch._dynamo.testing.CompileCounter()
        opt_mod = torch._dynamo.optimize(cnts)(mod)
        self.assertTrue(same(opt_mod(x), mod(x)))
        self.assertTrue(cnts.frame_count, 1)
        self.assertTrue(cnts.op_count, 2)

    def test_nn_module_getattribute(self):
        class MyMod(torch.nn.Module):
            def __init__(self):
                super().__init__()
                self.my_number = 42

            def __getattribute__(self, name):
                if name == "special_attr":
                    return torch.tensor([[1, 2], [3, 4]])
                return super().__getattribute__(name)

            def forward(self, x):
                return self.my_number * x + self.special_attr * x

        def fn(mod, x):
            return mod(x)

        mod = MyMod()
        x = torch.rand((2, 2))
        cnts = torch._dynamo.testing.CompileCounter()
        opt_fn = torch._dynamo.optimize(cnts)(fn)
        self.assertTrue(same(opt_fn(mod, x), fn(mod, x)))

    def test_constant_getattr(self):
        # https://github.com/pytorch/pytorch/issues/97480
        def fn():
            return getattr(None, "arg", 3)

        cnt = torch._dynamo.testing.CompileCounter()
        optimized_fn = torch._dynamo.optimize(cnt)(fn)
        res = optimized_fn()
        self.assertTrue(same(res, 3))

    def test_user_property(self):
        class MyConfig:
            @property
            def prop5(self):
                return 5

        def fn(cfg, x, y):
            return x + y + cfg.prop5

        x = torch.randn(10)
        cfg = MyConfig()
        cnts = torch._dynamo.testing.CompileCounter()
        opt_fn = torch._dynamo.optimize(cnts)(fn)
        self.assertTrue(same(opt_fn(cfg, x, x), 2 * x + 5))
        self.assertEqual(cnts.frame_count, 1)
        self.assertEqual(cnts.op_count, 2)

    def test_dataclass_fields(self):
        @dataclasses.dataclass
        class MyDataClass:
            a: torch.Tensor
            b: torch.Tensor = None
            c: torch.Tensor = None
            d: torch.Tensor = None
            e: torch.Tensor = None

        def fn(obj):
            class_fields = dataclasses.fields(obj)
            assert len(class_fields)
            assert all(field.default is None for field in class_fields[1:])
            other_fields_are_none = all(
                getattr(obj, field.name) is None for field in class_fields[1:]
            )
            assert not other_fields_are_none

            if not hasattr(obj, "a"):
                return -1
            if hasattr(obj, "z"):
                return -2

            total = getattr(obj, class_fields[0].name)
            for field in class_fields[1:]:
                v = getattr(obj, field.name)
                if v is not None:
                    total += v

            return total

        obj1 = MyDataClass(torch.randn(10), torch.randn(10), torch.randn(10))
        obj2 = MyDataClass(torch.randn(10), e=torch.randn(10))
        correct1 = fn(obj1)
        correct2 = fn(obj2)

        cnts = torch._dynamo.testing.CompileCounter()
        opt_fn = torch._dynamo.optimize(cnts)(fn)
        self.assertTrue(same(opt_fn(obj1), correct1))
        self.assertEqual(cnts.frame_count, 1)
        self.assertEqual(cnts.op_count, 2)

        torch._dynamo.reset()
        cnts = torch._dynamo.testing.CompileCounter()
        opt_fn = torch._dynamo.optimize(cnts)(fn)
        self.assertTrue(same(opt_fn(obj2), correct2))
        self.assertEqual(cnts.frame_count, 1)
        self.assertEqual(cnts.op_count, 1)

        # guard failure
        obj2.z = True
        self.assertEqual(opt_fn(obj2), -2)

    def test_dataclass_local_hasattr(self):
        cnt = CompileCounter()
        x = torch.randn(10)

        @dataclasses.dataclass
        class MyDataClass:
            a: torch.Tensor
            b: torch.Tensor

        @torch.compile(backend=cnt, fullgraph=True)
        def fn():
            obj = MyDataClass(x + 1, x - 1)
            if not hasattr(obj, "a"):
                return -1
            if hasattr(obj, "z"):
                return -2
            return obj

        result = fn()
        self.assertIsInstance(result, MyDataClass)
        self.assertEqual(result.a, x + 1)
        self.assertEqual(result.b, x - 1)
        self.assertEqual(cnt.frame_count, 1)
        self.assertEqual(cnt.op_count, 2)

    def test_catch_watchings1(self):
        cnt = CompileCounter()

        @torch.compile(backend=cnt, fullgraph=True)
        def fn(x):
            with warnings.catch_warnings(record=True):
                return x.sin()

        x = torch.randn(8)
        self.assertEqual(fn(x), x.sin())
        self.assertEqual(cnt.frame_count, 1)

    def test_catch_watchings2(self):
        cnt = CompileCounter()

        @torch.compile(backend=cnt, fullgraph=True)
        def fn(x):
            return x.sin(), warnings.catch_warnings(record=True)

        x = torch.randn(8)
        _, a = fn(x)
        _, b = fn(x)
        self.assertEqual(cnt.frame_count, 1)
        self.assertIsInstance(a, warnings.catch_warnings)
        self.assertIsInstance(b, warnings.catch_warnings)
        self.assertIsNot(a, b)

    def test_tensor_build_list_unpack(self):
        def fn(x):
            # seen in fastNLP_Bert
            return torch.cat([*x], dim=-1)

        val = torch.randn([1, 1, 473, 768])
        correct = fn(val)
        cnts = torch._dynamo.testing.CompileCounter()
        opt_fn = torch._dynamo.optimize(cnts)(fn)
        self.assertTrue(same(opt_fn(val), correct))
        self.assertEqual(cnts.frame_count, 1)
        self.assertEqual(cnts.op_count, 2)

    def test_numpy_int_constant(self):
        def fn(x, a, b):
            return x + (a % b)

        args = [torch.randn(10), 4096, np.int64(8)]
        correct = fn(*args)
        cnts = torch._dynamo.testing.CompileCounter()
        opt_fn = torch._dynamo.optimize(cnts, dynamic=True, nopython=True)(fn)
        self.assertTrue(same(opt_fn(*args), correct))
        self.assertTrue(same(opt_fn(*args), correct))
        self.assertEqual(cnts.frame_count, 1)
        self.assertEqual(cnts.op_count, 2)

    def test_numpy_subdtype(self):
        def fn(x, n):
            return np.issubdtype(type(n), np.integer) + x

        args = [torch.randn(10), 4096]
        correct = fn(*args)
        cnts = torch._dynamo.testing.CompileCounter()
        opt_fn = torch._dynamo.optimize(cnts, nopython=True)(fn)
        self.assertEqual(opt_fn(*args), correct)
        self.assertEqual(cnts.frame_count, 1)

    def test_numpy_take_along_axis(self):
        def fn(x, i, a):
            return np.take_along_axis(x, i, a)

        def sample_to_args(s):
            args = (s.input, *sample.args)
            return tuple(a.numpy() if isinstance(a, torch.Tensor) else a for a in args)

        samples = list(
            sample_inputs_take_along_dim(
                None, "cpu", torch.float32, requires_grad=False
            )
        )
        cnts = torch._dynamo.testing.CompileCounter()
        opt_fn = torch._dynamo.optimize(cnts)(fn)
        i = 1
        for sample in samples:
            args = sample_to_args(sample)
            if len(args) < 3:
                # if axis is None, second argument is treated as 1d array
                args = (args[0], np.ravel(args[1]), None)
            self.assertEqual(fn(*args), opt_fn(*args))
            self.assertEqual(cnts.frame_count, i)
            i += 1

    def test_numpy_torch_operators(self):
        def fn(op, t1, t2):
            return op(t1, t2)

        from torch._dynamo.variables.builtin import BuiltinVariable

        operators = BuiltinVariable._fx_graph_functions()

        for op, t1_np, t2_np in itertools.product(
            operators, (True, False), (True, False)
        ):
            if op in [operator.eq, operator.ne]:
                # returns equivalent of torch.eq/ne
                continue
            if op is operator.getitem:
                # skip
                # Did you know that tensor[ndarray_of_floats] works?
                continue
            if op is operator.imatmul and (t1_np or t2_np):
                # skip
                # in numpy, in place matmul does not work single
                # dimensional arrays
                continue
            t1 = torch.rand(5)
            if t1_np:
                t1 = t1.numpy()
            t2 = torch.rand(5)
            if t2_np:
                t2 = t2.numpy()
            try:
                # TODO try a bit harder
                result = op(t1, t2)
            except (RuntimeError, TypeError, IndexError):
                continue
            cnts = torch._dynamo.testing.CompileCounter()
            opt_fn = torch._dynamo.optimize(cnts)(fn)
            self.assertEqual(result, opt_fn(op, t1, t2), msg=f"{op=} {t1_np=} {t2_np=}")
            self.assertEqual(cnts.frame_count, 1, msg=f"{op=} {t1_np=} {t2_np=}")
            torch._dynamo.reset()

    def test_numpy_ndarray_graph_break(self):
        def fn(x):
            a = x.numpy()
            b = a.real
            torch._dynamo.graph_break()
            c = np.multiply(b, 2.0)
            return c

        cnts = torch._dynamo.testing.CompileCounter()
        opt_fn = torch._dynamo.optimize(cnts)(fn)
        for _ in range(10):
            x = torch.randn(3)
            ref = fn(x)
            res = opt_fn(x)
            self.assertEqual(ref, res)
        self.assertEqual(cnts.frame_count, 2)

    def test_numpy_ndarray_graph_break_with_multiple_outputs(self):
        def fn(x, y):
            a = x.numpy()
            b = y.numpy()
            torch._dynamo.graph_break()
            return np.add(a, 1), np.add(b, 1)

        cnts = torch._dynamo.testing.CompileCounter()
        opt_fn = torch._dynamo.optimize(cnts)(fn)
        for _ in range(10):
            x = torch.randn([1, 3])
            y = torch.randn([1, 3])
            ref = fn(x, y)
            res = opt_fn(x, y)
            self.assertEqual(ref, res)
        self.assertEqual(cnts.frame_count, 2)

    def test_numpy_force(self):
        def fn(x):
            return x.numpy(force=False)

        cnts = torch._dynamo.testing.CompileCounter()
        opt_fn = torch._dynamo.optimize(cnts)(fn)
        x = torch.randn(3)
        res = opt_fn(x)
        self.assertEqual(type(res), np.ndarray)
        self.assertEqual(cnts.frame_count, 1)

        def fn(x):
            return x.numpy(force=True)

        cnts = torch._dynamo.testing.CompileCounter()
        opt_fn = torch._dynamo.optimize(cnts)(fn)
        x = torch.randn(3, requires_grad=True)
        res = opt_fn(x)
        self.assertEqual(type(res), np.ndarray)
        self.assertEqual(cnts.frame_count, 1)

    def test_numpy_recompilation_scalar(self):
        def fn(x, a):
            return np.where(x < 0.5, a, x)

        x = np.random.randn(8)
        cnts = torch._dynamo.testing.CompileCounter()
        opt_fn = torch._dynamo.optimize(cnts, dynamic=True)(fn)

        ref = fn(x, 3)
        res = opt_fn(x, 3)
        self.assertEqual(ref, res)

        ref = fn(x, 4)
        res = opt_fn(x, 4)
        self.assertEqual(ref, res)

        self.assertEqual(cnts.frame_count, 1)

    def test_tensor_interacts_with_numpy_ndarray(self):
        def fn(x, y):
            a = x.numpy()
            b = y.numpy()
            c = np.ones_like(a)
            d = np.ones_like(b)
            torch._dynamo.graph_break()
            return np.add(a, c), np.add(b, d)

        cnts = torch._dynamo.testing.CompileCounter()
        opt_fn = torch._dynamo.optimize(cnts)(fn)
        for _ in range(10):
            x = torch.randn([1, 3])
            y = torch.randn([1, 3])
            ref = fn(x, y)
            res = opt_fn(x, y)
            self.assertEqual(ref, res)
        self.assertEqual(cnts.frame_count, 2)

    def test_numpy_ndarray_works_with_builtin_function(self):
        def fn(x):
            v = x.sum() / len(x)
            return v

        cnts = torch._dynamo.testing.CompileCounter()
        opt_fn = torch._dynamo.optimize(cnts, nopython=True)(fn)
        for _ in range(10):
            x = np.random.randn(2, 3)
            ref = fn(x)
            res = opt_fn(x)
            self.assertEqual(ref, res)
        self.assertEqual(cnts.frame_count, 1)

    def test_numpy_array_of_arrays(self):
        def fn(x, y):
            return np.array([x, y])

        cnts = torch._dynamo.testing.CompileCounter()
        opt_fn = torch._dynamo.optimize(cnts, nopython=True)(fn)

        x, y = np.float64(1), np.float64(2)
        res = opt_fn(x, y)
        self.assertEqual(res, np.array([1, 2], dtype=float))
        self.assertEqual(type(res), np.ndarray)
        self.assertEqual(cnts.frame_count, 1)

        x, y = np.arange(2), np.arange(2) + 2
        res = opt_fn(x, y)
        self.assertEqual(res, np.array([[0, 1], [2, 3]]))
        self.assertEqual(type(res), np.ndarray)
        self.assertEqual(cnts.frame_count, 2)

    def test_numpy_readonly(self):
        @torch.compile(fullgraph=True)
        def fn(x):
            return x

        x = np.broadcast_to(np.arange(3), (2, 3))
        self.assertFalse(x.flags.writeable)

        with warnings.catch_warnings():
            warnings.simplefilter("error")
            y = fn(x)
        self.assertTrue(y.flags.writeable)  # XXX: differs from numpy

    def test_numpy_tolist(self):
        def fn(x):
            return x.tolist()

        cnts = torch._dynamo.testing.CompileCounter()
        opt_fn = torch._dynamo.optimize(cnts, nopython=True)(fn)

        x = np.arange(5)
        r = opt_fn(x)

        self.assertEqual(r, [0, 1, 2, 3, 4])
        self.assertEqual(type(r), list)
        self.assertEqual(cnts.frame_count, 1)

    def test_numpy_size_attr(self):
        def fn(x):
            return x.size + x

        cnts = torch._dynamo.testing.CompileCounter()
        opt_fn = torch._dynamo.optimize(cnts, nopython=True)(fn)

        x = np.arange(5)
        r = opt_fn(x)

        self.assertEqual(r, fn(x))
        self.assertEqual(type(r), np.ndarray)
        self.assertEqual(cnts.frame_count, 1)

    def test_numpy_no_raise(self):
        def _inf_nan_preprocess(t, t_np):
            t_np = np.nan_to_num(t_np)
            return t, t_np

        def fn():
            # shape, dims format
            test_cases = (
                (3, 3),
                (4, 4),
                (5, 5),
            )

            for shape in test_cases:
                t = torch.randn(shape, dtype=torch.complex64)
                t_np = np.random.randn(*shape).astype(np.complex64)

                _, t_np = _inf_nan_preprocess(t, t_np)
                print(t, t_np)  # Just a side effect so that compilation kicks in

        cnt = CompileCounterWithBackend("inductor")
        fn = torch._dynamo.optimize(cnt)(fn)
        fn()
        self.assertEqual(cnt.frame_count, ifdynstaticdefault(2, 1))

    def test_mandelbrot_numpy(self):
        def mandelbrot_numpy(max_iter):
            # Define the boundaries of the complex plane
            xn = 450
            yn = 375
            xmin = -2.25
            xmax = 0.75
            ymin = -1.25
            ymax = 1.25

            # Create the grid of complex numbers
            x_values = np.linspace(xmin, xmax, xn, dtype=np.float64)
            y_values = np.linspace(ymin, ymax, yn, dtype=np.float64)
            rx, iy = np.meshgrid(x_values, y_values, indexing="xy")

            x = rx.copy()
            y = iy.copy()
            mask = np.zeros_like(x)
            for i in range(max_iter):
                x_prev = x
                y_prev = y
                x = x_prev**2 - y_prev**2 + rx
                y = 2 * x_prev * y_prev + iy
                inside = np.sqrt(x**2 + y**2) <= 2
                mask += inside
            return mask

        cnts = torch._dynamo.testing.CompileCounter()
        opt_fn = torch._dynamo.optimize(cnts, nopython=True)(mandelbrot_numpy)
        n_iter = torch._dynamo.config.cache_size_limit - 2
        for i in range(n_iter):
            x = i + 3
            ref = mandelbrot_numpy(x)
            res = opt_fn(x)
            self.assertEqual(ref, res)
        # We need to specialise the number as it's in a forloop
        self.assertEqual(cnts.frame_count, n_iter)

    def test_numpy_as_global(self):
        global x
        x = np.arange(10)

        @torch.compile(fullgraph=True)
        def fn(y):
            return y + x + x

        r = fn(np.arange(10))
        self.assertEqual(type(r), np.ndarray)
        self.assertEqual(r, x * 3)
        del x

    def test_numpy_gt(self):
        x = np.arange(10)

        @torch.compile
        def fn(y):
            return y >= 3

        r = fn(x)
        self.assertEqual(type(r), np.ndarray)
        self.assertEqual(r, x >= 3)

    def test_numpy_min(self):
        x = np.arange(10)

        @torch.compile
        def fn(y):
            return min(y, 3), min(y, y - 1)

        r1, r2 = fn(x)
        self.assertEqual(type(r1), np.ndarray)
        self.assertEqual(type(r2), np.ndarray)
        self.assertEqual(r1, np.minimum(x, 3))
        self.assertEqual(r2, np.minimum(x, x - 1))

    def test_graph_break_correctly_when_passing_numpy_ndarray_to_torch_function(self):
        # from transformers/models/big_bird/modeling_big_bird.py
        def fn(x: int, y: torch.Tensor):
            ndarray_list = [np.ones([2, x])]
            ndarray = np.stack(ndarray_list, axis=0)
            tensor = torch.tensor(ndarray, dtype=torch.long)
            tensor.unsqueeze_(0)
            return tensor + y

        cnts = torch._dynamo.testing.CompileCounter()
        opt_fn = torch._dynamo.optimize(cnts)(fn)
        for x in range(1, 10):
            y = torch.randn([1, 2, x])
            ref = fn(x, y)
            res = opt_fn(x, y)
            self.assertEqual(ref, res)
        # It's all traced once with x = 1, x = 2 and then x = ks0
        # For dynamic it's x=1 and x=ks0
        self.assertEqual(cnts.frame_count, ifdynstaticdefault(3, 2))

    def test_numpy_with_builtin_type(self):
        x = np.random.rand(5)

        def fn(x):
            return (x * 5).astype(bool).astype(float).astype(int) + 8

        cnts = torch._dynamo.testing.CompileCounter()
        opt_fn = torch._dynamo.optimize(cnts)(fn)

        r = opt_fn(x)
        self.assertEqual(r.dtype, int)
        self.assertEqual(cnts.frame_count, 1)

    def test_with_builtin_type(self):
        x = torch.randn(5)

        def fn(x):
            return (x * 5).to(bool).to(float).to(int) + 8

        cnts = torch._dynamo.testing.CompileCounter()
        opt_fn = torch._dynamo.optimize(cnts)(fn)

        r = opt_fn(x)
        self.assertEqual(r.dtype, torch.int64)
        self.assertEqual(cnts.frame_count, 1)

    def test_numpy_unique_f16(self):
        def fn():
            x = np.asarray([1, 1, 2, 2, 3], dtype=np.float16)
            return np.unique(x)

        cnts = torch._dynamo.testing.CompileCounter()
        opt_fn = torch._dynamo.optimize(cnts)(fn)

        r = opt_fn()
        self.assertEqual(r.dtype, np.float16)
        self.assertEqual(cnts.frame_count, 1)

    def test_numpy_fallback_on_eager(self):
        def fn():
            return np.asarray(["L", "U"])

        cnts = torch._dynamo.testing.CompileCounter()
        opt_fn = torch._dynamo.optimize(cnts)(fn)

        r = opt_fn()
        self.assertEqual(cnts.frame_count, 0)  # graph break
        self.assertEqual(r, np.asarray(["L", "U"]))

        # repeat with a different function
        def fn2():
            return np.random.choice(["L", "U"])

        cnts2 = torch._dynamo.testing.CompileCounter()
        opt_fn2 = torch._dynamo.optimize(cnts2)(fn2)

        r2 = fn2()
        self.assertEqual(cnts.frame_count, 0)
        assert r2 in ("L", "U")

    def test_trace_ndarray_frame(self):
        def fn(x):
            x = x**2
            print("graph break.")
            return 2 * x

        counter = CompileCounter()
        compiled_fn = torch._dynamo.optimize(counter)(fn)

        x = np.arange(8)
        self.assertEqual(fn(x), compiled_fn(x))
        self.assertEqual(counter.frame_count, 2)

    def test_trace_ndarray_frame_2(self):
        # no tensors/ndarray as inputs in the frame
        def fn(x):
            print("graph break.")
            return 2 * np.arange(x)

        counter = CompileCounter()
        compiled_fn = torch._dynamo.optimize(counter)(fn)

        x = 8
        self.assertEqual(fn(x), compiled_fn(x))
        self.assertEqual(counter.frame_count, 1)

    def test_numpy_non_torch_dtype(self):
        # test that we gracefully graph break on dtypes
        # that do not have pytorch equivalents.
        def fn(x):
            return isinstance(x, torch.Tensor)

        cnts = torch._dynamo.testing.CompileCounter()
        opt_fn = torch._dynamo.optimize(cnts)(fn)

        # torch does not have the `uint16` dtype
        for x in [np.array([42], dtype=np.uint16), np.uint16(42), np.dtype("uint16")]:
            r = opt_fn(x)

            self.assertEqual(r, False)
            self.assertEqual(cnts.frame_count, 0)  # graph break

    def test_numpy_iter(self):
        # test that iteration over an ndarray produces ndarrays not bare tensors
        def fn(x):
            return [bm for bm in x]

        cnts = torch._dynamo.testing.CompileCounter()
        opt_fn = torch._dynamo.optimize(cnts)(fn)

        proba_map = np.arange(3)[:, None]
        res = opt_fn(proba_map)

        self.assertEqual([type(r) for r in res], [np.ndarray, np.ndarray, np.ndarray])
        self.assertEqual(res, [np.array([0]), np.array([1]), np.array([2])])
        self.assertEqual(cnts.frame_count, 1)

    # cache size limit needs to be larger than the `dtypes` list size
    @torch._dynamo.config.patch(cache_size_limit=12)
    def test_dtypes_no_graphbreaks(self):
        dtypes = [
            # floats
            float,
            np.float64,
            "float64",
            np.float32,
            "float32",
            # np.dtype('float64')   # XXX: this is not supported, yet
            # integers
            int,
            "int",
            np.intp,
            np.int32,
            np.uint8
            # np.dtype('int')       # XXX: as above
        ]

        def fn(dt):
            return np.arange(5, dtype=dt)

        for dtyp in dtypes:
            cnts = torch._dynamo.testing.CompileCounter()
            opt_fn = torch._dynamo.optimize(cnts)(fn)

            val = fn(dtyp)
            opt_val = opt_fn(dtyp)

            self.assertEqual(cnts.frame_count, 1)  # no graph break

    # setting the config value makes the PRNG identical to numpy's
    # NB this may involve a graph break
    @torch._dynamo.config.patch(use_numpy_random_stream=True)
    def test_numpy_random_config_to_numpy(self):
        @torch.compile
        def fn():
            return np.random.uniform(size=13)

        self.assertEqual(fn().shape, (13,))

    def test_inplace_view_on_graph_input(self):
        # graph break when calling methods with inplace_view tag on graph input
        func_args_map = {
            lambda x: x.resize_(6).mul_(2): torch.ones(4),
            lambda x: x.t_().mul_(2): torch.rand(2, 3),
            lambda x: x.transpose_(0, 1).mul_(2): torch.rand(2, 3),
            lambda x: x.squeeze_().mul_(2): torch.rand(1, 2, 3),
            lambda x: x.unsqueeze_(0).mul_(2): torch.rand(2, 3),
            lambda x: x.resize_as_(torch.rand(200, 300)): torch.rand(2, 3),
            lambda x: x.swapaxes_(0, 1).mul_(2): torch.rand(2, 3),
            lambda x: x.swapdims_(0, 1).mul_(2): torch.rand(2, 3),
            lambda x: x.rename_("N", "C").mul_(2): torch.zeros(2, 3),
            lambda x: x.as_strided_((3, 2), (2, 1)).mul_(2): torch.zeros(2, 3),
            lambda x: x.detach_().mul_(2): torch.zeros(2, 3),
        }
        for func, args in func_args_map.items():
            args_clone = args.clone()
            cnts = torch._dynamo.testing.CompileCounter()
            opt_f = torch._dynamo.optimize(cnts)(func)
            self.assertTrue(same(func(args).shape, opt_f(args_clone).shape))
            self.assertEqual(cnts.frame_count, 1)
            self.assertEqual(cnts.op_count, 1)  # mul_

    def test_out_variants_with_resizing_on_graph_inputs(self):
        def fn(x, y):
            return torch.cosh(x, out=y) + 1

        x = torch.rand(2, 3)
        y = torch.rand(4)

        cnts = torch._dynamo.testing.CompileCounter()
        opt_fn = torch.compile(fn, backend=cnts)
        self.assertTrue(same(fn(x, y), opt_fn(x.clone(), y.clone())))
        self.assertEqual(cnts.frame_count, 1)

    def test_out_variants_with_resizing_on_graph_inputs_with_dynamic(self):
        # https://github.com/pytorch/pytorch/issues/120482
        class CustomModel(torch.nn.Module):
            def __init__(self):
                super().__init__()

            def forward(self, inputs):
                return torch.outer(**inputs)

        compile_fn = torch.compile(CustomModel(), fullgraph=True)

        shapes = [(2, 1), (6, 1), (4, 1)]
        for shape in shapes:
            vec1, vec2 = shape
            input_tensor1 = torch.randn(vec1)
            input_tensor2 = torch.randn(vec2)
            out_tensor = torch.empty(shape)
            args = {"input": input_tensor1, "vec2": input_tensor2, "out": out_tensor}
            res = compile_fn(args)
            opt_res = res.clone()  # cuz this is out and we mutate it
            res = CustomModel()(args)
            self.assertEqual(res, opt_res)

    def test_dict_mutation_side_effect(self):
        def fn(d):
            d["c"] = d["a"] + d.pop("b")
            return d

        args1 = {"a": torch.randn(10), "b": torch.randn(10)}
        args2 = dict(args1)
        assert fn(args1) is args1
        cnts = torch._dynamo.testing.CompileCounter()
        opt_fn = torch._dynamo.optimize(cnts)(fn)
        self.assertIs(opt_fn(args2), args2)
        self.assertTrue(same(args1, args2))
        self.assertEqual(cnts.frame_count, 1)
        self.assertEqual(cnts.op_count, 1)

    def test_dict_order_keys(self):
        def fn(d):
            c = 0
            for v in d.values():
                c += v
            return c

        args1 = {}
        args1["a"] = torch.rand(10)
        args1["b"] = torch.rand(10)
        cnts = torch._dynamo.testing.CompileCounter()
        opt_fn = torch._dynamo.optimize(cnts)(fn)
        self.assertEqual(fn(args1), opt_fn(args1))
        self.assertEqual(cnts.frame_count, 1)
        self.assertEqual(cnts.op_count, 2)

        # A different order of keys recompiles
        args2 = {}
        args2["b"] = args1["b"]
        args2["a"] = args1["a"]
        self.assertEqual(fn(args2), opt_fn(args2))
        self.assertEqual(cnts.frame_count, 2)
        # Extra calls don't recompile
        self.assertEqual(cnts.frame_count, 2)

    def test_dict_namedtuple(self):
        def fn(d):
            return d[3] * 2

        args1 = {collections.namedtuple: None, 3: torch.randn(3)}
        cnts = torch._dynamo.testing.CompileCounter()
        opt_fn = torch._dynamo.optimize(cnts)(fn)
        self.assertEqual(fn(args1), opt_fn(args1))
        self.assertEqual(cnts.frame_count, 1)
        # Test a failing namedtuple guard
        args2 = {2: None, 3: torch.randn(3)}
        self.assertEqual(fn(args2), opt_fn(args2))
        self.assertEqual(cnts.frame_count, 2)

    def test_dict_order_keys_tensors(self):
        def fn(d, x):
            return d[x] + 3

        args1 = {}
        x = torch.randn(10)
        y = torch.randn(10)
        z = torch.randn(10)
        args1[x] = y
        args1[3] = z

        cnts = torch._dynamo.testing.CompileCounter()
        opt_fn = torch._dynamo.optimize(cnts)(fn)
        self.assertEqual(fn(args1, x), opt_fn(args1, x))
        self.assertEqual(cnts.frame_count, 1)

        # Calling again doesn't recompile (same id and key order)
        opt_fn(args1, x)
        self.assertEqual(cnts.frame_count, 1)
        args2 = {}
        args2[3] = z
        args2[x] = y

        # Different order recompiles
        self.assertEqual(fn(args2, x), opt_fn(args2, x))
        self.assertEqual(cnts.frame_count, 2)

    def test_dict_order_keys_modules(self):
        def fn(d, x):
            return d[x](torch.ones(2, 2))

        args1 = {}
        x = torch.nn.Linear(2, 2)
        y = torch.nn.Linear(2, 2)
        z = torch.nn.Linear(2, 2)
        args1[x] = y
        args1[3] = z

        cnts = torch._dynamo.testing.CompileCounter()
        opt_fn = torch._dynamo.optimize(cnts)(fn)
        self.assertEqual(fn(args1, x), opt_fn(args1, x))
        self.assertEqual(cnts.frame_count, 1)

        # Calling again doesn't recompile (same id and key order)
        opt_fn(args1, x)
        self.assertEqual(cnts.frame_count, 1)
        args2 = {}
        args2[3] = z
        args2[x] = y

        # Different order recompiles
        self.assertEqual(fn(args2, x), opt_fn(args2, x))
        self.assertEqual(cnts.frame_count, 2)

    def test_dunder_new_function_inlining(self):
        # https://github.com/pytorch/pytorch/issues/107460

        counters.clear()

        class ModelA(torch.nn.Module):
            def __init__(self):
                super().__init__()

            def forward(self, x):
                return torch.tanh(x + 1)

        class ModelB(torch.nn.Module):
            def __new__(cls):
                return ModelA()

        class Model(torch.nn.Module):
            def __init__(self):
                super().__init__()
                self.layer = torch.nn.Linear(2, 2)

            def forward(self, x):
                other = ModelB()
                return self.layer(x) + other(x)

        x = torch.rand(2, 2)
        m = Model()

        opt_m = torch.compile(backend="eager")(m)
        ref = m(x)
        res = opt_m(x)
        self.assertTrue(same(ref, res))
        self.assertEqual(len(counters["graph_break"]), 1)
        self.assertFalse("super() nn.Module.__init__" in counters["graph_break"])

    def test_class_duner_mro(self):
        class ModuleA(torch.nn.Module):
            pass

        class ModuleB(ModuleA):
            pass

        def fn(x, mod):
            if ModuleA in type(mod).__mro__:
                return x + 1
            else:
                return x - 1

        x = torch.rand(2, 3)
        mod = ModuleB()
        opt_fn = torch.compile(backend="eager", fullgraph=True)(fn)
        ref = fn(x, mod)
        res = opt_fn(x, mod)
        self.assertTrue(same(ref, res))

    def test_nested_wraps(self):
        def foo(x, y):
            def add(x, y):
                return x + y

            @functools.wraps(add)
            def wrapped_call(x, y):
                return add(x, y)

            return wrapped_call(x, y)

        x = torch.randn(3, 3)
        y = torch.randn(3, 3)

        o = torch.compile(foo, fullgraph=True, backend="eager")(x, y)
        self.assertEqual(o, x + y)

        def foo(x, y):
            def nested_call(x, y):
                def mul(x, y):
                    return x * y

                @functools.wraps(mul)
                def double_nested_call(x, y):
                    return mul(x, y)

                return double_nested_call(x, y)

            return nested_call(x, y)

        o = torch.compile(foo, fullgraph=True, backend="eager")(x, y)
        self.assertEqual(o, x * y)

    def test_module_deepcopy(self):
        m1 = torch.nn.Sequential(
            torch.nn.Linear(10, 10),
            torch.nn.ReLU(),
            torch.nn.Linear(10, 10),
            torch.nn.ReLU(),
        )
        m2 = torch.nn.Sequential(
            torch.nn.Linear(10, 10),
            torch.nn.ReLU(),
            torch.nn.Linear(10, 10),
            torch.nn.ReLU(),
        )

        def fn(m, x):
            m_copy = copy.deepcopy(m)
            return m_copy(x)

        v = torch.randn(10)
        correct1 = fn(m1, v)
        correct2 = fn(m2, v)
        cnts = torch._dynamo.testing.CompileCounter()
        opt_fn = torch._dynamo.optimize(cnts)(fn)
        for _ in range(10):
            self.assertTrue(same(opt_fn(m1, v), correct1))
        for _ in range(10):
            self.assertTrue(same(opt_fn(m2, v), correct2))
        self.assertEqual(cnts.frame_count, 1)
        self.assertEqual(cnts.op_count, 4)

    def test_type_copy(self):
        def fn(seq):
            a, b = seq
            return type(seq)([a + 1, b + 2, a + b])

        args1 = [torch.randn(10), torch.randn(10)]
        args2 = (torch.randn(10), torch.randn(10))
        correct1 = fn(args1)
        correct2 = fn(args2)
        cnts = torch._dynamo.testing.CompileCounter()
        opt_fn = torch._dynamo.optimize(cnts)(fn)
        self.assertTrue(same(opt_fn(args1), correct1))
        self.assertTrue(same(opt_fn(args2), correct2))
        self.assertIsInstance(opt_fn(args1), list)
        self.assertIsInstance(opt_fn(args2), tuple)
        self.assertEqual(cnts.frame_count, 2)
        self.assertEqual(cnts.op_count, 6)

    def test_setattr_mutation1(self):
        class MyObj:  # noqa: B903
            def __init__(self, a, b):
                self.a = a
                self.b = b

        def fn(obj):
            obj.c = obj.a * obj.b + 1
            obj.b = obj.a * obj.c + 2
            obj.a = obj.b * obj.c + 3
            obj.c = obj.a * obj.b + 4
            obj.b = obj.a * obj.c + 5
            obj.a = obj.b * obj.c + 6
            return obj

        x1 = torch.randn(10)
        x2 = torch.randn(10)
        obj1 = MyObj(x1, x2)
        obj2 = MyObj(x1, x2)
        fn(obj2)
        cnts = torch._dynamo.testing.CompileCounter()
        opt_fn = torch._dynamo.optimize(cnts)(fn)
        self.assertIs(opt_fn(obj1), obj1)
        self.assertTrue(same(obj1.a, obj2.a))
        self.assertTrue(same(obj1.b, obj2.b))
        self.assertTrue(same(obj1.c, obj2.c))
        self.assertEqual(cnts.frame_count, 1)
        self.assertEqual(cnts.op_count, 12)

    def test_setattr_mutation2(self):
        class MyObj:
            def __init__(self, x):
                self.a = x + 1
                self.b = x + 2

        def fn(x):
            x = x / 3.0
            obj = MyObj(x)
            obj.c = obj.a * obj.b + 1
            obj.b = obj.a * obj.c + 2
            obj.a = obj.b * obj.c + 3
            return obj

        x1 = torch.randn(10)
        obj2 = fn(x1)

        cnts = torch._dynamo.testing.CompileCounter()
        opt_fn = torch._dynamo.optimize(cnts)(fn)
        obj1 = opt_fn(x1)
        self.assertTrue(same(obj1.a, obj2.a))
        self.assertTrue(same(obj1.b, obj2.b))
        self.assertTrue(same(obj1.c, obj2.c))
        self.assertEqual(cnts.frame_count, 1)
        self.assertEqual(cnts.op_count, 9)

    def test_setattr_mutation3(self):
        # TODO(jansel): dead code eliminate the object creation
        class MyObj:
            def __init__(self, x):
                super().__init__()
                self.a = x + 1
                self.b = x + 2

        def fn(x):
            x = x / 3.0
            obj = MyObj(x)
            obj.c = obj.a * obj.b + 1
            obj.b = obj.a * obj.c + 2
            obj.a = obj.b * obj.c + 3
            return obj.a, obj.b, obj.c

        x1 = torch.randn(10)
        obj2 = fn(x1)

        cnts = torch._dynamo.testing.CompileCounter()
        opt_fn = torch._dynamo.optimize(cnts)(fn)
        obj1 = opt_fn(x1)
        self.assertTrue(same(obj1, obj2))
        self.assertEqual(cnts.frame_count, 1)
        self.assertEqual(cnts.op_count, 9)

    def test_object_setattr(self):
        @dataclasses.dataclass
        class A:
            x: torch.Tensor

        def fn1(x) -> None:
            a = A(x)
            object.__setattr__(a, "x", x + 2)
            return a

        x1 = torch.randn(10)
        obj11 = fn1(x1.clone())

        cnts = torch._dynamo.testing.CompileCounter()
        opt_fn1 = torch._dynamo.optimize(cnts, nopython=True)(fn1)
        obj12 = opt_fn1(x1.clone())
        self.assertTrue(same(obj11.x, x1 + 2))
        self.assertTrue(same(obj12.x, x1 + 2))
        self.assertTrue(same(obj11.x, obj12.x))
        self.assertEqual(cnts.frame_count, 1)

        @dataclasses.dataclass(frozen=True)
        class B:
            x: torch.Tensor

        def fn2(x) -> None:
            b = B(x)
            return b

        x2 = torch.randn(10)
        obj21 = fn2(x2.clone())

        cnts = torch._dynamo.testing.CompileCounter()
        opt_fn2 = torch._dynamo.optimize(cnts, nopython=True)(fn2)
        obj22 = opt_fn2(x2.clone())
        self.assertTrue(same(obj21.x, x2))
        self.assertTrue(same(obj22.x, x2))
        self.assertTrue(same(obj21.x, obj22.x))
        self.assertEqual(cnts.frame_count, 0)

        @dataclasses.dataclass(frozen=True)
        class C:
            x: torch.Tensor

        def fn3(x) -> None:
            c = C(x)
            object.__setattr__(c, "x", x + 2)
            return c

        x3 = torch.randn(10)
        obj31 = fn3(x3.clone())

        cnts = torch._dynamo.testing.CompileCounter()
        opt_fn3 = torch._dynamo.optimize(cnts, nopython=True)(fn3)
        obj32 = opt_fn3(x3.clone())
        self.assertTrue(same(obj31.x, x3 + 2))
        self.assertTrue(same(obj32.x, x3 + 2))
        self.assertTrue(same(obj31.x, obj32.x))
        self.assertEqual(cnts.frame_count, 1)

        @dataclasses.dataclass(frozen=True)
        class D:
            x: torch.Tensor

            def __post_init__(self):
                object.__setattr__(self, "y", self.x + 2)

        def fn4(x) -> None:
            d = D(x)
            return d

        x4 = torch.randn(10)
        obj41 = fn4(x4.clone())

        cnts = torch._dynamo.testing.CompileCounter()
        opt_fn4 = torch._dynamo.optimize(cnts, nopython=True)(fn4)
        obj42 = opt_fn4(x4.clone())
        self.assertTrue(same(obj41.x, x4))
        self.assertTrue(same(obj42.x, x4))
        self.assertTrue(same(obj41.x, obj42.x))
        self.assertTrue(same(obj41.y, x4 + 2))
        self.assertTrue(same(obj42.y, x4 + 2))
        self.assertTrue(same(obj41.y, obj42.y))
        self.assertEqual(cnts.frame_count, 1)

    def test_user_defined_class_name(self):
        class MyClassFoo:
            pass

        def fn1(a, b, c):
            tmp = MyClassFoo()
            if tmp.__class__.__name__ == "MyClassFoo":
                return a - b / c

        torch._dynamo.testing.standard_test(self, fn=fn1, nargs=3)

    def test_user_defined_class_python_type(self):
        class MyClass1:
            pass

        class ExampleMeta(type):
            pass

        class MyClass2(metaclass=ExampleMeta):
            pass

        def fn(x, c):
            if isinstance(c, MyClass1):
                return x + 1
            elif isinstance(c, MyClass2):
                return x + 2
            else:
                return x + 3

        x = torch.rand(3)
        opt_fn = torch._dynamo.optimize("eager")(fn)
        for c in [MyClass1, MyClass2]:
            ref = fn(x, c)
            res = opt_fn(x, c)
            self.assertTrue(same(ref, res))

    def test_super_calling_with_metaclass(self):
        class ExampleMeta(type):
            pass

        class MyClass1(metaclass=ExampleMeta):
            coeff = 4  # Force the constant guard to test source in guards

            @classmethod
            def add(cls, x):
                return x + 1

        class MyClass2(MyClass1):
            @classmethod
            def add(cls, x):
                torch._dynamo.graph_break()
                return x + super().add(x) + super().coeff

        def fn(x, obj):
            return x + obj.add(x)

        x = torch.rand(3)
        obj = MyClass2()
        opt_fn = torch._dynamo.optimize("eager")(fn)
        ref = fn(x, obj)
        res = opt_fn(x, obj)
        self.assertTrue(same(ref, res))

    def test_usr_cls_staticmethod(self):
        class Foo:
            @staticmethod
            def bar(a, b):
                return a + b

        def fn(a, b):
            return Foo.bar(a, b) - 1

        torch._dynamo.testing.standard_test(self, fn=fn, nargs=2)

    def test_usr_cls_classmethod(self):
        class Foo:
            @classmethod
            def bar(cls, a, b):
                return a + b

        def fn(a, b):
            return Foo.bar(a, b) - 1

        torch._dynamo.testing.standard_test(self, fn=fn, nargs=2)

    def test_dunder_methods(self):
        class Foo:
            def __init__(self, val):
                super().__init__()
                self.val = val

            def __add__(self, other):
                return Foo(self.val + other.val)

            def __mul__(self, other):
                return Foo(self.val * other.val)

            def __truediv__(self, other):
                return Foo(self.val / other.val)

            def __sub__(self, other):
                return Foo(self.val - other.val)

        def fn(a, b, c):
            return Foo(a) + Foo(b) * Foo(c) / Foo(a) - Foo(b)

        torch._dynamo.testing.standard_test(self, fn=fn, nargs=3, expected_ops=4)

    def test_function_annotation(self):
        class Variable:
            pass

        def fn(x):
            x = x / 3.0

            def inner(y: typing.List[Variable]):
                return x + 1

            return inner

        x1 = torch.randn(10)
        obj2 = fn(x1)([])

        cnts = torch._dynamo.testing.CompileCounter()
        opt_fn = torch._dynamo.optimize_assert(cnts)(fn)
        opt_fn_inner = torch._dynamo.optimize_assert(cnts)(opt_fn(x1))
        obj1 = opt_fn_inner([])
        self.assertTrue(same(obj1, obj2))
        self.assertEqual(cnts.frame_count, 2)
        self.assertEqual(cnts.op_count, 2)

    def test_nested_closure(self):
        v0 = torch.randn(10)

        def fn1():
            v1 = torch.randn(10)

            def fn2(*args, **kwargs):
                assert len(args) == 1
                assert len(kwargs) == 1
                v2 = torch.randn(10) + args[0] + kwargs["b"]

                def fn3(v3=torch.randn(10)):
                    def fn4():
                        return v0 + v1 + v2 + v3 + 1

                    return fn4

                return fn3

            return fn2(1, b=2)()

        cnts = torch._dynamo.testing.CompileCounter()
        opt_fn1 = torch._dynamo.optimize_assert(cnts)(fn1)
        tmp1 = torch._dynamo.optimize_assert(cnts)(opt_fn1())
        tmp2 = torch._dynamo.optimize_assert(cnts)(opt_fn1())
        self.assertTrue(tmp1().shape, (10,))
        self.assertTrue(same(tmp1(), tmp1()))
        self.assertFalse(same(tmp1(), tmp2()))
        self.assertEqual(cnts.frame_count, 2)
        self.assertEqual(cnts.op_count, 9)

    def test_nested_closure_mutation(self):
        def fn1():
            v1 = torch.randn(10)

            def fn2():
                v2 = torch.randn(10)

                def fn3():
                    nonlocal v1, v2
                    v1 += 1
                    v2 += 2
                    return v1 + v2

                return fn3

            rv = fn2()
            rv()
            rv()
            return rv

        torch.manual_seed(9000)
        counter1 = fn1()
        result1 = [counter1(), counter1(), counter1()]

        torch.manual_seed(9000)
        cnts = torch._dynamo.testing.CompileCounter()
        opt_fn1 = torch._dynamo.optimize_assert(cnts)(fn1)
        counter2 = torch._dynamo.optimize_assert(cnts)(opt_fn1())
        result2 = [counter2(), counter2(), counter2()]
        result1.append(counter1())
        result2.append(counter2())

        self.assertTrue(same(result1, result2))
        self.assertEqual(cnts.frame_count, 2)
        self.assertEqual(cnts.op_count, 11)

    def test_write_to_closures_in_inlining(self):
        out = []
        for use_dynamo in [False, True]:

            def make_counter():
                x = torch.randn(10)

                def counter():
                    nonlocal x
                    x = x + 1
                    return x

                return counter

            torch.manual_seed(0)
            counter = make_counter()
            if not use_dynamo:
                out.append(counter() + counter())
            else:
                cnts = torch._dynamo.testing.CompileCounter()

                @torch._dynamo.optimize(cnts, nopython=True)
                def fn(counter):
                    return counter() + counter()

                out.append(fn(counter))
                self.assertEqual(cnts.frame_count, 1)
                self.assertEqual(cnts.op_count, 3)
                self.assertFalse(same(counter() + counter(), out[-1]))

        self.assertTrue(same(out[0], out[1]))

    def test_closure_out_of_scope_cell(self):
        cell1 = torch.rand(1).item()
        cell2 = torch.rand(3, 3)

        def indirect():
            return direct()

        def direct():
            def inner():
                return cell1 + 1, cell2 + 3

            return inner()

        cnts = torch._dynamo.testing.CompileCounter()
        opt_fn = torch._dynamo.optimize(cnts)(indirect)
        result1, result2 = opt_fn()
        self.assertAlmostEqual(cell1 + 1, result1)
        self.assertTrue(torch.allclose(cell2 + 3, result2))
        self.assertEqual(cnts.frame_count, 1)
        self.assertEqual(cnts.op_count, 1)

    def test_closure_out_of_scope_cell_with_mutation(self):
        cell1 = torch.rand(1).item()
        orig1 = cell1
        cell2 = torch.rand(3, 3)
        orig2 = cell2.clone()

        def indirect():
            return direct()

        def direct():
            def inner():
                nonlocal cell1, cell2
                x = cell2 + 1
                cell1 += 1
                cell2 += 10
                x = x + cell2
                return cell1, cell2, x

            return inner()

        cnts = torch._dynamo.testing.CompileCounter()
        opt_fn = torch._dynamo.optimize(cnts, nopython=True)(indirect)
        for i in range(1, 4):
            result1, result2, _ = opt_fn()
            self.assertAlmostEqual(orig1 + 1 * i, result1)
            self.assertTrue(torch.allclose(orig2 + 10 * i, result2))
            self.assertEqual(cnts.frame_count, 1)
            self.assertEqual(cnts.op_count, 3)
            cnts.clear()

    def test_closure_with_mutation_and_graph_break(self):
        def fn():
            x = torch.zeros(1)

            def subfunc():
                x[0] = backup

            if x[0] >= -1e5:
                pass

            backup = 1
            subfunc()
            return x

        cnts = torch._dynamo.testing.CompileCounter()
        opt_fn = torch._dynamo.optimize(cnts)(fn)
        expected = fn()
        actual = opt_fn()
        self.assertTrue(same(expected, actual))
        self.assertEqual(cnts.frame_count, 2)

    def test_closure_out_of_scope_cell_with_cond(self):
        # Test closure with out-of-scope cell variable, used in a cond
        # where the two branches read different closure variables
        from functorch.experimental.control_flow import cond

        def g(x):
            return x

        class ModuleCondDeep(torch.nn.Module):
            def forward(self, pred, x):
                return self._indirection(pred, x)

            def _indirection(self, pred, x):
                return self.indirection(pred, x)

            def indirection(self, pred, x):
                def true_fn(y):
                    return y + 2

                def false_fn(y):
                    return y - 2

                def shallow(x):
                    return x * 2

                def deep(x):
                    # y = g(x)
                    y = x
                    return cond(
                        x[0][0] > 0,
                        true_fn,
                        false_fn,
                        [y],
                    )

                return cond(pred, shallow, deep, [x])

        mod = ModuleCondDeep()
        opt_mod = torch._dynamo.optimize("eager")(mod)
        inp = torch.randn(3, 3)
        exp1 = mod(torch.tensor(False), inp)
        actual1 = opt_mod(torch.tensor(False), inp)
        exp2 = mod(torch.tensor(True), inp)
        actual2 = opt_mod(torch.tensor(True), inp)
        self.assertTrue(torch.allclose(exp1, actual1))
        self.assertTrue(torch.allclose(exp2, actual2))

    def test_top_package_import(self):
        def fn(x):
            import torch.fx

            assert not isinstance(x, torch.fx.Proxy)
            return torch.sin(x)

        x = torch.randn(4, 5)
        ref = fn(x)
        cnts = torch._dynamo.testing.CompileCounter()
        opt_fn = torch._dynamo.optimize_assert(cnts)(fn)
        res = opt_fn(x)
        self.assertTrue(same(ref, res))

    def test_typing_typevar(self):
        def fn(x):
            def sumt(y: torch.Tensor) -> torch.Tensor:
                return torch.sum(y)

            def foo(c: typing.Callable[[T], T], y: T) -> T:
                return c(y)

            return foo(sumt, x)

        x = torch.randn(3)
        ref = fn(x)
        cnts = torch._dynamo.testing.CompileCounter()
        opt_fn = torch._dynamo.optimize_assert(cnts)(fn)
        res = opt_fn(x)
        self.assertTrue(same(ref, res))
        self.assertEqual(cnts.frame_count, 1)

    def test_typing_union_and_optional(self):
        def fn(x):
            a = torch.jit.annotate(typing.Dict[str, typing.Optional[torch.Tensor]], {})
            b = torch.jit.annotate(
                typing.Dict[str, typing.Union[torch.Tensor, None]], {}
            )
            return a, b, x + 1

        x = torch.randn(3)
        ref = fn(x)
        opt_fn = torch._dynamo.optimize("eager", nopython=False)(fn)
        res = opt_fn(x)
        self.assertTrue(same(ref, res))

    def test_optimize_on_module(self):
        class MockModule(torch.nn.Module):
            def __init__(self):
                super().__init__()
                self.relu = torch.nn.ReLU()

            def custom_member(self):
                # Just for checking that Dynamo returned mod object can redirect
                # to this method
                pass

            def forward(self, x):
                return self.relu(x)

        cnts1 = torch._dynamo.testing.CompileCounter()
        mod = MockModule()
        optimized_mod = torch._dynamo.optimize(cnts1, nopython=True)(mod)

        a = torch.randn(10)
        ref = mod(a)
        res = optimized_mod(a)

        optimized_mod.custom_member()

        self.assertTrue(same(ref, res))

    def test_nested_optimize_decorator(self):
        cnts2 = torch._dynamo.testing.CompileCounter()
        cnts3 = torch._dynamo.testing.CompileCounter()

        @torch._dynamo.run()
        def fn1(x):
            return torch.sin(x) * 10

        @torch._dynamo.optimize(cnts2, nopython=True)
        def fn2(x):
            return fn1(x) + 1

        @torch._dynamo.optimize(cnts3, nopython=True)
        def fn3(x):
            return torch.relu(fn2(x))

        fn3(torch.randn(4, 5))
        self.assertEqual(cnts2.frame_count, 0)
        self.assertEqual(cnts3.frame_count, 1)
        self.assertEqual(cnts3.op_count, 4)

    def test_nested_optimize_run(self):
        cnts = torch._dynamo.testing.CompileCounter()

        @torch._dynamo.optimize(cnts, nopython=True)
        def fn(x):
            return torch.relu(torch.cos(x) + torch.sin(x))

        fn(torch.randn(4))
        self.assertEqual(cnts.frame_count, 1)

        fn(torch.randn(4, 4))
        self.assertEqual(cnts.frame_count, 2)

        # Test that run works on a decorated fn
        fn = torch._dynamo.run(fn)
        fn(torch.randn(4, 4, 4))
        self.assertEqual(cnts.frame_count, 2)

    def test_nested_optimize(self):
        cnts1 = torch._dynamo.testing.CompileCounter()
        cnts2 = torch._dynamo.testing.CompileCounter()

        def fn(x):
            return torch.relu(torch.cos(x) + torch.sin(x))

        fn1 = torch._dynamo.optimize(cnts1, nopython=True)(fn)
        fn2 = torch._dynamo.optimize(cnts2, nopython=True)(fn1)

        # The first optimize in the nesting should be ignored
        fn2(torch.randn(4))
        self.assertEqual(cnts2.frame_count, 1)
        self.assertEqual(cnts1.frame_count, 0)

        # Since the fn code object is already compiled, calling fn1 should
        # directly call the compiled_fn callable.
        torch._dynamo.run()(fn1)(torch.randn(4))
        self.assertEqual(cnts1.frame_count, 0)

        # Test same behavior by reversing the calls
        torch._dynamo.reset()
        cnts1 = torch._dynamo.testing.CompileCounter()
        cnts2 = torch._dynamo.testing.CompileCounter()
        fn1 = torch._dynamo.optimize(cnts1, nopython=True)(fn)
        fn2 = torch._dynamo.optimize(cnts2, nopython=True)(fn1)
        fn1(torch.randn(4))
        self.assertEqual(cnts1.frame_count, 1)
        torch._dynamo.run()(fn2)(torch.randn(4))
        self.assertEqual(cnts2.frame_count, 0)

    def test_torch_size(self):
        cnts = torch._dynamo.testing.CompileCounter()

        def fn(x):
            output_size = torch.Size([10, 10])
            x = x.view(*output_size)
            return (x,)

        x = torch.randn(100, requires_grad=True)
        x_clone = x.clone()
        ref = fn(x)

        opt_fn = torch._dynamo.optimize(cnts, nopython=True)(fn)
        res = opt_fn(x_clone)

        self.assertTrue(same(ref, res))

    def test_torch_size_numel(self):
        cnts = torch._dynamo.testing.CompileCounter()

        def fn():
            return torch.Size([10, 8]).numel()

        opt_fn = torch._dynamo.optimize(cnts, nopython=True)(fn)
        num = torch.Size([10, 8]).numel()
        self.assertEqual(opt_fn(), num)

    def test_torch_size_numel_dynamic(self):
        cnts = torch._dynamo.testing.CompileCounter()

        def fn(x):
            return x.size().numel()

        opt_fn = torch._dynamo.optimize(cnts, nopython=True)(fn)
        x = torch.rand(10, 1, 8, 1)
        expect = fn(x)
        self.assertEqual(opt_fn(x), expect)

    def test_shape_type(self):
        cnts = torch._dynamo.testing.CompileCounter()

        def fn(x):
            return x + (type(x.shape) == torch.Size)

        opt_fn = torch._dynamo.optimize(cnts, nopython=True)(fn)
        x = torch.zeros(())
        self.assertEqual(opt_fn(x), fn(x))

    def test_size_dim(self):
        cnts = torch._dynamo.testing.CompileCounter()

        def fn(x, dim):
            return x.size(dim=dim)

        opt_fn = torch._dynamo.optimize(cnts, nopython=True)(fn)
        x = torch.empty([4, 9, 8])
        self.assertEqual(opt_fn(x, 1), 9)
        self.assertEqual(opt_fn(x, -2), 9)

    def test_stride_dim(self):
        cnts = torch._dynamo.testing.CompileCounter()

        def fn(x, dim):
            return x.stride(dim=dim)

        opt_fn = torch._dynamo.optimize(cnts, nopython=True)(fn)
        x = torch.empty([4, 9, 8])
        self.assertEqual(opt_fn(x, 0), 72)
        self.assertEqual(opt_fn(x, -2), 8)

    def test_torch_seed(self):
        from torch._dynamo.utils import counters

        cnts = torch._dynamo.testing.CompileCounter()
        counters.clear()

        def fn(x):
            attention_seed = int(torch.seed() % sys.maxsize)
            torch.manual_seed(attention_seed)
            return (x,)

        x = torch.randn(10, requires_grad=True)
        ref = fn(x)

        # Python code is needed here, since torch.manual_seed graph-breaks.
        # Refs: https://github.com/pytorch/pytorch/issues/107187
        opt_fn = torch._dynamo.optimize(cnts, nopython=False)(fn)
        res = opt_fn(x)

        self.assertTrue(same(ref, res))
        # Only the torch.seed call is turned into an FX graph.
        self.assertEqual(cnts.op_count, 1)
        self.assertEqual(cnts.frame_count, 1)
        # Graph breaks at manual_seed.
        self.assertEqual(len(counters["graph_break"]), 1)

    def test_is_tensor_like(self):
        cnts = torch._dynamo.testing.CompileCounter()

        def f(x):
            if torch.overrides.is_tensor_like(x):
                return (x * 2,)
            return (torch.ones(10) + x,)

        x = torch.randn(10)
        ref0 = f(x)
        ref1 = f(4)
        opt_f = torch._dynamo.optimize(cnts, nopython=True)(f)
        res0 = opt_f(x)
        res1 = opt_f(4)
        self.assertTrue(same(ref0, res0))
        self.assertTrue(same(ref1, res1))

    def test_is_tensor_like2(self):
        class MyTensor:
            @classmethod
            def __torch_function__(cls, func, types, args=(), kwargs=None):
                if kwargs is None:
                    kwargs = {}

                if func is torch.max:
                    return torch.tensor(123)
                return func(*args, **kwargs)

        def fn(x):
            if torch.overrides.is_tensor_like(x):
                return torch.max(x)
            else:
                return torch.zeros(1)

        x = MyTensor()
        ref0 = fn(x)
        ref1 = fn(4)
        opt_fn = torch._dynamo.optimize("eager")(fn)
        res0 = opt_fn(x)
        res1 = opt_fn(4)
        self.assertTrue(same(ref0, res0))
        self.assertTrue(same(ref1, res1))

    def test_tensor_data(self):
        def fn(x, y):
            return x[y.data]

        x = torch.rand(8)
        y = torch.ones(8).to(torch.int)
        ref = fn(x, y)
        opt_fn = torch._dynamo.optimize("eager", nopython=True)(fn)
        res = opt_fn(x, y)
        self.assertTrue(same(ref, res))

    def test_tensor_layout(self):
        def fn(x):
            return torch.zeros(
                [x.size()[0], x.size()[1]],
                dtype=x.dtype,
                layout=x.layout,
                device=x.device,
            )

        x = torch.rand(2, 3)
        ref = fn(x)
        opt_fn = torch._dynamo.optimize("eager", nopython=True)(fn)
        res = opt_fn(x)
        self.assertTrue(same(ref, res))

    def test_version_ci(self):
        # temporary test to check that the ci torch version is set correctly
        self.assertTrue(hasattr(torch, "_subclasses"))

    @unittest.skipIf(not TEST_CUDA, "requires cuda")
    def test_rand(self):
        cnts = torch._dynamo.testing.CompileCounter()
        device = "cuda"

        def fn():
            return torch.randn(10, device=device)

        torch.manual_seed(10)
        ref_run1 = fn()

        torch.manual_seed(10)
        ref_run2 = fn()
        self.assertTrue(same(ref_run1, ref_run2))

        torch.manual_seed(10)
        opt_fn = torch._dynamo.optimize(cnts, nopython=True)(fn)
        res = opt_fn()

        self.assertTrue(same(res, ref_run1))

    def test_slice_input(self):
        cnts = torch._dynamo.testing.CompileCounter()

        def getitem(a, idx):
            if isinstance(idx, slice):
                return (
                    torch.zeros(1),
                    a[idx]
                    + [
                        100,
                    ],
                )
            else:
                return (torch.zeros(1), a[idx])

        layers = list(range(10))
        ref0 = getitem(layers, slice(0, 2, 1))
        ref1 = getitem(layers, 2)
        ref2 = getitem(layers, slice(3, 8, 2))
        opt_getitem = torch._dynamo.optimize(cnts, nopython=True)(getitem)
        res0 = opt_getitem(layers, slice(0, 2, 1))
        res1 = opt_getitem(layers, 2)
        res2 = opt_getitem(layers, slice(3, 8, 2))

        self.assertTrue(ref0 == res0)
        self.assertTrue(ref1 == res1)
        self.assertTrue(ref2 == res2)

    def test_grad(self):
        cnts = torch._dynamo.testing.CompileCounter()

        def fn(a, b):
            out = a * b
            out.sum().backward()
            real_out = torch.sigmoid(a.grad + b)
            return real_out

        inps = [torch.randn(4, requires_grad=True) for _ in range(2)]
        for inp in inps:
            inp.grad = None
        ref = fn(*inps)

        for inp in inps:
            inp.grad = None
        opt_fn = torch._dynamo.optimize(cnts)(fn)
        res = opt_fn(*inps)

        self.assertTrue(same(ref, res))

    def test_source_non_input_grad_access(self):
        # This test creates a model, and accesses the grads
        # from its parameter. This means that within dynamo,
        # the tensor we are reading the grad from HAS a source,
        # but is not known to graphargs.
        cnts = torch._dynamo.testing.CompileCounter()

        class TrivialModel(torch.nn.Module):
            def __init__(self):
                super(TrivialModel, self).__init__()
                self.linear = torch.nn.Linear(2, 1)

            def forward(self, x):
                return self.linear(x)

        def fn(a, b):
            outs = []
            for param in model.parameters():
                outs.append(torch.ones(param.grad.size()))
            return outs, param.grad + 1

        model = TrivialModel()
        # Eager
        a = torch.ones([2, 2], requires_grad=True)
        b = torch.ones([2, 2])
        out = model(a)
        out_sum = out.sum()
        out_sum.backward()
        ref = fn(a, b)

        # Compiled
        model = TrivialModel()
        a = torch.ones([2, 2], requires_grad=True)
        b = torch.ones([2, 2])
        out = model(a)
        out_sum = out.sum()
        out_sum.backward()

        opt_fn = torch._dynamo.optimize(cnts, nopython=True)(fn)
        res = opt_fn(a, b)

        self.assertTrue(same(ref, res))
        self.assertEqual(cnts.frame_count, 1)
        self.assertEqual(cnts.op_count, 3)

    def test_intermediary_tensor_grad_access(self):
        # This test creates a model, and accesses the grads
        # from its parameters and an entirely intermediary tensor.
        cnts = torch._dynamo.testing.CompileCounter()

        def fn(a, b):
            intermediary = torch.ones(2, 2)
            c = a + intermediary
            outs = []
            outs.append(intermediary.grad)
            return outs

        # Eager
        a = torch.ones([2, 2], requires_grad=True)
        b = torch.ones([2, 2])
        ref = fn(a, b)

        # Compiled
        a = torch.ones([2, 2], requires_grad=True)
        b = torch.ones([2, 2])
        opt_fn = torch._dynamo.optimize(cnts, nopython=True)(fn)
        res = opt_fn(a, b)
        self.assertTrue(same(ref, res))
        self.assertEqual(cnts.frame_count, 1)
        self.assertEqual(cnts.op_count, 2)

    def test_clone_sparse_input(self):
        for layout in [
            torch.sparse_coo,
            torch.sparse_csr,
            torch.sparse_csc,
            torch.sparse_bsr,
            torch.sparse_bsc,
        ]:
            for sparse_input in self.generate_simple_inputs(
                layout,
                device="cpu",
                dtype=torch.float64,
                index_dtype=torch.int64,
            ):
                # Invoke the dynamo clone input method directly.
                sparse_copy = torch._dynamo.utils.clone_input(sparse_input)
                # Make sure sparse clone is successful.
                self.assertEqual(sparse_input, sparse_copy)

    @skipIfNotPy311
    def test_linetable_311_writer1(self):
        def fn():
            a = 10
            b = 20
            c = a + b
            f = "linetable_writer"
            return f"Test if {f} generates correct co_linetable: {c}"

        keys = bytecode_transformation.get_code_keys()
        code_options = {k: getattr(fn.__code__, k) for k in keys}
        result = bytecode_transformation.clean_and_assemble_instructions(
            bytecode_transformation.cleaned_instructions(fn.__code__),
            keys,
            code_options,
        )
        l1, l2 = list(fn.__code__.co_positions()), list(result[1].co_positions())
        self.assertEqual(len(l1), len(l2))
        for p1, p2 in zip(l1, l2):
            self.assertEqual(p1, p2)
        # TODO co_lnotab is deprecated in 3.12 and will be removed in 3.14
        # In 3.11+,. it is computed lazily from other linetable attributes (e.g. co_linetable),
        # so we do not set this attribute ourselves.
        self.assertEqual(fn.__code__.co_lnotab, result[1].co_lnotab)

    @skipIfNotPy311
    def test_linetable_311_writer2(self):
        """
        test large ops (LOAD_METHOD) and EXTENDED_ARGS
        fn_str is in the form:
        def fn():
            ...
            x0 = 1
            x1 = 1
            ...
            l = [x0, x1, ...]
        """
        fn_str = f"""\
def fn():
    foo.bar(1, 2, 3)
{str(chr(10)).join(' ' * 4 + 'x' + str(i) + ' = 1' for i in range(1 << 9))}
    l = [{' '.join('x' + str(i) + ',' for i in range(1 << 9))}]
        """
        locals = {}
        exec(fn_str, {}, locals)
        fn = locals["fn"]
        orig_inst_str = "\n".join(list(map(str, dis.get_instructions(fn))))
        self.assertIn("EXTENDED_ARG", orig_inst_str)
        load_method_str = "LOAD_ATTR" if sys.version_info >= (3, 12) else "LOAD_METHOD"
        self.assertIn(load_method_str, orig_inst_str)
        keys = bytecode_transformation.get_code_keys()
        code_options = {k: getattr(fn.__code__, k) for k in keys}
        result = bytecode_transformation.clean_and_assemble_instructions(
            bytecode_transformation.cleaned_instructions(fn.__code__),
            keys,
            code_options,
        )
        new_inst_str = "\n".join(list(map(str, result[0])))
        self.assertIn("EXTENDED_ARG", new_inst_str)
        self.assertIn(load_method_str, new_inst_str)
        l1, l2 = list(fn.__code__.co_positions()), list(result[1].co_positions())
        self.assertEqual(len(l1), len(l2))
        for p1, p2 in zip(l1, l2):
            self.assertEqual(p1, p2)
        self.assertEqual(fn.__code__.co_lnotab, result[1].co_lnotab)

    @unittest.skipIf(
        sys.version_info < (3, 10) or sys.version_info >= (3, 11),
        "linetable test for Python 3.10",
    )
    def test_linetable_310_writer(self):
        def fn():
            a = 10
            b = 20
            c = a + b
            f = "linetable_writer"
            return f"Test if {f} generates correct co_linetable: {c}"

        inst = dis.get_instructions(fn)
        result = bytecode_transformation.assemble(inst, fn.__code__.co_firstlineno)
        self.assertTrue(result[1] == fn.__code__.co_linetable)

    @unittest.skipIf(sys.version_info >= (3, 10), "use lnotab when python < 3.10")
    def test_lnotab_writer(self):
        def fn():
            a = 10
            b = 20
            c = a + b
            f = "lnotab_writer"
            return f"Test if {f} generates correct co_lnotab: {c}"

        inst = dis.get_instructions(fn)
        result = bytecode_transformation.assemble(inst, fn.__code__.co_firstlineno)
        self.assertTrue(result[1] == fn.__code__.co_lnotab)

    def test_tensor_is_contiguous(self):
        def fn(x):
            input = torch.randn((1, 16, 1, 1))
            weight = torch.randn((8, 16, 3, 3))
            weight = weight.to(memory_format=x)
            output = torch.conv2d(input, weight, None, (2, 1), (1, 1), (1, 1), 1)
            return output.is_contiguous(memory_format=x)

        opt_fn = torch._dynamo.optimize("eager")(fn)
        for x in [torch.contiguous_format, torch.channels_last]:
            self.assertEqual(fn(x), opt_fn(x))

    def test_python_slice(self):
        def f1(input):
            y = 0
            for i, x in enumerate(input[2:], 1):
                y = y + x
            return y

        def f2(input):
            y = 0
            for i, x in enumerate(input.shape[2:], 1):
                y = y + x
            return y

        cnts = torch._dynamo.testing.CompileCounter()
        opt_f1 = torch._dynamo.optimize(cnts)(f1)
        opt_f2 = torch._dynamo.optimize(cnts)(f2)
        res1 = opt_f1([1, 2, 3, 5])
        res2 = opt_f2(torch.rand([2, 3, 4, 5]))

        self.assertEqual(res1, 8)
        self.assertEqual(res2, 9)

    def test_enum_as_dict_key(self):
        class MyEnum(enum.Enum):
            FOO = 10
            BAR = 20

        def fn(x):
            y = x + 2
            z = {
                MyEnum.FOO: torch.tensor(1),
                MyEnum.BAR: 10,
                "MyEnum.BAR": torch.tensor(8),
                5: torch.rand(3),
            }
            torch._dynamo.graph_break()
            a = z[MyEnum.FOO] + z["MyEnum.BAR"]
            b = y * 2
            return a, b

        cnts = torch._dynamo.testing.CompileCounter()
        opt_fn = torch._dynamo.optimize(cnts)(fn)
        for _ in range(10):
            x = torch.rand(3)
            ref = fn(x)
            res = opt_fn(x)
            self.assertTrue(same(ref, res))
        self.assertEqual(cnts.frame_count, 2)

    def test_enum_as_dict_key_with_overloaded_str(self):
        class MyEnum(enum.Enum):
            FOO = 10
            BAR = 20

            def __str__(self):
                return self.value

        def fn(x):
            y = x + 2
            z = {
                MyEnum.FOO: torch.tensor(1),
                MyEnum.BAR: 10,
                "MyEnum.BAR": torch.tensor(8),
                5: torch.rand(3),
            }
            torch._dynamo.graph_break()
            a = z[MyEnum.FOO] + z["MyEnum.BAR"]
            b = y * 2
            return a, b

        cnts = torch._dynamo.testing.CompileCounter()
        opt_fn = torch._dynamo.optimize(cnts)(fn)
        for _ in range(10):
            x = torch.rand(3)
            ref = fn(x)
            res = opt_fn(x)
            self.assertTrue(same(ref, res))
        self.assertEqual(cnts.frame_count, 2)

    def test_const_dict_variable_python_type(self):
        from torch._dynamo.variables import ConstantVariable, ConstDictVariable

        make_key = ConstantVariable.create

        d1 = {
            make_key("a"): ConstantVariable.create(10),
            make_key("b"): ConstantVariable.create(20),
        }
        d2 = collections.OrderedDict(
            [
                (make_key("x"), ConstantVariable.create(12)),
                (make_key("y"), ConstantVariable.create(22)),
            ]
        )
        self.assertEqual(ConstDictVariable(d1).python_type(), dict)
        self.assertEqual(
            ConstDictVariable(d2, collections.OrderedDict).python_type(),
            collections.OrderedDict,
        )

    def test_builtin_subclasses_as_method_on_class_type(self):
        class Foo:
            def __init__(self, name):
                self.ame_ = name

            def get_name(self):
                return "Foo " + self.name_

        class Bar(Foo):
            def __init__(self, name):
                self.name_ = name

            def get_name(self):
                return "Bar " + self.name_

        class Baz(Foo):
            def __init__(self, name):  # noqa: B903
                self.name_ = name

            def get_name(self):
                return "Baz " + self.name_

        subs_of_foo_reg = Foo.__subclasses__()

        counter = CompileCounter()

        @torch._dynamo.optimize_assert(counter)
        def fn():
            return Foo.__subclasses__()

        subs_of_foo_optim = fn()

        self.assertEqual(len(subs_of_foo_reg), 2)
        self.assertEqual(subs_of_foo_reg, subs_of_foo_optim)

    def test_builtin_subclasses_as_method_on_var(self):
        class Foo:
            def __init__(self, name):
                self.name_ = name

            def get_name(self):
                return "Foo " + self.name_

        class Bar(Foo):
            def __init__(self, name):
                self.name_ = name

            def get_name(self):
                return "Bar " + self.name_

        class Baz(Bar):
            def __init__(self, name):
                self.name_ = name

            def get_name(self):
                return "Baz " + self.name_

        subs_of_foo_reg = Foo.__subclasses__()
        sub_of_foo_subclass_var_reg = subs_of_foo_reg[0].__subclasses__()

        sub_of_foo_subclass_var_optim = list()
        counter = CompileCounter()

        @torch._dynamo.optimize_assert(counter)
        def fn():
            return Foo.__subclasses__()

        @torch._dynamo.optimize_assert(counter)
        def fn_single(subs_of_foo_optim):
            return subs_of_foo_optim[0].__subclasses__()

        subs_of_foo_optim = fn()
        sub_of_foo_subclass_var_optim = fn_single(subs_of_foo_optim)

        self.assertEqual(len(sub_of_foo_subclass_var_optim), 1)
        self.assertEqual(sub_of_foo_subclass_var_optim, sub_of_foo_subclass_var_reg)

    def test_builtin_str_on_user_defined_function(self):
        def another_fn():
            pass

        def fn():
            return "another_fn" in str(another_fn)

        opt_fn = torch._dynamo.optimize(nopython=True)(fn)
        self.assertTrue(opt_fn())

    def test_enum_no_graphbreaks(self):
        class Foo(enum.Enum):
            FOO = 0
            BAR = 1

        def fn(x, foo):
            if foo is Foo.FOO:
                x = torch.add(x, 1.0)
            x = torch.mul(x, 1.0)
            return x

        x = torch.randn(1)
        cnts = torch._dynamo.testing.CompileCounter()
        opt_fn = torch._dynamo.optimize(cnts, nopython=True)(fn)
        opt_fn(x, Foo.FOO)
        self.assertEqual(cnts.op_count, 2)

        torch._dynamo.reset()
        cnts = torch._dynamo.testing.CompileCounter()
        opt_fn = torch._dynamo.optimize(cnts, nopython=True)(fn)
        opt_fn(x, Foo.BAR)
        self.assertEqual(cnts.op_count, 1)

    def test_repeat_interleave_graphbreaks(self):
        def fn_no_breaks(x):
            # no breaks on self_int
            x += 1
            x = torch.repeat_interleave(x, 2, 3)
            x += 1
            return x

        def fn_has_breaks(x):
            # breaks on self_Tensor
            x += 1
            x = torch.repeat_interleave(x, torch.tensor(2), 3)
            x += 1
            return x

        x = torch.randn([4, 16, 1, 64])

        cnts = torch._dynamo.testing.CompileCounter()
        opt_fn = torch._dynamo.optimize(cnts)(fn_no_breaks)
        opt_fn(x)
        self.assertEqual(cnts.frame_count, 1)

        torch._dynamo.reset()
        cnts = torch._dynamo.testing.CompileCounter()
        opt_fn = torch._dynamo.optimize(cnts)(fn_has_breaks)
        opt_fn(x)
        self.assertEqual(cnts.frame_count, 2)

    def test_id_of_nn_module(self):
        class M(torch.nn.Module):
            def forward(self, x, ref_id):
                self_id = id(self)
                if self_id == ref_id:
                    x = torch.mul(x, 1.0)
                x = torch.add(x, 1.0)
                return x

        m = M().eval()
        data = torch.randn(1)
        cnts = torch._dynamo.testing.CompileCounter()
        correct_ref_id = id(m)
        opt_m = torch._dynamo.optimize(cnts, nopython=True)(m)
        opt_m(data, correct_ref_id)
        # Extra op is the recorded equality test (although once
        # the trace is flattened this is dead!)
        if torch._dynamo.config.assume_static_by_default:
            self.assertExpectedInline(cnts.op_count, """2""")
        else:
            self.assertExpectedInline(cnts.op_count, """3""")

        torch._dynamo.reset()
        cnts = torch._dynamo.testing.CompileCounter()
        incorrect_ref_id = id(m) + 1
        opt_m = torch._dynamo.optimize(cnts, nopython=True)(m)
        opt_m(data, incorrect_ref_id)
        if torch._dynamo.config.assume_static_by_default:
            self.assertExpectedInline(cnts.op_count, """1""")
        else:
            self.assertExpectedInline(cnts.op_count, """2""")

    def test_inline_func_jump_on_tensor_condition(self):
        def f1(input):
            if input == 0:
                return input + 1
            else:
                return input + 2

        def f2(input):
            return f1(input)

        cnts = torch._dynamo.testing.CompileCounter()
        opt_f2 = torch._dynamo.optimize(cnts)(f2)
        res1 = opt_f2(torch.tensor([1.0]))
        res2 = opt_f2(torch.tensor([0.0]))

        self.assertEqual(res1, 3)
        self.assertEqual(res2, 1)

    def test_frozenset_torch_func_contains(self):
        funcs = frozenset([torch.add])

        def fn(x, func):
            if func in funcs:
                x = torch.add(x, 1.0)
            x = torch.mul(x, 1.0)
            return x

        x = torch.randn(1)
        cnts = torch._dynamo.testing.CompileCounter()
        opt_fn = torch._dynamo.optimize(cnts, nopython=True)(fn)
        opt_fn(x, torch.add)
        self.assertEqual(cnts.op_count, 2)

        torch._dynamo.reset()
        cnts = torch._dynamo.testing.CompileCounter()
        opt_fn = torch._dynamo.optimize(cnts, nopython=True)(fn)
        opt_fn(x, torch.mul)
        self.assertEqual(cnts.op_count, 1)

    def test_inline_list_mutation(self):
        def f1(x):
            x.append(torch.ones(8))
            return x

        def f2():
            x = [torch.ones(6)]
            f1(x)
            return x

        res1 = f2()
        cnts = torch._dynamo.testing.CompileCounter()
        opt_f2 = torch._dynamo.optimize(cnts)(f2)
        res2 = opt_f2()
        self.assertTrue(same(res1, res2))

    def test_inline_dict_mutation(self):
        def f1(d):
            d["c"] = d["a"] + d.pop("b")
            return d

        def f2():
            d = {"a": torch.ones(5), "b": torch.ones(5)}
            f1(d)
            return d

        res1 = f2()
        cnts = torch._dynamo.testing.CompileCounter()
        opt_f2 = torch._dynamo.optimize(cnts)(f2)
        res2 = opt_f2()
        self.assertTrue(same(res1, res2))

    def test_inline_local_dict_clear(self):
        def f(d):
            d.clear()
            return d

        inp = {"a": torch.randn(2, 2), "b": torch.randn(2, 2)}
        out = torch.compile(f, backend="eager", fullgraph=True)(inp)
        self.assertEqual(len(out), 0)
        self.assertEqual(len(inp), 0)

    def test_inline_module_attr_dict_clear(self):
        class MyMod(torch.nn.Module):
            def __init__(self):
                super().__init__()
                self.a = {"a": torch.randn(2, 2), "b": torch.randn(2, 2)}

            def forward(self):
                self.a.clear()
                return self.a

        m = MyMod()
        out = torch.compile(m, backend="eager", fullgraph=True)()
        self.assertEqual(len(out), 0)
        self.assertEqual(len(m.a), 0)

    def test_inline_user_defined_dict_attr_clear(self):
        class MyMod:
            def __init__(self):
                self.a = {"a": torch.randn(2, 2), "b": torch.randn(2, 2)}

        def f(obj, inp):
            ret = len(obj.a) + inp
            obj.a.clear()
            return obj.a, ret

        m = MyMod()
        before_len = len(m.a)
        t_inp = torch.ones(1)
        d, ret = torch.compile(f, backend="eager", fullgraph=True)(m, t_inp)
        self.assertEqual(len(m.a), 0)
        self.assertEqual(len(d), 0)
        self.assertEqual(ret, t_inp + before_len)

    def test_recursive_inline_list_mutation(self):
        def f1(x, y):
            x.append(torch.tensor([1.1]))
            y.append(torch.tensor([1.2]))
            return x, y

        def f2(x, y):
            x.append(torch.tensor([2.1]))
            y.append(torch.tensor([2.2]))
            f1(x, y)
            return x, y

        def f3(x):
            x.append(torch.tensor([3.1]))
            y = [torch.tensor([3.2])]
            f2(x, y)
            return x, y

        def f4():
            x = [torch.tensor([4.1])]
            return f3(x)

        res1 = f4()
        cnts = torch._dynamo.testing.CompileCounter()
        opt_f4 = torch._dynamo.optimize(cnts)(f4)
        res2 = opt_f4()
        self.assertTrue(same(res1, res2))

    def test_sample_input(self):
        from torch.testing._internal.common_methods_invocations import SampleInput

        def fn(sample):
            if isinstance(sample.input, torch.Tensor):
                return sample.input * 2
            return torch.zeros(())

        sample = SampleInput(torch.ones(2))
        ref = fn(sample)

        opt_fn = torch._dynamo.optimize("eager")(fn)
        res = opt_fn(sample)

        self.assertTrue(same(ref, res))

    def test_release_input_memory(self):
        x = torch.rand([4])
        x_ref = weakref.ref(x)

        cnts = torch._dynamo.testing.CompileCounter()

        @torch._dynamo.optimize(cnts)
        def foo(x):
            return x + x

        out = foo(x)
        self.assertTrue(same(out, x + x))
        del x
        self.assertIs(x_ref(), None)

    def test_release_module_memory(self):
        mod = torch.nn.Linear(10, 10)
        x = torch.rand([10, 10])
        mod_weight_ref = weakref.ref(mod.weight)
        mod_ref = weakref.ref(mod)

        # Modules that are passed into torch._dynamo optimized functions
        # will normally be held onto through the generated GraphModule,
        # which contains the modules. remove the reference in this backend
        # and test that no additional references are being held.
        class NoLeakBackend:
            def __call__(self, gm: torch.fx.GraphModule, example_inputs):
                gm.mod = None

                def foo(*args, **kwargs):
                    return (1,)

                return foo

        no_leak_backend = NoLeakBackend()

        @torch._dynamo.optimize(no_leak_backend)
        def foo(mod, x):
            return mod(x)

        foo(mod, x)
        del mod
        del x
        self.assertIsNone(mod_ref(), None)
        self.assertIsNone(mod_weight_ref(), None)

    def test_release_scope_memory(self):
        def inner(y):
            y

        inner = torch._dynamo.optimize("eager")(inner)

        p_ref = None

        x = torch.randn((10, 10))
        inner(x)

        p_ref = weakref.ref(x)
        self.assertTrue(p_ref() is not None)
        del x
        self.assertTrue(p_ref() is None)

    def test_update_locals_and_stack_uses_shared_cache(self):
        def fn(x):
            perm = [0, 3, 5]
            perm = list(range(min(perm))) + perm
            perm.extend(i for i in range(x.dim()) if i not in perm)
            return perm

        x = torch.rand([2, 2, 2, 2, 2, 2])
        res1 = fn(x)
        cnts = torch._dynamo.testing.CompileCounter()
        opt_fn = torch._dynamo.optimize(cnts)(fn)
        res2 = opt_fn(x)
        self.assertTrue(same(res1, res2))

    def test_dict_reconstruct_keeps_original_order(self):
        def fn():
            modules = collections.OrderedDict([("act", torch.nn.ReLU())])
            module_dict = torch.nn.ModuleDict(modules)

            next_modules = {"fc4": torch.nn.Linear(5, 6), "act3": torch.nn.Sigmoid()}
            modules.update(next_modules.items())
            module_dict.update(next_modules)
            return modules, module_dict

        cnts = torch._dynamo.testing.CompileCounter()
        opt_fn = torch._dynamo.optimize(cnts)(fn)
        modules, module_dict = opt_fn()

        self.assertEqual(len(module_dict), len(modules))
        for k1, m2 in zip(modules, module_dict.children()):
            self.assertTrue(modules[k1] is m2)

    def test_side_effects_codegen_update_mutated(self):
        # codegen to update mutated variables with side effect
        # should after stack value's codegen
        def f1(x):
            alist = [x]
            alist.append(x + 1)
            alist[0].sum().item()  # graph break
            res = alist.pop()
            res.sum().item()  # graph break
            return res

        def f2(a, b):
            d = {"a": a + 1, "b": b + 2}
            x = d.pop("b")
            x.sum().item()  # graph break
            y = d["a"] + x
            y.sum().item()  # graph break
            d["c"] = y
            return d

        x = torch.rand([2, 3])
        a = torch.rand([5, 6])
        b = torch.rand([5, 6])
        res11 = f1(x)
        res21 = f2(a, b)
        cnts = torch._dynamo.testing.CompileCounter()
        opt_f1 = torch._dynamo.optimize(cnts)(f1)
        opt_f2 = torch._dynamo.optimize(cnts)(f2)
        res12 = opt_f1(x)
        res22 = opt_f2(a, b)
        self.assertTrue(same(res11, res12))
        self.assertTrue(same(res21, res22))

    def test_list_append_return_none(self):
        def fn(x):
            alist = []
            blist = alist.append(x + 1)
            return alist, blist

        x = torch.tensor([2.3])
        res = fn(x)
        cnts = torch._dynamo.testing.CompileCounter()
        opt_fn = torch._dynamo.optimize(cnts)(fn)
        res2 = opt_fn(x)
        self.assertEqual(res, res2)

    def test_tensor_types(self):
        def fn(dtype, tensor_type):
            x = torch.empty(4, dtype=dtype)
            assert isinstance(x, tensor_type)

        opt_fn = torch._dynamo.optimize("eager")(fn)
        opt_fn(torch.float32, torch.FloatTensor)
        opt_fn(torch.float64, torch.DoubleTensor)
        opt_fn(torch.float16, torch.HalfTensor)
        opt_fn(torch.bfloat16, torch.BFloat16Tensor)
        opt_fn(torch.uint8, torch.ByteTensor)
        opt_fn(torch.int8, torch.CharTensor)
        opt_fn(torch.int64, torch.LongTensor)
        opt_fn(torch.int, torch.IntTensor)
        opt_fn(torch.int16, torch.ShortTensor)
        opt_fn(torch.bool, torch.BoolTensor)

    def test_nan(self):
        def f(x, n):
            return x * 2 + n

        x = torch.randn(4)
        n = float("nan")

        cnts = torch._dynamo.testing.CompileCounter()
        opt_f = torch._dynamo.optimize(cnts)(f)
        opt_f(x, n)
        opt_f(x, n)
        self.assertEqual(cnts.frame_count, 1)

    @patch.object(torch._dynamo.config, "capture_scalar_outputs", True)
    def test_item(self):
        class MyMod(torch.nn.Module):
            def forward(self, x):
                z = torch.max(x)
                return z.int().item()

        x = torch.tensor([[10.6763, 11.7445, -2.2369]])
        model = MyMod()
        y = torch._dynamo.optimize("eager", nopython=True)(model)(x)

        self.assertEqual(y, 11)

    @patch.object(torch._dynamo.config, "capture_scalar_outputs", True)
    def test_item_changes(self):
        class MyMod(torch.nn.Module):
            def forward(self, x):
                z = torch.max(x)
                return z.int().item()

        x = torch.tensor([[10.6763, 11.7445, -2.2369]])
        model = MyMod()
        opt_model = torch._dynamo.optimize("eager", nopython=True)(model)
        y = opt_model(x)
        z = opt_model(torch.tensor([[y - 5, y + 10, y + 50]]))

        self.assertEqual(y, 11)
        self.assertEqual(z, 61)

    @patch.object(torch._dynamo.config, "capture_scalar_outputs", True)
    def test_item_changes_new_shape(self):
        class MyMod(torch.nn.Module):
            def forward(self, x):
                z = torch.max(x)
                return z.int().item()

        x = torch.tensor([[10.6763, 11.7445, -2.2369]])
        model = MyMod()
        opt_model = torch._dynamo.optimize("eager", nopython=True)(model)
        y = opt_model(x)
        z = opt_model(torch.tensor([[y - 5, y + 50], [y + 5, y - 50]]))

        self.assertEqual(y, 11)
        self.assertEqual(z, 61)

    @unittest.skip("https://github.com/pytorch/pytorch/issues/99726")
    def test_cross_entropy_loss_fancy_ctor1(self):
        rand_5 = torch.randn(5)
        rand_3_5 = torch.randn(3, 5)
        target = torch.empty(3, dtype=torch.long).random_(5)

        loss = torch.nn.CrossEntropyLoss(
            weight=rand_5, reduce=False, label_smoothing=0.5
        )
        opt_loss = torch._dynamo.optimize("eager", nopython=True)(loss)
        input = rand_3_5
        dynamo_output = opt_loss(input, target)

        loss = torch.nn.CrossEntropyLoss(
            weight=rand_5, reduce=False, label_smoothing=0.5
        )
        input = rand_3_5
        output = loss(input, target)

        self.assertTrue(torch.allclose(dynamo_output, output))

    def test_cross_entropy_loss_fancy_ctor2(self):
        rand_3_5 = torch.randn(3, 5)
        target = torch.empty(3, dtype=torch.long).random_(5)

        loss = torch.nn.CrossEntropyLoss(reduce=False, label_smoothing=0.5)
        opt_loss = torch._dynamo.optimize("eager", nopython=True)(loss)
        input = rand_3_5
        dynamo_output = opt_loss(input, target)

        loss = torch.nn.CrossEntropyLoss(reduce=False, label_smoothing=0.5)
        input = rand_3_5
        output = loss(input, target)

        self.assertTrue(torch.allclose(dynamo_output, output))

    def test_cross_entropy_loss_simple_ctor(self):
        output = None
        rand_3_5 = torch.randn(3, 5)
        target = torch.empty(3, dtype=torch.long).random_(5)

        loss = torch.nn.CrossEntropyLoss()
        opt_loss = torch._dynamo.optimize("eager", nopython=True)(loss)
        input = rand_3_5
        dynamo_output = opt_loss(input, target)

        loss = torch.nn.CrossEntropyLoss()
        input = rand_3_5
        output = loss(input, target)

        self.assertTrue(torch.allclose(dynamo_output, output))

    def test_nn_functional_reduction(self):
        def fn(loss, reduction):
            reduction_enum = F._Reduction.get_enum(reduction)
            if reduction_enum == 0:
                return loss
            elif reduction_enum == 1:
                return loss.mean()
            elif reduction_enum == 2:
                return loss.sum()

        x = torch.rand([3, 5])
        y = "mean"
        ref = fn(x, y)
        opt_fn = torch._dynamo.optimize("eager", nopython=True)(fn)
        res = opt_fn(x, y)
        self.assertTrue(torch.allclose(ref, res))

    def test_large_reduction_list(self):
        dtype = torch.float32
        device = "cpu"

        def check_sum_all(tensor: torch.Tensor) -> None:
            pylist = tensor.reshape(-1).tolist()
            self.assertTrue(same(tensor.sum(), torch.tensor(sum(pylist))))

        check_sum_all(torch.randn(200000, dtype=dtype, device=device))

    def test_raise_on_backend_error(self):
        def my_compiler(gm, _):
            raise RuntimeError("duck!")

        @torch._dynamo.optimize(my_compiler)
        def fn(a, b):
            return a + b / (a - b)

        self.assertRaises(
            torch._dynamo.exc.BackendCompilerFailed,
            lambda: fn(torch.randn(10), torch.randn(10)),
        )

    def test_named_parameters(self):
        n_embd = 768
        block_size = 128
        vocab_size = 65
        embd_pdrop = 0.1

        class MyModel2(torch.nn.Module):
            def __init__(self):
                super().__init__()
                self.tok_emb = torch.nn.Embedding(vocab_size, n_embd)
                self.pos_emb = torch.nn.Parameter(torch.zeros(1, block_size, n_embd))
                self.drop = torch.nn.Dropout(embd_pdrop)

            def forward(self, x):
                return x

        class MyModel(torch.nn.Module):
            def __init__(self):
                super().__init__()
                self.tok_emb = torch.nn.Embedding(vocab_size, n_embd)
                self.pos_emb = torch.nn.Parameter(torch.zeros(1, block_size, n_embd))
                self.drop = torch.nn.Dropout(embd_pdrop)
                self.submod2 = MyModel2()

            def forward(self, x):
                return x

        # Regular
        params = []
        mod = MyModel()
        actual_params = list(mod.named_parameters())

        @torch._dynamo.optimize("eager", nopython=True)
        def fn():
            return list(mod.named_parameters())

        params = fn()

        self.assertEqual(len(actual_params), len(params))
        for idx in range(len(params)):
            k_a, v_a = actual_params[idx]
            k, v = params[idx]
            self.assertEqual(k_a, k)
            self.assertTrue(torch.allclose(v_a, v))

        # Prefix
        params = []
        mod = MyModel()
        actual_params = list(mod.named_parameters(prefix="foo"))

        @torch._dynamo.optimize("eager", nopython=True)
        def fn1():
            return list(mod.named_parameters(prefix="foo"))

        params = fn1()

        self.assertEqual(len(actual_params), len(params))
        for idx in range(len(params)):
            k_a, v_a = actual_params[idx]
            k, v = params[idx]
            self.assertEqual(k_a, k)
            self.assertTrue(torch.allclose(v_a, v))

    def test_module_complex_iter(self):
        n_embd = 768
        block_size = 128
        vocab_size = 65
        embd_pdrop = 0.1

        class FakeGPT(torch.nn.Module):
            def __init__(self):
                super().__init__()
                self.tok_emb = torch.nn.Embedding(vocab_size, n_embd)
                self.pos_emb = torch.nn.Parameter(torch.zeros(1, block_size, n_embd))
                self.drop = torch.nn.Dropout(embd_pdrop)
                self.ln_f = torch.nn.LayerNorm(n_embd)
                self.head = torch.nn.Linear(n_embd, vocab_size, bias=False)

                self.block_size = block_size
                self.names = []

            def forward(self, idx, targets=None):
                b, t = idx.size()
                assert (
                    t <= self.block_size
                ), "Cannot forward, model block size is exhausted."

                # forward the GPT model
                token_embeddings = self.tok_emb(
                    idx
                )  # each index maps to a (learnable) vector
                position_embeddings = self.pos_emb[
                    :, :t, :
                ]  # each position maps to a (learnable) vector
                x = self.drop(token_embeddings + position_embeddings)
                x = self.blocks(x)
                x = self.ln_f(x)
                logits = self.head(x)

                # if we are given some desired targets also calculate the loss
                loss = None
                if targets is not None:
                    loss = F.cross_entropy(
                        logits.view(-1, logits.size(-1)), targets.view(-1)
                    )

                return logits, loss

            def foo(self, memo=None, prefix="", remove_duplicate=False):
                for mn, m in self.named_modules(
                    memo=memo, prefix=prefix, remove_duplicate=remove_duplicate
                ):
                    for pn, p in self.named_parameters():
                        fpn = f"{mn}.{pn}" if mn else pn
                        self.names.append(fpn)

        # Test plain recurse
        model_a = FakeGPT()
        model_a.foo()
        a_names = model_a.names

        model_b = FakeGPT()
        opt_model_b = torch._dynamo.optimize("eager", nopython=True)(model_b)
        opt_model_b.foo()

        self.assertEqual(a_names, model_b.names)

        # Test with prefix
        model_a = FakeGPT()
        model_a.foo(prefix="abc")
        a_names = model_a.names

        model_b = FakeGPT()
        opt_model_b = torch._dynamo.optimize("eager", nopython=True)(model_b)
        opt_model_b.foo(prefix="abc")

        self.assertEqual(a_names, model_b.names)

    def test_numpy_variable_isinstance(self):
        def fn(x, m):
            if isinstance(m, np.ndarray):
                return x + 1
            else:
                return x - 1

        x = torch.tensor([2.3])
        m = np.array([1, 2, 3])
        ref = fn(x, m)
        cnts = torch._dynamo.testing.CompileCounter()
        opt_fn = torch._dynamo.optimize(cnts)(fn)
        res = opt_fn(x, m)
        self.assertEqual(ref, res)

        # Test now the other path
        ref = fn(x, x)
        res = opt_fn(x, x)
        self.assertEqual(ref, res)

    def test_tensor_dot_grad_no_graph_break(self):
        def fn(a, b):
            y = 3 * a**3 - b**2
            y.backward(gradient=torch.tensor([1.0, 1.0]))
            b.grad.zero_()
            return a.grad, b.grad

        a = torch.tensor([2.0, 3.0], requires_grad=True)
        b = torch.tensor([6.0, 4.0], requires_grad=True)
        cnts = torch._dynamo.testing.CompileCounter()
        opt_fn = torch._dynamo.optimize(cnts)(fn)
        _, b_grad = opt_fn(a, b)
        self.assertTrue(same(b_grad, torch.tensor([0.0, 0.0])))
        self.assertEqual(cnts.frame_count, 2)

    def test_torch_nn_parameter_isinstance(self):
        def fn(x):
            a = torch.nn.Parameter(torch.rand(2, 3))
            if isinstance(a, torch.Tensor):
                return x + 1
            else:
                return x - 1

        x = torch.tensor([2.5])
        ref = fn(x)
        opt_fn = torch._dynamo.optimize("eager")(fn)
        res = opt_fn(x)
        self.assertEqual(ref, res)

    def _optimize_then_check_exp(
        self, foo, args, cnt, exp_out, exp_frame_count, exp_n_cached_backend
    ):
        opt_out = torch._dynamo.optimize(backend=cnt)(foo)(*args)
        self.assertEqual(exp_out, opt_out)
        self.assertEqual(cnt.frame_count, exp_frame_count)

    def test_backend_match_guard(self):
        x = torch.randn([3, 4])

        def foo(x):
            return x.sin() + x.cos()

        def foo_graph_break(x):
            a = x.sin()
            torch._dynamo.graph_break()
            b = x.cos()
            return a + b

        eager_record_backend = torch._dynamo.testing.EagerAndRecordGraphs()
        backends = [eager_record_backend, "eager"]

        # We intentionally don't reset dynamo for each backend so that we can test
        # 1. dynamo doesn't recompile when backend stays the same, i.e. frame_count doesn't increase
        # 2. dynamo recompiles when backend changes, i.e. frame_count is non-zero for next backend
        def test_recompile(foo, *, exp_frame_count):
            eager_result = foo(x)
            for i, backend in enumerate(backends):
                cnt = torch._dynamo.testing.CompileCounterWithBackend(backend)
                # Run opt_f multiple times to make sure dynamo doesn't recompile.
                # Specifically, frame_count doesn't increase
                # the number of cached backends is i + 2 because we have the optimizing backend + None
                self._optimize_then_check_exp(
                    foo, (x,), cnt, eager_result, exp_frame_count, i + 2
                )
                self._optimize_then_check_exp(
                    foo, (x,), cnt, eager_result, exp_frame_count, i + 2
                )
                self._optimize_then_check_exp(
                    foo, (x,), cnt, eager_result, exp_frame_count, i + 2
                )

        test_recompile(foo, exp_frame_count=1)
        torch._dynamo.reset()
        test_recompile(foo_graph_break, exp_frame_count=2)

    def test_backend_match_guard_multi_threads(self):
        x = torch.randn([3, 4])

        def foo(x):
            return x.sin() + x.cos()

        def compile_then_check_exp(foo, args, cnt, eager_result, exp_frame_count):
            for i in range(3):
                opt_out = torch._dynamo.optimize(backend=cnt)(foo)(*args)
                self.assertEqual(opt_out, eager_result)
            self.assertEqual(cnt.frame_count, exp_frame_count)
            thread_success[threading.current_thread()] = True

        eager_record_backend = torch._dynamo.testing.EagerAndRecordGraphs()
        backends = [eager_record_backend, "eager"]

        # Test dynamo recompiles but only caches a single backend for each thread
        eager_result = foo(x)
        # cnt and None
        exp_frame_count = 1
        threads = []
        thread_success = {}
        for i, backend in enumerate(backends):
            cnt = torch._dynamo.testing.CompileCounterWithBackend(backend)
            thread = threading.Thread(
                target=compile_then_check_exp,
                args=(
                    foo,
                    (x,),
                    cnt,
                    eager_result,
                    exp_frame_count,
                ),
            )
            threads.append(thread)
            thread.start()

        # Wait for all threads to finish
        for thread in threads:
            thread.join()

        self.assertEqual(len(thread_success), len(threads))

    def test_dynamo_min_operator_with_shape(self):
        @torch._dynamo.optimize("eager", nopython=True)
        def f(x, a):
            return min(x.shape[0], a)

        result = f(torch.ones(6), 3)
        self.assertEqual(result, 3)

    def test_onnx_shape_as_tensor(self):
        @torch._dynamo.optimize("eager", nopython=True)
        def f(x):
            return 1 + torch._shape_as_tensor(x)[0]

        gm, _ = torch._dynamo.export(f)(torch.ones(6))

        input_one_dim = torch.ones(6)
        input_two_dims = torch.ones(7, 4)
        self.assertEqual(f(input_one_dim), 7)
        self.assertEqual(f(input_two_dims), 8)
        self.assertEqual(f(input_two_dims), 8)

        @torch._dynamo.optimize("eager", nopython=True)
        def f_onnx(x):
            return 1 + torch.onnx.operators.shape_as_tensor(x)[0]

        self.assertEqual(f_onnx(input_one_dim), 7)
        self.assertEqual(f_onnx(input_two_dims), 8)
        self.assertEqual(f_onnx(input_two_dims), 8)

    def test_cond(self):
        from functorch.experimental.control_flow import cond

        def true_fn(x):
            return x.sin()

        def false_fn(x):
            return x.cos()

        def f(pred, x):
            return cond(pred, true_fn, false_fn, [x])

        opt_fn = torch._dynamo.optimize("eager")(f)
        a = opt_fn(torch.tensor(False), torch.tensor([0.25, 0.25]))
        self.assertTrue(same(torch.cos(torch.tensor([0.25, 0.25])), a))
        b = opt_fn(torch.tensor(True), torch.tensor([0.25, 0.25]))
        self.assertTrue(same(torch.sin(torch.tensor([0.25, 0.25])), b))

    def test_nonzero_static(self):
        # invalid size
        with self.assertRaisesRegex(
            RuntimeError, "nonzero_static: 'size' must be an non-negative integer"
        ):
            torch.nonzero_static(torch.tensor([8]), size=-2)

        with self.assertRaisesRegex(
            RuntimeError, "nonzero_static: 'size' must be an non-negative integer"
        ):
            torch.nonzero_static(torch.tensor([8]), size=-2, out=torch.tensor(0))

        # nonzero_static.out: out dtype mismatch
        input_tensor = torch.tensor([8])
        static_size = 1
        out_tensor = torch.empty((static_size, input_tensor.dim()), dtype=torch.float)
        with self.assertRaisesRegex(
            RuntimeError, "nonzero_static: Expected out tensor to have scalar type Long"
        ):
            torch.nonzero_static(input_tensor, size=static_size, out=out_tensor)

        # nonzero_static.out: out resize (shrink)
        input_tensor = torch.tensor([8])
        static_size = 1
        out_tensor = torch.empty((10, 10, 10, 10), dtype=torch.long)
        self.assertTrue(
            same(
                torch.nonzero_static(input_tensor, size=static_size, out=out_tensor),
                torch.tensor([0]),
            )
        )
        self.assertTrue(
            same(
                out_tensor,
                torch.tensor([0]),
            )
        )

        # nonzero_static.out: out resize (enlarge)
        input_tensor = torch.tensor([8])
        static_size = 1
        out_tensor = torch.empty((0), dtype=torch.long)
        self.assertTrue(
            same(
                torch.nonzero_static(input_tensor, size=static_size, out=out_tensor),
                torch.tensor([0]),
            )
        )
        self.assertTrue(
            same(
                out_tensor,
                torch.tensor([0]),
            )
        )

        # 0 rank
        input_tensor = torch.tensor(6)
        static_size = 2
        self.assertTrue(
            same(
                torch.nonzero_static(input_tensor, size=static_size),
                torch.empty((static_size, input_tensor.dim()), dtype=torch.long),
            )
        )

        # 0 size
        input_tensor = torch.tensor([[[1]]])
        static_size = 0
        self.assertTrue(
            same(
                torch.nonzero_static(input_tensor, size=static_size),
                torch.empty((static_size, input_tensor.dim()), dtype=torch.long),
            )
        )

        # 1D input
        input_tensor = torch.tensor([0, 8])
        static_size = 1
        self.assertTrue(
            same(
                torch.nonzero_static(input_tensor, size=static_size),
                torch.tensor([1]),
            )
        )

        input_tensor = torch.tensor([8, 0])
        static_size = 2
        self.assertTrue(
            same(
                torch.nonzero_static(input_tensor, size=static_size),
                torch.tensor([[0], [-1]]),  # padded with default fill_value "-1"
            )
        )

        # 2D input
        input_tensor = torch.tensor([[1.2, 0], [3.4, 5.6]])
        static_size = 5
        fill_value = -100
        self.assertTrue(
            torch._dynamo.utils.same(
                torch.nonzero_static(
                    input_tensor, size=static_size, fill_value=fill_value
                ),
                torch.tensor(
                    [
                        [0, 0],
                        [1, 0],
                        [1, 1],
                        [fill_value, fill_value],
                        [fill_value, fill_value],
                    ]
                ),
            )
        )
        input_tensor = torch.tensor([[1.2, 0], [3.4, 5.6]])
        static_size = 2
        fill_value = -100
        self.assertTrue(
            torch._dynamo.utils.same(
                torch.nonzero_static(
                    input_tensor, size=static_size, fill_value=fill_value
                ),
                torch.tensor([[0, 0], [1, 0]]),
            )
        )

        # 3D input
        input_tensor = torch.tensor([[[0, 0], [0, -3]], [[0, 0], [5, 0]]])
        static_size = 4
        fill_value = -999
        self.assertTrue(
            torch._dynamo.utils.same(
                torch.nonzero_static(
                    input_tensor,
                    size=static_size,
                    fill_value=fill_value,
                ),
                torch.tensor(
                    [
                        [0, 1, 1],
                        [1, 1, 0],
                        [fill_value, fill_value, fill_value],
                        [fill_value, fill_value, fill_value],
                    ]
                ),
            )
        )

    def test_cond_with_quantization(self):
        from functorch.experimental.control_flow import cond

        class MyModule(torch.nn.Module):
            def __init__(self):
                super().__init__()
                example_inputs = (torch.randn(5, 5),)
                self.model = torch.nn.Linear(5, 5)
                self.quantized_model = prepare_qat_fx(
                    self.model, qconfig_dict, example_inputs=example_inputs
                )

            def forward(self, pred, x):
                def true_fn(x):
                    return x.sin() + self.quantized_model(x)

                def false_fn(x):
                    return x.cos() + self.model(x)

                return cond(pred, true_fn, false_fn, [x])

        module = MyModule()
        opt_m = torch._dynamo.optimize("eager", nopython=True)(module)
        x = torch.rand((5, 5))
        pred = torch.tensor(True)
        self.assertTrue(same(module(pred, x), opt_m(pred, x)))
        pred = torch.tensor(False)
        self.assertTrue(same(module(pred, x), opt_m(pred, x)))

    def test_map_with_quantization(self):
        from functorch.experimental.control_flow import map

        class MyModule(torch.nn.Module):
            def __init__(self):
                super().__init__()
                example_inputs = (torch.randn(5, 5),)
                self.model = torch.nn.Linear(5, 5)
                self.quantized_model = prepare_qat_fx(
                    self.model, qconfig_dict, example_inputs=example_inputs
                )

            def forward(self, x):
                def body(x):
                    return x.sin() + self.quantized_model(x)

                return map(body, x)

        module = MyModule()
        opt_m = torch._dynamo.optimize("eager", nopython=True)(module)
        x = torch.rand((5, 5))
        self.assertTrue(same(module(x), opt_m(x)))

    def test_cond_side_effects(self):
        from functorch.experimental.control_flow import cond

        c = 0

        def true_fn(x):
            return x - c

        def false_fn(x):
            return x + c

        def f(pred, x):
            nonlocal c
            c = 1
            return cond(pred, true_fn, false_fn, [x])

        opt_fn = torch._dynamo.optimize("eager")(f)
        c = 0
        a = opt_fn(torch.tensor(False), torch.tensor([0.25, 0.25]))
        self.assertTrue(same(torch.tensor([1.25, 1.25]), a))

    def test_map_side_effects(self):
        from functorch.experimental.control_flow import map

        class Module(torch.nn.Module):
            def __init__(self):
                super().__init__()
                self.w = torch.tensor(1)

            def forward(self, xs):
                def body(x):
                    self.w += 1
                    return x

                return map(body, xs)

        mod = Module()
        with self.assertRaisesRegex(
            Unsupported, "Can't inplace modify module params/buffers"
        ):
            opt_fn = torch._dynamo.optimize("eager", nopython=True)(mod)
            opt_fn(torch.randn(3, 2))

    def test_cond_nested(self):
        from functorch.experimental.control_flow import cond

        def true_fn_nested(x):
            return x * 10

        def false_fn_nested(x):
            return x * -1

        def true_fn(pred2, x):
            return x.sin()

        def false_fn(pred2, x):
            return x + cond(pred2, true_fn_nested, false_fn_nested, [x])

        def f(pred, pred2, x):
            return cond(pred, true_fn, false_fn, [pred2, x])

        cc = torch._dynamo.testing.CompileCounter()
        opt_fn = torch._dynamo.optimize(cc)(f)
        true_true_sin = opt_fn(
            torch.tensor(True), torch.tensor(True), torch.tensor([0.25, 0.25])
        )
        self.assertTrue(same(torch.sin(torch.tensor([0.25, 0.25])), true_true_sin))

        true_false_sin = opt_fn(
            torch.tensor(True), torch.tensor(False), torch.tensor([0.25, 0.25])
        )
        self.assertTrue(same(torch.sin(torch.tensor([0.25, 0.25])), true_false_sin))

        false_true_sum_mult = opt_fn(
            torch.tensor(False), torch.tensor(True), torch.tensor([0.25, 0.25])
        )
        self.assertTrue(
            same(torch.tensor([2.75, 2.75]), false_true_sum_mult)
        )  # * 10 then add x

        false_false_sum_neg = opt_fn(
            torch.tensor(False), torch.tensor(False), torch.tensor([0.25, 0.25])
        )
        self.assertTrue(
            same(torch.tensor([0.0, 0.0]), false_false_sum_neg)
        )  # * -1 then add x
        self.assertTrue(cc.frame_count, 2)

    def test_cond_export(self):
        from functorch.experimental.control_flow import cond

        def true_fn_nested(x):
            return x * 10

        def false_fn_nested(x):
            return x * -1

        def true_fn(pred2, x):
            return x.sin()

        def false_fn(pred2, x):
            return x + cond(pred2, true_fn_nested, false_fn_nested, [x])

        def f(pred, pred2, x):
            return cond(pred, true_fn, false_fn, [pred2, x])

        graph, guard = torch._dynamo.export(f)(
            torch.tensor(False), torch.tensor(True), torch.tensor([0.25, 0.25])
        )
        true_true_sin = graph(
            torch.tensor(True), torch.tensor(True), torch.tensor([0.25, 0.25])
        )
        self.assertTrue(same(torch.sin(torch.tensor([0.25, 0.25])), true_true_sin))

        true_false_sin = graph(
            torch.tensor(True), torch.tensor(False), torch.tensor([0.25, 0.25])
        )
        self.assertTrue(same(torch.sin(torch.tensor([0.25, 0.25])), true_false_sin))

        false_true_sum_mult = graph(
            torch.tensor(False), torch.tensor(True), torch.tensor([0.25, 0.25])
        )
        self.assertTrue(
            same(torch.tensor([2.75, 2.75]), false_true_sum_mult)
        )  # * 10 then add x

        false_false_sum_neg = graph(
            torch.tensor(False), torch.tensor(False), torch.tensor([0.25, 0.25])
        )
        self.assertTrue(
            same(torch.tensor([0.0, 0.0]), false_false_sum_neg)
        )  # * -1 then add x

    def test_cond_export_single_arg(self):
        from functorch.experimental.control_flow import cond

        def true_fn(x):
            return x

        def false_fn(x):
            return x.sin()

        def f(pred, x):
            return cond(pred, true_fn, false_fn, [x])

        graph, guard = torch._dynamo.export(f)(
            torch.tensor(False), torch.tensor([0.25, 0.25])
        )
        true_mirror = graph(torch.tensor(True), torch.tensor([0.25, 0.25]))
        self.assertTrue(same(torch.tensor([0.25, 0.25]), true_mirror))
        true_mirror_2 = graph(torch.tensor(True), torch.tensor([0.33, 0.33, 0.33]))
        self.assertTrue(same(torch.tensor([0.33, 0.33, 0.33]), true_mirror_2))

        false_sin = graph(torch.tensor(False), torch.tensor([0.5, 0.5]))
        self.assertTrue(same(torch.sin(torch.tensor([0.5, 0.5])), false_sin))

    def test_enum_guards(self):
        class MyEnum(enum.Enum):
            FOO = 10
            BAR = 20

        def fn(x, y):
            if y == MyEnum.FOO:
                return x + 1
            else:
                return x - 1

        x = torch.rand(3)
        y = MyEnum.BAR
        ref = fn(x, y)
        opt_fn = torch.compile(backend="eager")(fn)
        res = opt_fn(x, y)
        self.assertTrue(same(ref, res))

    def test_duplicate_graph_break_log(self):
        torch._logging.set_logs(graph_breaks=True)

        @torch._dynamo.optimize("eager")
        def f1(a, b):
            f2(a, b)

        def f2(a, b):
            c = a + b
            print("break")
            return a + b + c

        @torch._dynamo.optimize("eager")
        def g1(a, b):
            g2(a, b)

        def g2(a, b):
            c = a + b
            print("break")
            return a + b + c

        def count_graph_break_msgs(msgs):
            return sum(msg.find("Graph break") != -1 for msg in msgs)

        with self.assertLogs(
            logger="torch._dynamo", level=logging.DEBUG
        ) as log, torch._dynamo.config.patch(verbose=True):
            f1(torch.randn(10), torch.randn(10))
            self.assertGreater(count_graph_break_msgs(log.output), 1)

        with self.assertLogs(
            logger="torch._dynamo", level=logging.DEBUG
        ) as log, torch._dynamo.config.patch(verbose=False):
            g1(torch.randn(10), torch.randn(10))
            self.assertEqual(count_graph_break_msgs(log.output), 1)

        # reset logging state
        torch._logging.set_logs()

    def test_inplace_param_update(self):
        def fn(param, y):
            prev_grad = torch.is_grad_enabled()
            try:
                torch.set_grad_enabled(False)
                torch.set_grad_enabled(True)
                torch.set_grad_enabled(False)
                param.add_(y)
            finally:
                torch.set_grad_enabled(prev_grad)

        y = torch.randn(4)
        x = torch.nn.Parameter(torch.randn(4))
        fn(x, y)

        cnts = torch._dynamo.testing.CompileCounter()
        opt_fn = torch._dynamo.optimize(cnts, nopython=True)(fn)
        opt_fn(x, y)
        self.assertEqual(cnts.frame_count, 1)
        self.assertEqual(cnts.op_count, 3)

    @unittest.skipIf(
        not PLATFORM_SUPPORTS_FLASH_ATTENTION,
        "Can't run fused SDPA on this platform",
    )
    def test_parsing_sdpa(self):
        class MyModule(torch.nn.Module):
            def forward(self, query, key, value):
                out = F.scaled_dot_product_attention(query, key, value, None, 0, True)
                out = F.scaled_dot_product_attention(
                    query, key, value, None, 0, True, scale=8
                )
                out = F.scaled_dot_product_attention(
                    query=query,
                    key=key,
                    value=value,
                    attn_mask=None,
                    dropout_p=0,
                    is_causal=True,
                )
                out = F.scaled_dot_product_attention(
                    query,
                    key=key,
                    value=value,
                    attn_mask=None,
                    dropout_p=0,
                    is_causal=True,
                )
                out = F.scaled_dot_product_attention(
                    query, key, value, None, dropout_p=0, is_causal=True
                )
                out = F.scaled_dot_product_attention(query, key, value, None, scale=8)
                return out

        device = "cuda"
        dtype = torch.float16
        seq_len_q = 1
        seq_len_k = 1
        head_dim = 8
        query = torch.ones(
            1, 8, seq_len_q, head_dim, device=device, dtype=dtype, requires_grad=True
        )
        key = torch.ones(
            1, 8, seq_len_k, head_dim, device=device, dtype=dtype, requires_grad=True
        )
        value = torch.ones(
            1, 8, seq_len_k, head_dim, device=device, dtype=dtype, requires_grad=True
        )
        module = MyModule()
        opt_mod = torch._dynamo.optimize("inductor")(module)
        opt_mod(query, key, value)

    def test_generate_tensor_from_list_of_numpy_primitive_type(self):
        # Test sth like torch.LongTensor(list(np.int64, np.int64, ...))
        def fn():
            x = np.array([1, 2, 3, 4, 5, 6], dtype=np.int64)
            y = [x[0], x[2], x[4]]
            return torch.LongTensor(y)

        ref = fn()
        res = torch.compile(fullgraph=True)(fn)()
        self.assertEqual(ref, res)

    def test_object_classmethod(self):
        class C:
            @classmethod
            def fn(cls, x):
                return x + x

        @torch._dynamo.optimize("eager", nopython=True)
        def f():
            return C().fn(torch.ones(2, 3))

        self.assertTrue(torch.allclose(f(), torch.tensor([2.0])))

    def test_object_staticmethod(self):
        class C:
            @staticmethod
            def fn(x):
                return x + x

        @torch._dynamo.optimize("eager", nopython=True)
        def f():
            return C().fn(torch.ones(2, 3))

        self.assertTrue(torch.allclose(f(), torch.tensor([2.0])))

    def test_user_function_variable_supports_enum_argument(self):
        class Foo(enum.Enum):
            FOO = 0
            BAR = 1

        def gn(x, y=Foo.FOO):
            if y is Foo.FOO:
                return x
            else:
                return x + 1

        def fn(x):
            return gn(x)

        x = torch.randn(2, 3)
        ref = fn(x)
        opt_fn = torch._dynamo.optimize("eager", nopython=True)(fn)
        res = opt_fn(x)
        self.assertTrue(torch.allclose(ref, res))

    def test_user_function_variable_supports_type_abcmeta_argument(self):
        class Foo(metaclass=abc.ABCMeta):
            @abc.abstractclassmethod
            def read(self):  # noqa: B027
                pass

        class Bar(Foo):
            def read(self):
                return "Hello World!"

        class Baz:
            pass

        def gn(x, tys=(Bar, Baz)):
            if Bar in tys:
                return x - 1
            else:
                return x + 1

        def fn(x):
            return gn(x)

        x = torch.randn(2, 3)
        ref = fn(x)
        opt_fn = torch._dynamo.optimize("eager", nopython=True)(fn)
        res = opt_fn(x)
        self.assertTrue(torch.allclose(ref, res))

    def test_user_function_variable_supports_function_argument(self):
        # Test user defined function default arguments can be:
        # 1, user defined functions (e.g, add1)
        # 2, torch functions (e.g, torch.sin)
        # 3, python builtin functions (e.g, operator.neg)
        def add1(x):
            return x + 1

        def gn(x, f1=add1, f2=torch.sin, f3=operator.neg):
            return f3(f2(f1(x)))

        def fn(x):
            return gn(x)

        x = torch.randn(2, 3)
        ref = fn(x)
        opt_fn = torch._dynamo.optimize("eager", nopython=True)(fn)
        res = opt_fn(x)
        self.assertTrue(torch.allclose(ref, res))

    def test_typing_variable_isinstance(self):
        def fn(x, m):
            if isinstance(m, typing.Mapping):
                return x + 1
            else:
                return x - 1

        x = torch.randn(2, 3)
        m = {"x": torch.randn(3)}
        ref = fn(x, m)
        opt_fn = torch._dynamo.optimize("eager")(fn)
        res = opt_fn(x, m)
        self.assertTrue(torch.allclose(ref, res))

    def test_repro_graph_breaks_in__get_item_by_idx(self):
        class Mod(torch.nn.Module):
            def __init__(self):
                super().__init__()
                self.mod = torch.nn.Sequential(
                    torch.nn.Linear(3, 3), torch.nn.Linear(3, 3)
                )

            def forward(self, x):
                return self.mod[0](x)

        m = Mod()
        graph, _ = torch._dynamo.export(m)(torch.randn(3, 3))

    def test_nn_sequential_invocation(self):
        with freeze_rng_state():

            class TestModel(torch.nn.Module):
                def __init__(self) -> None:
                    super().__init__()
                    self.linears = torch.nn.Sequential(
                        torch.nn.Linear(2, 2),
                        torch.nn.Linear(2, 2),
                        torch.nn.Linear(2, 2),
                        torch.nn.Linear(2, 2),
                    )

                def forward(self, x):
                    all_but_last = self.linears[:-1]
                    return all_but_last(x)

            m = TestModel()
            x = torch.rand((2, 2))
            real = m(x)
            graph, _ = torch._dynamo.export(m)(x)
            dynamo_result = graph(x)
            self.assertTrue(same(real, dynamo_result))

    def test_nn_sequential_invocation_reposition_indices(self):
        with freeze_rng_state():

            class TestModel(torch.nn.Module):
                def __init__(self) -> None:
                    super().__init__()
                    self.linears = torch.nn.Sequential(
                        torch.nn.Linear(2, 2),
                        torch.nn.Linear(2, 2),
                        torch.nn.Linear(2, 2),
                        torch.nn.Linear(2, 2),
                    )

                def forward(self, x):
                    all_but_last = self.linears[1:3]
                    return all_but_last(x)

            m = TestModel()
            x = torch.rand((2, 2))
            real = m(x)
            graph, _ = torch._dynamo.export(m)(x)
            dynamo_result = graph(x)
            self.assertTrue(same(real, dynamo_result))

    def test_error_on_nested_fx_trace(self):
        input = torch.rand(2, 3)

        def f(x):
            x + x

        real = f(input)

        optimized = torch._dynamo.optimize("eager")(f)
        self.assertTrue(same(optimized(input), real))

        with self.assertRaisesRegex(RuntimeError, "Detected that you are using FX"):
            gm = torch.fx.symbolic_trace(optimized)

    @patch.object(torch._dynamo.config, "error_on_nested_fx_trace", False)
    def test_no_error_on_nested_fx_trace(self):
        input = torch.rand(2, 3)

        def f(x):
            x + x

        real = f(input)

        optimized = torch._dynamo.optimize("eager")(f)
        self.assertTrue(same(optimized(input), real))

        # should not error
        gm = torch.fx.symbolic_trace(optimized)
        self.assertTrue(same(gm(input), real))

    def test_not_dynamic_scope(self):
        def f(y):
            x = 1

            def g():
                x = 2
                return lambda: x

            return y + g()()

        input = torch.zeros(1)
        real = f(input)
        optimized = torch._dynamo.optimize("eager")(f)
        opt = optimized(input)
        self.assertTrue(same(opt, real))

    def test_inference_mode(self):
        @torch.inference_mode()
        def func(x, y):
            return x.add(1.0) + y

        x = torch.ones(4, requires_grad=True)
        y = torch.ones(4, requires_grad=True)
        ref = func(x, y)
        opt_func = torch._dynamo.optimize("eager")(func)

        x1 = torch.ones(4, requires_grad=True)
        res = opt_func(x1, y)
        self.assertTrue(same(ref, res))
        self.assertTrue(same(x, x1))

    def test_if_cond_nn_mod1(self):
        class MockModule(torch.nn.Module):
            def __init__(self, output_relu=True):
                super().__init__()
                self.relu = torch.nn.ReLU() if output_relu else None

            def forward(self, x):
                x = torch.sin(x)
                if self.relu:
                    x = self.relu(x)
                return x

        model = MockModule()
        opt_model = torch._dynamo.optimize("eager", nopython=True)(model)

        x = torch.rand(4)
        ref = model(x)
        res = opt_model(x)
        self.assertTrue(same(ref, res))

        model = MockModule(output_relu=False)
        opt_model = torch._dynamo.optimize("eager", nopython=True)(model)

        x = torch.rand(4)
        ref = model(x)
        res = opt_model(x)
        self.assertTrue(same(ref, res))

    def test_if_cond_nn_mod2(self):
        class MockModule(torch.nn.Module):
            def __init__(self):
                super().__init__()
                self.layer = torch.nn.Sequential()

            def forward(self, x):
                if self.layer:
                    return x + 1
                else:
                    return x - 1

        model = MockModule()
        x = torch.rand(4)
        ref = model(x)
        opt_model = torch.compile(backend="eager")(model)
        res = opt_model(x)
        self.assertTrue(same(ref, res))

    def test_if_cond_nn_mod3(self):
        def fn(x):
            if torch.nn.ModuleList():
                return x + 1
            else:
                return x - 1

        x = torch.rand(4)
        ref = fn(x)
        opt_fn = torch.compile(backend="eager")(fn)
        res = opt_fn(x)
        self.assertTrue(same(ref, res))

    def test_if_cond_user_defined_object(self):
        # obj.__bool__ is not existed
        class A:  # noqa: B903
            def __init__(self, x):
                self.x = x

        # obj.__bool__ is function and returns bool type
        class B:
            def __init__(self, x):
                self.x = x

            def __bool__(self):
                return self.x > 0

        # obj.__bool__ is non-function
        class C:
            def __init__(self, x):
                self.x = x
                self.__bool__ = False

        def fn(x, obj):
            if not obj:
                return x + 1
            else:
                return x - 1

        x = torch.rand(4)
        cnts = torch._dynamo.testing.CompileCounter()
        opt_fn = torch._dynamo.optimize(cnts, nopython=True)(fn)
        obj1 = A(0.5)
        obj2 = B(0.5)
        obj3 = B(-0.5)
        obj4 = C(0.5)
        for obj in [obj1, obj2, obj3, obj4, obj3, obj2]:
            ref = fn(x, obj)
            res = opt_fn(x, obj)
            self.assertTrue(same(ref, res))
        self.assertEqual(cnts.frame_count, 4)

    def test_if_cond_user_defined_object2(self):
        # obj.__bool__ is function and returns non-bool type
        class MyObj:
            def __init__(self, x):
                self.x = x

            def __bool__(self):
                self.x = 1.2
                return self.x

        def fn(a, obj):
            if not obj:
                return a + obj.x
            else:
                return a - obj.x

        x = torch.rand(4)
        obj = MyObj(0.5)
        opt_fn = torch._dynamo.optimize("eager")(fn)
        try:
            opt_fn(x, obj)
            self.assertFalse(True)
        except TypeError as e:
            self.assertIn("__bool__ should return bool, returned float", str(e))

    def test_if_cond_user_defined_object3(self):
        # obj.__bool__ is not existed, but obj.__len__ exists
        class A:  # noqa: B903
            def __init__(self, x):
                self.x = x

            def __len__(self):
                return len(self.x)

        # obj.__bool__ takes precedence over obj.__len__
        class B:
            def __init__(self, x):
                self.x = x

            def __bool__(self):
                return False

            def __len__(self):
                return len(self.x)

        def fn(x, obj):
            if not obj:
                return x + 1
            else:
                return x - 1

        x = torch.rand(4)
        opt_fn = torch.compile(backend="eager", fullgraph=True)(fn)
        obj1 = A([1, 2, 3])
        obj2 = A([])
        obj3 = B([1, 2, 3])
        obj4 = B([])
        for obj in [obj1, obj2, obj3, obj4]:
            ref = fn(x, obj)
            res = opt_fn(x, obj)
            self.assertTrue(same(ref, res))

    def test_class_has_instancecheck_method(self):
        class A:
            pass

        class ExampleMeta(type):
            def __instancecheck__(cls, instance):
                return True

        class B(metaclass=ExampleMeta):
            pass

        def fn(x, obj):
            if isinstance(obj, B):
                return x + 1
            else:
                return x - 1

        x = torch.rand(4)
        obj = A()
        ref = fn(x, obj)
        opt_fn = torch._dynamo.optimize("eager", nopython=True)(fn)
        res = opt_fn(x, obj)
        self.assertTrue(same(ref, res))

    def test_torch_cuda_is_available(self):
        def fn(x):
            if torch.cuda.is_available():
                return x + 1
            else:
                return x - 1

        x = torch.rand(4)
        ref = fn(x)
        opt_fn = torch._dynamo.optimize("eager", nopython=True)(fn)
        res = opt_fn(x)
        self.assertTrue(same(ref, res))

    def test_variable_tracker_recursively_contains(self):
        # VariableTracker.recursively_contains should be updated correctly when mutation happens
        def fn(x):
            data = [[None] * 3] * 3
            for i in range(3):
                if i == 0:
                    data[0][i] = x
                else:
                    data[0][i] = data[0][i - 1] + 1
            return data[0][-1]

        x = torch.rand(4)
        ref = fn(x)
        opt_fn = torch._dynamo.optimize("eager", nopython=True)(fn)
        res = opt_fn(x)
        self.assertTrue(same(ref, res))

    @unittest.skipIf(not TEST_CUDA, "requires cuda")
    @unittest.skipIf(not torch.backends.cudnn.is_available(), "requires cudnn")
    def test_torch_cudnn_is_acceptable(self):
        def fn(x):
            if torch.backends.cudnn.is_acceptable(tensor=x):
                return x + 1
            return x

        x = torch.rand(4).cuda()
        ref = fn(x)
        opt_fn = torch._dynamo.optimize("eager", nopython=True)(fn)
        res = opt_fn(x)
        self.assertTrue(same(ref, res))

    @unittest.skipIf(not TEST_CUDA, "requires cuda")
    @unittest.skipIf(not torch.backends.cudnn.is_available(), "requires cudnn")
    def test_torch_cudnn_is_acceptable_bad_inputs(self):
        def fn1(x):
            if torch.backends.cudnn.is_acceptable("invalid"):
                return x + 1
            return x

        def fn2(x):
            if torch.backends.cudnn.is_acceptable(x, 3.14):
                return x + 1
            return x

        with self.assertRaisesRegex(
            AssertionError, "Expect input to cudnn.is_acceptable to be a tensor"
        ):
            x1 = torch.rand(4).cuda()
            opt_fn1 = torch._dynamo.optimize("eager", nopython=True)(fn1)
            res1 = opt_fn1(x1)

        with self.assertRaisesRegex(
            AssertionError, "Expect 1 input to cudnn.is_acceptable"
        ):
            x2 = torch.rand(4).cuda()
            opt_fn2 = torch._dynamo.optimize("eager", nopython=True)(fn2)
            res = opt_fn2(x2)

    @unittest.skipIf(not TEST_CUDA, "requires cuda")
    def test_get_device(self):
        def fn(x, y):
            x = x + 1
            y = y + 1
            return x.get_device(), y.get_device()

        x = torch.rand(4, device="cuda")
        y = torch.rand(4, device="cpu")
        ref = fn(x, y)
        opt_fn = torch._dynamo.optimize("eager", nopython=True)(fn)
        res = opt_fn(x, y)
        self.assertTrue(same(ref, res))

    def test_disable_flag(self):
        cnt = torch._dynamo.testing.CompileCounter()

        with patch.dict(os.environ, {"TORCH_COMPILE_DISABLE": "1"}):

            def fn(x, y):
                x = x + 1
                y = y + 1

            opt_fn = torch._dynamo.optimize(cnt)

        self.assertEqual(cnt.frame_count, 0)

    def test_is_compiling(self):
        def f1():
            if torch._dynamo.is_compiling():
                return torch.ones(2, 2)
            else:
                return torch.zeros(2, 2)

        def f2():
            if torch._utils.is_compiling():
                return torch.ones(2, 2)
            else:
                return torch.zeros(2, 2)

        def f3():
            if torch.compiler.is_compiling():
                return torch.ones(2, 2)
            else:
                return torch.zeros(2, 2)

        def f4():
            if torch.compiler.is_dynamo_compiling():
                return torch.ones(2, 2)
            else:
                return torch.zeros(2, 2)

        for f in [f1, f2, f3, f4]:
            opt_f = torch._dynamo.optimize("eager")(f)

            self.assertEqual(f(), torch.zeros(2, 2))
            self.assertEqual(opt_f(), torch.ones(2, 2))

    def test_torch_generator_set_state(self):
        def fn():
            default_state = torch.default_generator.get_state()
            x = torch.rand([2, 3])
            if default_state.dtype != "float32":
                x = x * 2
            torch._dynamo.graph_break()
            torch.default_generator.set_state(default_state)
            y = torch.rand([2, 3])
            return x, y

        opt_fn = torch._dynamo.optimize("eager")(fn)
        x, y = opt_fn()
        self.assertEqual(x, y * 2)

    def test_torch_distributions_lazy_property(self):
        def fn(x):
            return torch.distributions.Categorical(probs=x).entropy()

        opt_fn = torch._dynamo.optimize("eager")(fn)
        x = torch.rand([4, 4])
        self.assertEqual(opt_fn(x), fn(x))

    def test_guard_failure_fn(self):
        def fn(x, y, k):
            x = x + 1
            y = y + 1
            return x * y * k

        x = torch.tensor([0.5, 0.5])
        y = torch.tensor([1.0, 1.0])

        guard_failure = None

        def guard_failures(failure):
            nonlocal guard_failure
            guard_failure = failure

        opt_fn = torch._dynamo.optimize(
            "eager", nopython=True, guard_fail_fn=guard_failures
        )(fn)

        x2 = torch.tensor([0.5, 0.5, 1.0])
        y2 = torch.tensor([0.5, 0.5, 0.5])

        opt_fn(x, y, 3)
        opt_fn(x2, y2, 5)

        if (
            not torch._dynamo.config.specialize_int
            and not torch._dynamo.config.assume_static_by_default
        ):
            # we didn't actually test guard_failure_fn here but whatever,
            # nice to see no guard failure on the test
            self.assertTrue(guard_failure is None)
        else:
            self.assertTrue(guard_failure is not None)

    def test_guard_failure_fn_shape_control(self):
        def fn(x, y):
            if x.shape[0] < 3:
                if y.shape[0] < 3:
                    return x * y
                else:
                    return x + y
            else:
                return -1

        x = torch.randn([2, 2])
        y = torch.randn([2, 2])

        guard_failure = None

        def guard_failures(failure):
            nonlocal guard_failure
            guard_failure = failure

        opt_fn = torch._dynamo.optimize(
            "eager", nopython=True, guard_fail_fn=guard_failures
        )(fn)

        x2 = torch.randn([5, 5])
        y2 = torch.randn([5, 5])

        opt_fn(x, y)
        opt_fn(x2, y2)

        self.assertTrue(guard_failure is not None)
        first_guard_failure = guard_failure[0].partition("\n")[0]
        if torch._dynamo.config.assume_static_by_default:
            self.assertIn(
                """tensor 'L['x']' size mismatch at index 0. expected 2, actual 5""",
                first_guard_failure,
            )
        else:
            self.assertIn("""2 <= L['x'].size()[0] <= 2""", first_guard_failure)

    def test_guard_failure_fn2(self):
        def fn(x, y):
            x = x + 1
            y = y + 1
            return x * y

        x = torch.tensor([0.5, 0.5])
        y = torch.tensor([1.0, 1.0])

        guard_failure = None

        def guard_failures(failure):
            nonlocal guard_failure
            guard_failure = failure

        opt_fn = torch._dynamo.optimize(
            "eager", nopython=True, guard_fail_fn=guard_failures
        )(fn)

        x2 = torch.tensor([0.5, 0.5, 1.0])
        y2 = torch.tensor([0.5, 0.5, 0.5])

        opt_fn(x, y)
        opt_fn(x2, y2)

        if torch._dynamo.config.assume_static_by_default:
            self.assertIn(
                """tensor 'L['x']' size mismatch at index 0. expected 2, actual 3""",
                guard_failure[0],
            )
        else:
            self.assertTrue(guard_failure is None)

    def test_guard_failure_fn_tensor_iter(self):
        def fn(x):
            for y in x:
                y.add_(1.0)
            return y

        guard_failure = None

        def guard_failures(failure):
            nonlocal guard_failure
            guard_failure = failure

        opt_fn = torch._dynamo.optimize(
            "eager", nopython=True, guard_fail_fn=guard_failures
        )(fn)

        args1 = torch.randn(10, 10)
        out = fn(args1)
        opt_out = opt_fn(args1)
        self.assertTrue(same(out, opt_out))

        args2 = torch.randn(9, 10)
        out = fn(args2)
        opt_out = opt_fn(args2)
        self.assertTrue(same(out, opt_out))

        # guard is expected for both static and dynamic shapes
        self.assertTrue(guard_failure is not None)
        self.assertIn(
            """len(L['x']) == 10""",
            guard_failure[0],
        )

    def test_restore_graphstate(self):
        # This function does some guard accumulation,
        # and then rolls back due to control flow.
        # The idea is that if one were printing guards as they appear,
        # they would see this insert a guard that does not show up in the final set of
        # guards as we rolled back from it.
        def nested_fn(s):
            if x[0] < 10:
                return s * s
            return s

        def fn(x, y):
            x = x + 1
            y = nested_fn(y)
            y = y + 10
            return x * y

        all_guards = []

        def guard_export_print(guards):
            nonlocal all_guards
            all_guards.extend(guards)

        opt_fn = torch._dynamo.optimize("eager", guard_export_fn=guard_export_print)(fn)

        x = torch.tensor([0.5, 0.5])
        y = torch.tensor([1.0, 1.0])
        opt_fn(x, y)

        for guard in all_guards:
            # This guard was created
            self.assertTrue(guard.name != "nested_fn.__closure__[0].cell_contents")

    def test_call_parent_non_class_methods_from_child(self):
        class A:
            a = 4

            def add(self, x):
                return x + 10

            def mul(self, x):
                return x * 0.1

        class B(A):
            coeff = 4

            def add(self, x):
                return x + 20

            @classmethod
            def cube(cls, x):
                return cls.coeff * x * x * x

            def mul(self, x):
                return super().mul(x) * x * 0.2

        class C(B):
            def add(self, x):
                b = super().cube(x)
                c = A.add(self, x)
                d = B.mul(self, x)
                e = super(B, self).add(x)
                f = super().a * x
                return b + c + d + e + f

        x = torch.rand(4)
        fn = C().add
        ref = fn(x)
        cnt = torch._dynamo.testing.CompileCounter()
        opt_fn = torch._dynamo.optimize(cnt, nopython=True)(fn)
        res = opt_fn(x)
        self.assertTrue(same(ref, res))
        self.assertEqual(cnt.frame_count, 1)

        # Check recompilation
        A.a = 5
        ref = fn(x)
        res = opt_fn(x)
        self.assertTrue(same(ref, res))
        # Ensure that super guard checks are working as expected
        res = opt_fn(x)
        self.assertEqual(cnt.frame_count, 2)

    def test_builder_for_class_with_metaclass(self):
        class ExampleMeta(type):
            pass

        class MyClass(metaclass=ExampleMeta):
            pass

        def fn(x, y):
            if isinstance(y, MyClass):
                return x + 1
            else:
                return x - 1

        x = torch.rand([4, 4])
        y = MyClass()
        ref = fn(x, y)
        opt_fn = torch._dynamo.optimize("eager")(fn)
        res = opt_fn(x, y)
        self.assertTrue(same(ref, res))

    def test_tuple_from_tuple_iter(self):
        def inner_fn(*args):
            acc = torch.ones(10, 10)
            for arg in args:
                acc.add_(arg)

            return acc

        @torch._dynamo.optimize("eager")
        def fn(inputs, params):
            y = tuple(inputs) + tuple(params)
            return inner_fn(*y)

        inputs = [torch.randn(10, 10) for _ in range(3)]

        fn(inputs, iter(tuple(inputs)))

        def fn(params):
            y = tuple(params)
            return inner_fn(*y)

        opt_fn = torch._dynamo.optimize("eager")(fn)
        inputs = [torch.randn(10, 10) for _ in range(3)]
        self.assertTrue(same(fn(iter(tuple(inputs))), opt_fn(iter(tuple(inputs)))))

        # Force recompilation
        inputs = [torch.randn(10, 10) for _ in range(4)]
        self.assertTrue(same(fn(iter(tuple(inputs))), opt_fn(iter(tuple(inputs)))))

    def test_torch_package_working_with_trace(self):
        # from torch._dynamo.test_case import run_tests

        inputs = [torch.randn([2, 2]), torch.randn([2, 2])]

        optimized_model = torch._dynamo.optimize(backend="eager")(
            MyPickledModule(torch.randn([2, 2]))
        )
        from torch import package

        path = "/tmp/MyPickledModule.pt"
        package_name = "MyPickledModule"
        resource_name = "MyPickledModule.pkl"

        model = MyPickledModule(torch.randn([2, 2]))

        with package.PackageExporter(path) as exp:
            exp.extern("**")
            exp.save_pickle(package_name, resource_name, model)

        imp = package.PackageImporter(path)
        loaded_model = imp.load_pickle(package_name, resource_name)

        optimized_loaded_model = torch._dynamo.optimize("eager")(loaded_model)(*inputs)

    def test_shape_and_tuple_equality(self):
        def fn(x, y, t):
            z = x * y
            if x.size() == t:
                return z.cos()
            return z.sin()

        torch._dynamo.optimize("eager", nopython=True)(fn)(
            torch.randn([4, 4]), torch.randn([4, 4]), (4, 4)
        )

    def test_int_list(self):
        # if assume_static_by_default == True: spec int list
        # otherwise: unspec int list
        def fn(x, y):
            return torch.sin(x + y[1] % 2)

        x = torch.randn(6)
        cnt = torch._dynamo.testing.CompileCounter()
        opt_fn = torch._dynamo.optimize(cnt)(fn)
        for i in range(10, 25, 3):
            y = [i, i + 1, i + 2]
            ref = fn(x, y)
            res = opt_fn(x, y)
            self.assertTrue(same(ref, res))
        if torch._dynamo.config.assume_static_by_default:
            if torch._dynamo.config.automatic_dynamic_shapes:
                self.assertExpectedInline(cnt.frame_count, """2""")
            else:
                self.assertExpectedInline(cnt.frame_count, """5""")
        else:
            self.assertExpectedInline(cnt.frame_count, """1""")

    def test_patched_builtin_functions(self):
        import builtins

        # Cache the original builtin function ids
        torch._dynamo.trace_rules._builtin_function_ids()

        class MyClass:
            pass

        builtin_isinstance = builtins.isinstance

        def patched_isinstance(obj, classinfo) -> bool:
            if builtin_isinstance(obj, MyClass):
                return False
            else:
                return builtin_isinstance(obj, classinfo)

        def fn(x, y):
            if isinstance(y, MyClass):
                return x + 1
            else:
                return x - 1

        x = torch.ones(2, 3)
        y = MyClass()

        try:
            ref = fn(x, y)
            # Monkey patch builtin function
            builtins.isinstance = patched_isinstance
            opt_fn = torch.compile(backend="eager", fullgraph=True)(fn)
            res = opt_fn(x, y)
            self.assertTrue(same(ref, x + 1))
            self.assertTrue(same(res, x - 1))
        finally:
            builtins.isinstance = builtin_isinstance

        # check recompilation because builtins is now unpatched
        opt_fn = torch.compile(backend="eager", fullgraph=True)(fn)
        res = opt_fn(x, y)
        self.assertTrue(same(res, x + 1))

    # specifically test for tensor.attribute -> torch.something()
    def test_real_imag_tensor_attribute(self):
        def fn(x, y):
            a = x.real
            b = x.imag
            return torch.mul(torch.add(a, y), b)

        x_real = torch.rand((4, 4))
        x_imag = torch.rand((4, 4))
        x = torch.complex(x_real, x_imag)
        y = torch.rand((4, 4))

        ref = fn(x, y)
        opt_fn = torch._dynamo.optimize("eager")(fn)
        res = opt_fn(x, y)
        self.assertTrue(same(ref, res))

    def test_cast(self):
        from typing import cast

        def fn(x):
            return cast(torch.Tensor, torch.add(x, 1.0))

        opt_fn = torch.compile(backend="eager", fullgraph=True)(fn)

        ref = fn(torch.ones(2, 2))
        res = opt_fn(torch.ones(2, 2))

        self.assertTrue(same(ref, res))

    def test_T_tensor_attribute(self):
        def fn(x, y):
            a = x.T
            return torch.add(a, y)

        x = torch.rand((4, 4))
        y = torch.rand((4, 4))

        ref = fn(x, y)
        opt_fn = torch._dynamo.optimize("eager")(fn)
        res = opt_fn(x, y)
        self.assertTrue(same(ref, res))

    def test_recursive_tensor_attribute(self):
        def fn(x, y):
            a = x.real.T
            b = x.imag
            return torch.mul(torch.add(a, y), b)

        x_real = torch.rand((4, 4))
        x_imag = torch.rand((4, 4))
        x = torch.complex(x_real, x_imag)
        y = torch.rand((4, 4))

        ref = fn(x, y)
        opt_fn = torch._dynamo.optimize("eager")(fn)
        res = opt_fn(x, y)
        self.assertTrue(same(ref, res))

    def test_assigning_function_to_object_attribute(self):
        # user-defined functions which are object's attributes are not converted to bound methods
        def my_add(*args):
            a, b = args
            return a + b

        class MyClass:
            def __init__(self, func):
                self.add = func

        obj = MyClass(my_add)

        def fn(x):
            return obj.add(x, 2)

        x = torch.rand(2, 3)
        ref = fn(x)
        opt_fn = torch.compile(backend="eager")(fn)
        res = opt_fn(x)
        self.assertTrue(same(ref, res))

    def test_assigning_function_to_class_attribute(self):
        # user-defined functions which are class's attributes are converted to bound methods
        def my_add(*args):
            obj, a, b = args
            return obj.x + a + b

        class MyClass:
            add = my_add

            def __init__(self, x):
                self.x = x

        obj = MyClass(0.5)

        def fn(x):
            return obj.add(x, 2)

        x = torch.rand(2, 3)
        ref = fn(x)
        opt_fn = torch.compile(backend="eager")(fn)
        res = opt_fn(x)
        self.assertTrue(same(ref, res))

    def test_tagging_tensors_simple(self):
        def foo(x, y):
            return x * y, x, y

        a = torch.randn([3, 3])
        a.tag = "a"
        a.frog = "ribbity ribbit"
        b = torch.randn([3, 3])
        b.tag = "b"
        b.frog = "ribbit"

        exported = torch._dynamo.export(foo)(a, b)
        out_graph = exported[0]

        nodes = list(out_graph.graph.nodes)
        placeholders = [node for node in nodes if node.op == "placeholder"]
        all_tags = []
        all_frogs = []
        for placeholder in placeholders:
            if "tensor_dict" in placeholder.meta:
                all_tags.append(placeholder.meta["tensor_dict"]["tag"])
                all_frogs.append(placeholder.meta["tensor_dict"]["frog"])

        self.assertEqual(all_tags, ["a", "b"])
        self.assertEqual(all_frogs, ["ribbity ribbit", "ribbit"])

    def test_tagging_tensors_mix_used_unused_structure(self):
        def pre_attention_state_ops(input, mems, state):
            lc_key = state[0]
            lc_val = state[1]
            bar = []
            for i in range(0, 4):
                bar2 = []
                for j in range(0, 3):
                    bar2.append(
                        lc_key + lc_val + torch.tensor([0.1, 0.25, 0.4, 0.5, 0.1])
                    )
                bar.append(bar2)

            return bar

        mems = torch.tensor([[[1.8364, 0.2724, -1.4917, -0.4367, 0.8640]]])
        state = [
            torch.tensor([[[1.0517, 0.3848, -0.6472, 0.0823, 0.9116]]]),
            torch.tensor([[[1.0517, 0.3848, -0.6472, 0.0823, 0.9116]]]),
        ]
        i = torch.tensor(
            [
                [0.0313, -0.1487, -0.3846, -0.5321],
                [-1.7073, 1.3331, -0.0890, -1.4935],
                [-0.8314, -0.1862, -0.5935, 1.5232],
            ]
        )

        mems.tag = "MEMS"
        i.tag = "FOO"
        state[0].tag = "STATE_0"
        state[1].tag = "HMMM"

        exported = torch._dynamo.export(pre_attention_state_ops)(i, mems, state)
        out_graph = exported[0]

        nodes = list(out_graph.graph.nodes)
        placeholders = [node for node in nodes if node.op == "placeholder"]
        all_tags = []
        for placeholder in placeholders:
            if "tensor_dict" in placeholder.meta:
                all_tags.append(placeholder.meta["tensor_dict"]["tag"])

        self.assertEqual(all_tags, ["STATE_0", "HMMM"])

    def test_get_custom_tensor_attribute(self):
        def fn(x):
            return x.custom_attr * x

        x = torch.rand((2, 2))
        x.custom_attr = 3.14
        ref = fn(x)
        opt_fn = torch._dynamo.optimize("eager")(fn)
        res = opt_fn(x)
        self.assertTrue(same(ref, res))

    def test_set_custom_tensor_attribute(self):
        def fn(x):
            x.custom_attr = 3.14
            return x.custom_attr * x

        x = torch.rand((2, 2))
        ref = fn(x)
        opt_fn = torch._dynamo.optimize("eager")(fn)
        res = opt_fn(x)
        self.assertTrue(same(ref, res))

    def test_if_tensor_is_none(self):
        """
        Python 3.11 adds new jump instructions that check if
        TOS is None. We do not support these instructions.
        """

        def f(x, y):
            z = 1
            if x is None:
                z *= 2
            if y is not None:
                z *= 3
            return z

        opt_f = torch._dynamo.optimize("eager", nopython=True)(f)
        self.assertEqual(opt_f(None, torch.ones(2)), 6)

        if sys.version_info >= (3, 11):
            insts = bytecode_transformation.cleaned_instructions(f.__code__)
            for inst in insts:
                self.assertNotIn("_NONE", inst.opname)

    @skipIfNotPy311
    def test_py311_jump_offset(self):
        new_inst = bytecode_transformation.create_instruction
        load_global = bytecode_transformation.create_load_global
        consts = (None, 1, 2, 3, 4)

        def create_test_code(jump_opname, target_idx):
            targets = [
                new_inst("LOAD_CONST", argval=1),
                new_inst("LOAD_CONST", argval=3),
            ]
            jump_to_target_inst = new_inst(jump_opname, target=targets[target_idx])
            """
            pseudocode of generated bytecode:
            def test_py311_fn():
                goto target1
            target0:
                return 1
            target1:
                goto [target0/target2] (via fwd or bwd jump)
                return 2
            target2:
                return 3
                return 4
            """
            # test with LOAD_GLOBAL since it has a different instruction size
            insts = [
                new_inst("RESUME", arg=0),
                new_inst("JUMP_FORWARD", target=jump_to_target_inst),
                targets[0],
                load_global("print", False),
                new_inst("POP_TOP"),
                new_inst("RETURN_VALUE"),
                jump_to_target_inst,
                new_inst("LOAD_CONST", argval=2),
                load_global("print", False),
                new_inst("POP_TOP"),
                new_inst("RETURN_VALUE"),
                targets[1],
                new_inst("RETURN_VALUE"),
                new_inst("LOAD_CONST", argval=4),
                new_inst("RETURN_VALUE"),
            ]
            code_options = collections.OrderedDict(
                [
                    ("co_argcount", 0),
                    ("co_posonlyargcount", 0),
                    ("co_kwonlyargcount", 0),
                    ("co_nlocals", 0),
                    ("co_stacksize", 2),
                    ("co_flags", 3),
                    ("co_code", b""),
                    ("co_consts", consts),
                    ("co_names", ("print",)),
                    ("co_varnames", ()),
                    ("co_filename", __file__),
                    ("co_name", "test_py311_fn"),
                    ("co_qualname", "test_py311_fn"),
                    ("co_firstlineno", 1),
                    ("co_linetable", b""),
                    ("co_exceptiontable", b""),
                    ("co_freevars", ()),
                    ("co_cellvars", ()),
                ]
            )
            return bytecode_transformation.clean_and_assemble_instructions(
                insts,
                list(code_options.keys()),
                code_options,
            )

        # format: jump_opname, target_idx, expected forward jump, expected return value
        test_args = (
            ("JUMP_FORWARD", 0, False, 1),
            ("JUMP_FORWARD", 1, True, 3),
            ("JUMP_BACKWARD", 0, False, 1),
            ("JUMP_BACKWARD", 1, True, 3),
        )

        for test in test_args:
            insts, code = create_test_code(test[0], test[1])
            # check if offset of latest jump instruction is forward/backward
            for inst in reversed(insts):
                if inst.opname.startswith("JUMP"):
                    if test[2]:
                        self.assertIn("FORWARD", inst.opname)
                    else:
                        self.assertIn("BACKWARD", inst.opname)
                    break
            # run the code and check result

            def dummy_fn():
                pass

            dummy_fn.__code__ = code
            self.assertEqual(dummy_fn(), test[3])

            dummy_opt = torch._dynamo.optimize("eager")(dummy_fn)
            self.assertEqual(dummy_opt(), test[3])

    def test_exception_table_encode_varint(self):
        # these numbers have no real meaning to them
        nums = [
            0b111_101010_000000,
            0b1100_111000_010101_101010,
        ]
        b = bytecode_transformation.encode_exception_table_varint(
            nums[0]
        ) + bytecode_transformation.encode_exception_table_varint(nums[1])
        nums_new = []
        b_iter = iter(bytes(b))
        while True:
            try:
                nums_new.append(
                    bytecode_transformation.decode_exception_table_varint(b_iter)
                )
            except StopIteration:
                break
        self.assertEqual(nums, nums_new)

    @skipIfNotPy311
    def test_exception_table_parsing(self):
        def fn():
            try:
                with a():
                    b()
                c()
            except Exception:
                d()
            finally:
                e()
            f()

        tab = bytecode_transformation.parse_exception_table(
            fn.__code__.co_exceptiontable
        )
        b = bytecode_transformation.assemble_exception_table(tab)
        self.assertEqual(b, fn.__code__.co_exceptiontable)

    @skipIfNotPy311
    def test_exception_table_e2e(self):
        def fn():
            try:
                with a():
                    b()
                c()
            except Exception:
                d()
            finally:
                e()
            f()

        def nothing(*args):
            pass

        code = bytecode_transformation.transform_code_object(fn.__code__, nothing)
        self.assertEqual(code.co_exceptiontable, fn.__code__.co_exceptiontable)

    @skipIfNotPy311
    def test_exception_table_e2e_2(self):
        # last instructions of an exn_table entry is a large instruction
        # i.e., LOAD_GLOBAL a
        def fn():
            try:
                return a
            except Exception:
                pass

        def nothing(*args):
            pass

        code = bytecode_transformation.transform_code_object(fn.__code__, nothing)
        self.assertEqual(code.co_exceptiontable, fn.__code__.co_exceptiontable)

    @skipIfNotPy311
    def test_exception_table_entry_propagation(self):
        insts = []
        for _ in range(10):
            insts.append(bytecode_transformation.create_instruction("NOP"))
        insts[8].exn_tab_entry = bytecode_transformation.InstructionExnTabEntry(
            insts[0], insts[9], insts[0], 0, True
        )
        insts[0].exn_tab_entry = bytecode_transformation.InstructionExnTabEntry(
            insts[0], insts[0], insts[1], 0, True
        )
        insts[1].exn_tab_entry = bytecode_transformation.InstructionExnTabEntry(
            insts[0], insts[2], insts[2], 0, True
        )
        insts[5].exn_tab_entry = bytecode_transformation.InstructionExnTabEntry(
            insts[4], insts[6], insts[3], 0, True
        )
        insts[9].exn_tab_entry = bytecode_transformation.InstructionExnTabEntry(
            insts[9], insts[9], insts[4], 0, True
        )
        insts[7].exn_tab_entry = bytecode_transformation.InstructionExnTabEntry(
            insts[7], insts[9], insts[5], 0, True
        )
        bytecode_transformation.propagate_inst_exn_table_entries(insts)
        expected = [1, 2, 2, 0, 3, 3, 3, 5, 5, 4]
        for inst, exp in zip(insts, expected):
            self.assertIsNotNone(inst.exn_tab_entry)
            self.assertIs(inst.exn_tab_entry.target, insts[exp])

    @skipIfNotPy311
    def test_compute_exception_table_nested(self):
        insts = []
        for _ in range(20):
            insts.append(bytecode_transformation.create_instruction("NOP"))
        insts[10].exn_tab_entry = bytecode_transformation.InstructionExnTabEntry(
            insts[1], insts[10], insts[0], 0, True
        )
        insts[0].exn_tab_entry = bytecode_transformation.InstructionExnTabEntry(
            insts[1], insts[1], insts[1], 0, True
        )
        insts[1].exn_tab_entry = bytecode_transformation.InstructionExnTabEntry(
            insts[1], insts[3], insts[2], 0, True
        )
        insts[5].exn_tab_entry = bytecode_transformation.InstructionExnTabEntry(
            insts[5], insts[7], insts[3], 0, True
        )
        insts[9].exn_tab_entry = bytecode_transformation.InstructionExnTabEntry(
            insts[10], insts[10], insts[4], 0, True
        )
        insts[7].exn_tab_entry = bytecode_transformation.InstructionExnTabEntry(
            insts[8], insts[10], insts[5], 0, True
        )
        insts[14].exn_tab_entry = bytecode_transformation.InstructionExnTabEntry(
            insts[13], insts[17], insts[6], 0, True
        )
        insts[16].exn_tab_entry = bytecode_transformation.InstructionExnTabEntry(
            insts[15], insts[16], insts[7], 0, True
        )
        bytecode_transformation.update_offsets(insts)
        tab = bytecode_transformation.compute_exception_table(insts)
        expected = [
            (1, 1, 1),
            (2, 3, 2),
            (4, 4, 0),
            (5, 7, 3),
            (8, 9, 5),
            (10, 10, 4),
            (13, 14, 6),
            (15, 16, 7),
            (17, 17, 6),
        ]
        self.assertEqual(len(tab), len(expected))
        for entry, exp in zip(tab, expected):
            self.assertEqual(entry.start, exp[0] * 2)
            self.assertEqual(entry.end, exp[1] * 2)
            self.assertEqual(entry.target, exp[2] * 2)

    @skipIfNotPy311
    def test_remove_dead_code_with_exn_table_entries(self):
        create_instruction = bytecode_transformation.create_instruction
        target1 = create_instruction("NOP")
        target2 = create_instruction("NOP")
        target3 = create_instruction("NOP")
        exn_start = create_instruction("NOP")
        exn_end = create_instruction("NOP")
        insts = [
            create_instruction("JUMP_FORWARD", target=target1),
            exn_start,  # dead
            target1,
            create_instruction("JUMP_FORWARD", target=target3),
            exn_end,  # dead
            target2,
            target3,
        ]
        exn_start.exn_tab_entry = bytecode_transformation.InstructionExnTabEntry(
            exn_start, exn_end, target2, 0, True
        )
        bytecode_transformation.propagate_inst_exn_table_entries(insts)
        insts = bytecode_analysis.remove_dead_code(insts)
        self.assertEqual(len(insts), 5)
        self.assertNotIn(exn_start, insts)
        self.assertNotIn(exn_end, insts)
        self.assertIn(target2, insts)
        self.assertIn(target3, insts)
        bytecode_transformation.update_offsets(insts)
        tab = bytecode_transformation.compute_exception_table(insts)
        self.assertEqual(len(tab), 1)
        self.assertEqual(tab[0].start, 2)
        self.assertEqual(tab[0].end, 4)
        self.assertEqual(tab[0].target, 6)

    def test_unhandled_exception_in_dynamo(self):
        # traceback.format_exc() approximates an unhandled exception
        def f(a):
            a += 1
            raise RuntimeError("smoge")
            return a

        opt_fn = torch._dynamo.optimize("eager")(f)
        try:
            opt_fn(torch.ones(2))
        except RuntimeError as e:
            self.assertIn("smoge", traceback.format_exc())

    def test_unhandled_exception_in_dynamo2(self):
        # segfaults in python 3.11 if shadow frame is freed improperly
        from torch.testing import make_tensor

        def fn():
            # test that the errors are the same for dense and sparse versions
            def test1(*, is_sparse):
                # shapes must be compatible for matrix multiplication
                a = make_tensor((2, 3), dtype=torch.float32, device="cpu")
                if is_sparse:
                    a_sparse = a.to_sparse_csr()
                    return torch.addmm(a, a_sparse, a)
                else:
                    return torch.addmm(a, a, a)

            try:
                test1(is_sparse=False)
            except RuntimeError as msg:
                try:
                    test1(is_sparse=True)
                except RuntimeError as msg2:
                    raise RuntimeError("smoge")

        opt_fn = torch._dynamo.optimize("eager")(fn)
        try:
            opt_fn()
        except RuntimeError:
            self.assertIn("smoge", traceback.format_exc())

    def test_variable_access_in_exception(self):
        def fn():
            x = torch.ones(1)
            try:
                raise RuntimeError("bad")
            except RuntimeError:
                x += 1
            return x

        opt_fn = torch._dynamo.optimize("eager")(fn)
        self.assertEqual(opt_fn(), torch.tensor([2.0]))

    def test_nested_sequential_with(self):
        def fn(x):
            with torch.set_grad_enabled(True):
                with torch.set_grad_enabled(False):
                    x = x + 1
                with torch.set_grad_enabled(True):
                    x = x + 1
                return x

        opt_fn = torch._dynamo.optimize("eager")(fn)
        self.assertEqual(opt_fn(torch.ones(1)), torch.tensor([3.0]))

    def test_nested_sequential_try(self):
        def fn(x):
            try:
                try:
                    x = x + 1
                except:
                    pass
                try:
                    try:
                        x = x + 1
                    except:
                        pass
                except:
                    pass
            except:
                pass
            return x

        opt_fn = torch._dynamo.optimize("eager")(fn)
        self.assertEqual(opt_fn(torch.ones(1)), torch.tensor([3.0]))

    def test_nested_sequential_try_with(self):
        def fn(x):
            with torch.set_grad_enabled(True):
                try:
                    x = x + 1
                except:
                    pass
                try:
                    with torch.set_grad_enabled(False):
                        x = x + 1
                except:
                    pass
            return x

        opt_fn = torch._dynamo.optimize("eager")(fn)
        self.assertEqual(opt_fn(torch.ones(1)), torch.tensor([3.0]))

    def test_nested_sequential_try_with_graph_break(self):
        def fn(x, n):
            with torch.set_grad_enabled(True):
                with torch.set_grad_enabled(False):
                    x = x + 1
                    torch._dynamo.graph_break()
                try:
                    with torch.set_grad_enabled(False):
                        x = x + 1
                        if n == 0:
                            torch._dynamo.graph_break()
                except:
                    pass
                with torch.set_grad_enabled(False):
                    x = x + 1
                    torch._dynamo.graph_break()
                x = x + 1
            return x

        counter = CompileCounter()
        opt_fn = torch._dynamo.optimize(counter)(fn)
        self.assertEqual(opt_fn(torch.ones(1), 0), torch.tensor([5.0]))
        self.assertEqual(counter.frame_count, 1)

        torch._dynamo.reset()
        counter = CompileCounter()
        opt_fn = torch._dynamo.optimize(counter)(fn)
        self.assertEqual(opt_fn(torch.ones(1), 1), torch.tensor([5.0]))
        self.assertEqual(counter.frame_count, 3)

    def test_ordered_dict_alias_reconstruct(self):
        od = collections.OrderedDict

        def fn():
            d1 = dict()
            d1["a"] = 1
            d2 = od(d1)
            d2["b"] = 2
            torch._dynamo.graph_break()
            if isinstance(d2, od):
                return d2["a"] + d2["b"]
            else:
                return 0

        dis.dis(fn)
        self.assertEqual(torch._dynamo.optimize("eager")(fn)(), 3)

    # NOTE this test can be removed once multiline errors are in Python.
    # See https://github.com/python/cpython/issues/106922
    @skipIfNotPy311
    def test_get_instruction_source_311(self):
        def f():
            # flake8: noqa
            # fmt: off
            # test binary ops
            a = ( b   )   +   c
            a = (a + b) // (c - d)
            a = b    \
         +\
               c  # test
            a = (
                (b  # test +
                    )  \
                # +
            << (

                c  # test
                \
            )  # test
            )

            # test slice
            a = bbb   [  ccc    ]
            b = bbbbb \
                [  ccc # test

                 + ddd  \

                ] # test
            a = bbb[ccc][ddd][eee]

            # test nested and multiline function calls
            a = g(g(g(b)))
            a = g(h(
                g(b),
                c
            ))

            # test chained function calls
            a = (g(x).y)(
                z
            )(1)(2)

            # test unicode (match traceback behavior)
            a = ("🔥🔥🔥" +
                + "🔥🔥") + b

        from torch._dynamo.utils import get_instruction_source_311

        if sys.version_info >= (3, 12):
            # Offsets changed in 3.12, e.g. due to removal of PRECALL inst
            offsets = (3, 11, 15, 19, 23, 29, 35, 44, 53, 65)
        else:
            offsets = (3, 11, 15, 19, 23, 29, 35, 46, 58, 74)
        insts = list(dis.get_instructions(f))
        # uncomment to determine offsets
        # print(*enumerate(insts), sep="\n")
        all_sources = "\n".join(
            get_instruction_source_311(f.__code__, insts[offset]) for offset in offsets
        )
        self.assertExpectedInline(
            all_sources,
            """\
            a = ( b   )   +   c
                ~~~~~~~~~~^~~~~

            a = (a + b) // (c - d)
                ~~~~~~~~^^~~~~~~~~

            a = b    \\
                ~~~~~~
         +\\
         ^~
               c  # test
               ~

                (b  # test +
                ~~~~~~~~~~~~
                    )  \\
                    ~~~~
                # +
                ~~~
            << (
            ^^~~


                c  # test
                ~~~~~~~~~
                \\
                ~
            )  # test
            ~

            a = bbb   [  ccc    ]
                ~~~~~~^^^^^^^^^^^

            b = bbbbb \\
                ~~~~~~~
                [  ccc # test
                ^^^^^^^^^^^^^


                 + ddd  \\
                 ^^^^^^^^


                ] # test
                ^

            a = bbb[ccc][ddd][eee]
                ~~~~~~~~^^^^^

            a = g(g(g(b)))
                  ~^^^^^^

            a = g(h(
                  ~^
                g(b),
                ^^^^^
                c
                ^
            ))
            ^

            a = (g(x).y)(
                ~~~~~~~~~
                z
                ~
            )(1)(2)
            ~^^^
""",
        )
        # test unicode (since assertExpectedInline doesn't support unicode)
        op_offset = 74 if sys.version_info >= (3, 12) else 84
        self.assertEqual(
            get_instruction_source_311(f.__code__, insts[op_offset]),
            """\
            a = ("🔥🔥🔥" +
                ~~~~~~~~
                + "🔥🔥") + b
                ~~~~~~~~^~~
""",
        )

    def test_raise_guard_full_constraint(self):
        y = torch.randn([3, 3, 3])

        def my_dyn_fn(x):
            if x.shape[0] == 3:
                return x.sin()
            return x.cos()

        torch._dynamo.mark_dynamic(y, 0)
        with self.assertRaises(ConstraintViolationError):
            torch._dynamo.optimize("eager")(my_dyn_fn)(y)

    # Translation validation changes the exception type, don't run with it
    @torch.fx.experimental._config.patch(translation_validation=False)
    def test_mark_dynamic_with_ranges(self):
        y = torch.randn([8, 3, 3])

        def my_dyn_fn(x):
            if x.shape[0] == 3:
                return x.sin()
            return x.cos()

        torch._dynamo.mark_dynamic(y, 0, min=2, max=5)
        with self.assertRaises(ConstraintViolationError):
            torch._dynamo.optimize("eager")(my_dyn_fn)(y)

    def test_mark_static(self):
        counter = CompileCounter()

        def my_dyn_fn(x):
            return x.cos()

        y = torch.randn([3])
        torch._dynamo.mark_static(y, 0)
        torch._dynamo.optimize(counter)(my_dyn_fn)(y)

        z = torch.randn([4])
        torch._dynamo.optimize(counter)(my_dyn_fn)(z)

        self.assertEqual(counter.frame_count, 2)

    def test_no_raise_guard_partial_constraint(self):
        y = torch.randn([3, 3, 3])

        def my_dyn_fn(x):
            if x.shape[0] > 3:
                return x.sin()
            return x.cos()

        torch._dynamo.optimize("eager")(my_dyn_fn)(y)
        torch._dynamo.mark_dynamic(y, 0)
        torch._dynamo.reset()
        torch._dynamo.optimize("eager")(my_dyn_fn)(y)

    def test_no_raise_guard_partial_constraint_across_break(self):
        y = torch.randn([3, 3, 3])

        def my_dyn_fn(x, y):
            z = x * y

            torch._dynamo.graph_break()
            if z.shape[0] > 2:
                return z.cos()

            return x.cos()

        torch._dynamo.optimize("eager")(my_dyn_fn)(y, y)
        torch._dynamo.mark_dynamic(y, 0)
        torch._dynamo.reset()
        torch._dynamo.optimize("eager")(my_dyn_fn)(y, y)

    # Sadly, this does not throw - we do not prop correctly across the graph break
    @unittest.expectedFailure
    def test_raise_guard_partial_constraint_across_break(self):
        y = torch.randn([3, 3, 3])

        def my_dyn_fn(x, y):
            z = x * y

            torch._dynamo.graph_break()
            if z.shape[0] == 3:
                return z.cos()

            return x.cos()

        torch._dynamo.optimize("eager")(my_dyn_fn)(y, y)
        torch._dynamo.mark_dynamic(y, 0)
        torch._dynamo.reset()
        with self.assertRaisesRegex(
            Exception,
        ):
            torch._dynamo.optimize("eager")(my_dyn_fn)(y, y)

    def test_raise_guard_partial_constraint_no_graph_break(self):
        y = torch.randn([3, 3, 3])

        def my_dyn_fn(x, y):
            z = x * y

            if z.shape[0] == 3:
                return z.cos()

            return x.cos()

        torch._dynamo.mark_dynamic(y, 0)
        with self.assertRaises(ConstraintViolationError):
            torch._dynamo.optimize("eager")(my_dyn_fn)(y, y)

    def test_cannot_trace_mark_dynamic(self):
        y = torch.randn([3, 3, 3])

        def my_dyn_fn(x):
            torch._dynamo.mark_dynamic(x, 0)
            return x * x

        with self.assertRaisesRegex(
            AssertionError, "Attempt to trace forbidden callable"
        ):
            torch._dynamo.optimize("eager")(my_dyn_fn)(y)

    def test_cannot_trace_mark_dynamic_safe_unreached(self):
        y = torch.randn([3, 3, 3])

        def my_dyn_fn(x):
            if x.shape[0] == 3:
                return x
            print("Running", torch._dynamo.mark_dynamic(x, 0))
            return x * x

        torch._dynamo.optimize("eager")(my_dyn_fn)(y)

    def test_anomaly_aot_autograd(self):
        def fail():
            raise AssertionError("fail")

        @allow_in_graph
        def h(a):
            r = a.sum()
            # Trigger an exception in backwards
            r.register_hook(lambda x: fail())
            return r

        @torch.compile(backend="aot_eager")
        def f(a):
            return h(a)

        with warnings.catch_warnings(record=True) as w, self.assertRaises(
            torch._dynamo.exc.BackendCompilerFailed
        ):
            f(torch.randn(2, 2, requires_grad=True))

        # Suppress unrelated pkg_resources warnings
        self.assertIn("forward call that caused the error", str(w[-1].message))

    def test_py_guards_mark_dynamic(self):
        def my_dyn_fn(a):
            if a.shape[0] > 2:
                return a.cos()
            return a.sin()

        counter = CompileCounter()

        # Run with dynamic
        x0 = torch.randn([3, 3, 3])
        torch._dynamo.mark_dynamic(x0, 0)
        torch._dynamo.optimize(counter)(my_dyn_fn)(x0)
        self.assertEqual(counter.frame_count, 1)

        # Run without dynamic, no recompile
        x = torch.randn([3, 3, 3])
        torch._dynamo.optimize(counter)(my_dyn_fn)(x)
        self.assertEqual(counter.frame_count, 1)

        # Mark a new dim, 1, as dynamic
        x1 = torch.randn([3, 3, 3])
        torch._dynamo.mark_dynamic(x1, 1)
        torch._dynamo.optimize(counter)(my_dyn_fn)(x1)
        # Recompile triggered because we marked a new dym as dynamic
        self.assertEqual(counter.frame_count, 2)

        # Reset
        torch._dynamo.reset()
        # Reset counter
        counter = CompileCounter()

        # Run with dynamic 1
        torch._dynamo.optimize(counter)(my_dyn_fn)(x1)
        self.assertEqual(counter.frame_count, 1)

        # Run with dynamic 0, not subset
        torch._dynamo.optimize(counter)(my_dyn_fn)(x0)
        self.assertEqual(counter.frame_count, 2)

        # Run with dynamic 0, 1, 2, not subset
        x012 = torch.randn([3, 3, 3])
        torch._dynamo.mark_dynamic(x012, 0)
        torch._dynamo.mark_dynamic(x012, 1)
        torch._dynamo.mark_dynamic(x012, 2)
        torch._dynamo.optimize(counter)(my_dyn_fn)(x012)
        self.assertEqual(counter.frame_count, 3)

    def test_recompile_on_global_state_change(self):
        last_state = []
        cnt = 0

        def my_compiler(gm, _):
            nonlocal cnt
            cnt += 1
            state = read_state()

            def inner(*args):
                last_state[:] = state
                return gm(*args)

            return inner

        def read_state():
            return [
                torch.is_grad_enabled(),
                torch.are_deterministic_algorithms_enabled(),
                torch._C._get_cublas_allow_tf32(),
            ]

        def write_state(state):
            torch.set_grad_enabled(state[0]),
            torch.use_deterministic_algorithms(state[1])
            torch._C._set_cublas_allow_tf32(state[2]),

        @torch.compile(backend=my_compiler)
        def fn(x):
            return x + 1

        initial_state = read_state()
        y = torch.randn(10)
        try:
            for round in range(3):
                for i in range(len(initial_state)):
                    new_state = [False] * len(initial_state)
                    new_state[i] = True
                    write_state(new_state)
                    assert read_state() == new_state
                    last_state.clear()
                    fn(y)
                    assert last_state == new_state
                    if round == 0:
                        assert cnt == i + 1
                    else:
                        assert cnt == len(initial_state)
        finally:
            write_state(initial_state)

    def test_grad_state_mutated(self):
        prior = torch.is_grad_enabled()
        value = None
        cnt = CompileCounter()

        @torch._dynamo.allow_in_graph
        def check_state():
            nonlocal value
            value = torch.is_grad_enabled()

        @torch.compile(backend=cnt, fullgraph=True)
        def fn(x):
            check_state()
            torch.set_grad_enabled(False)
            return x + 1

        try:
            torch.set_grad_enabled(True)
            fn(torch.randn(10))
            assert value is True
            assert torch.is_grad_enabled() is False

            value = None
            torch.set_grad_enabled(True)
            fn(torch.randn(10))
            assert value is True
            assert torch.is_grad_enabled() is False

            assert cnt.frame_count == 1
        finally:
            torch.set_grad_enabled(prior)

    def test_deterministic_algorithms_mutated(self):
        prior = torch.are_deterministic_algorithms_enabled()
        prior_warn_only = torch.is_deterministic_algorithms_warn_only_enabled()
        value = None
        warn_only = None
        cnt = CompileCounter()

        @torch._dynamo.allow_in_graph
        def check_state():
            nonlocal value
            nonlocal warn_only
            value = torch.are_deterministic_algorithms_enabled()
            warn_only = torch.is_deterministic_algorithms_warn_only_enabled()

        @torch.compile(backend=cnt, fullgraph=True)
        def fn(x):
            check_state()
            torch.use_deterministic_algorithms(False, warn_only=False)
            return x + 1

        def run_fn():
            torch.use_deterministic_algorithms(True, warn_only=True)
            fn(torch.randn(10))
            assert value is True
            assert warn_only is True
            assert torch.are_deterministic_algorithms_enabled() is False
            assert torch.is_deterministic_algorithms_warn_only_enabled() is False

        try:
            run_fn()
            value, warn_only = None, None
            run_fn()
            assert cnt.frame_count == 1
        finally:
            torch.use_deterministic_algorithms(prior, warn_only=prior_warn_only)

    def test_torch_compile_ctx_on_forward_and_training_step(self):
        class MyModel(torch.nn.Module):
            def forward(self):
                ...

            def training_step(self):
                self()

        model = MyModel()
        compiled_model = torch.compile(model)

        model.forward = compiled_model.dynamo_ctx(model.forward)
        model.training_step = compiled_model.dynamo_ctx(model.training_step)

        model.training_step()

    def test_torch_guards_stack_frame_register_inlining(self):
        x = torch.tensor([0.5, 0.5])
        y = torch.tensor([0.75, 0.75, 0.75, 0.75])
        z = torch.tensor([0.25, 0.25, 0.25, 0.25, 0.25, 0.25, 0.25, 0.25])

        def uwu_inline_me(x, y, z):
            r = torch.cat((x, x)) + y
            r2 = torch.cat((y, y)) + z
            return r, r2

        def fn(x, y, z):
            r, r2 = uwu_inline_me(x, y, z)
            return torch.mul(r, r), torch.mul(r2, r2)

        seen_frames = []
        import contextlib

        @contextlib.contextmanager
        def global_context_capture_fn(frame_summary):
            if frame_summary is not None:
                seen_frames.append(frame_summary)
            yield

        with mock.patch(
            "torch._guards.TracingContext.current_frame",
            side_effect=global_context_capture_fn,
        ):
            torch._dynamo.optimize("eager")(fn)(x, y, z)

        self.assertEqual(len(seen_frames), 1)
        self.assertEqual(seen_frames[0].name, "fn")
        self.assertEqual(seen_frames[0].line, "r, r2 = uwu_inline_me(x, y, z)")

    def test_torch_guards_stack_frame_register_inlining_deep(self):
        x = torch.tensor([0.5, 0.5])
        y = torch.tensor([0.75, 0.75, 0.75, 0.75])
        z = torch.tensor([0.25, 0.25, 0.25, 0.25, 0.25, 0.25, 0.25, 0.25])

        def uwu_inline_me_deep(x, y):
            return torch.cat((x, x)) + y

        def uwu_inline_me(x, y, z):
            r = uwu_inline_me_deep(x, y)
            r2 = uwu_inline_me_deep(y, z)
            return r, r2

        def fn(x, y, z):
            r, r2 = uwu_inline_me(x, y, z)
            return torch.mul(r, r), torch.mul(r2, r2)

        seen_frames = []
        import contextlib

        @contextlib.contextmanager
        def global_context_capture_fn(frame_summary):
            if frame_summary is not None:
                seen_frames.append(frame_summary)
            yield

        with mock.patch(
            "torch._guards.TracingContext.current_frame",
            side_effect=global_context_capture_fn,
        ):
            torch._dynamo.optimize("eager")(fn)(x, y, z)

        self.assertEqual(len(seen_frames), 3)
        self.assertEqual(seen_frames[0].name, "fn")
        self.assertEqual(seen_frames[1].name, "uwu_inline_me")
        self.assertEqual(seen_frames[2].line, "r2 = uwu_inline_me_deep(y, z)")

    def test_error_on_recompile(self):
        @torch._dynamo.optimize("eager")
        def fn(a, b):
            return a + b

        with unittest.mock.patch("torch._dynamo.config.error_on_recompile", True):
            with self.assertRaises(torch._dynamo.exc.RecompileError):
                fn(torch.rand(2, 3), torch.rand(2, 3))
                fn(torch.rand(2, 3), (1, 2, 3))

    @expectedFailureDynamic
    @torch._dynamo.config.patch(automatic_dynamic_shapes=False)
    def test_compile_profiler(self):
        class Model(torch.nn.Module):
            def forward(self, input):
                return input + input

        model = Model()
        prof = CompileProfiler()
        compiled = torch.compile(model, backend=prof)
        base_checker = (
            lambda: FileCheck()
            .check("Torchdynamo Profiler Report")
            .check("Graph Breaks")
            .check("No graph breaks detected.")
            .check("Recompilation")
        )
        input = torch.rand((2, 3, 4))
        _ = compiled(input)
        base_checker().check("No recompilation detected.").run(prof.report())

        new_shape_input = torch.rand((3, 3, 4))
        _ = compiled(new_shape_input)

        # Not an exhaustive test of dynamic shapes behavior, but some sanity
        if torch._dynamo.config.assume_static_by_default:
            base_checker().check("Recompile Reasons").check("'inner'").check(
                "cache_size_limit to 1"
            ).run(prof.report())
        else:
            base_checker().check("No recompilation detected.").run(prof.report())

        new_shape_input = torch.rand((4, 3, 4))
        _ = compiled(new_shape_input)

        base_checker().check("Recompile Reasons").check("'inner'").check(
            "tensor 'L['args'][0]' size mismatch at index 0. expected 2, actual 3"
        ).check(
            "tensor 'L['args'][0]' size mismatch at index 0. expected 3, actual 4"
        ).run(
            prof.report()
        )

    def test_guards_strip_function_call(self):
        from torch._dynamo.guards import strip_function_call

        test_case = [
            ("___odict_getitem(a, 1)", "a"),
            ("a.layers[slice(2)][0]._xyz", "a"),
            ("getattr(a.layers[slice(2)][0]._abc, '0')", "a"),
            ("getattr(getattr(a.x[3], '0'), '3')", "a"),
            ("a.layers[slice(None, -1, None)][0]._xyz", "a"),
            ("a.layers[func('offset', -1, None)][0]._xyz", "a"),
        ]
        # strip_function_call should extract the object from the string.
        for name, expect_obj in test_case:
            self.assertEqual(strip_function_call(name), expect_obj)

    def test_int_neg(self):
        def int_neg(a, b):
            x = a.shape[0]
            y = b.shape[0]
            return -x * -y * a * b

        torch._dynamo.testing.standard_test(self, int_neg, 2)

    def test_hash_getitem_slice(self):
        s = GetItemSource(LocalSource("foo"), slice(None, -1, None))
        s2 = GetItemSource(LocalSource("foo"), slice(None, -1, None))
        s3 = GetItemSource(LocalSource("foo"), slice(None, -1, 2))
        some_set = set()

        self.assertTrue(s not in some_set)
        self.assertTrue(s2 not in some_set)
        self.assertTrue(s3 not in some_set)

        some_set.add(s)

        self.assertTrue(s in some_set)
        # s and s2 should hash the  same
        self.assertTrue(s2 in some_set)
        # s3 should be different
        self.assertTrue(s3 not in some_set)

        self.assertTrue(s == s2)
        self.assertTrue(s != s3)

    def test_inline_dict_function(self):
        def _result_type_dict(dtype):
            return {bool: torch.float32}[dtype]

        @torch.compile
        def f():
            return torch.ones(3, dtype=_result_type_dict(bool))

        self.assertEqual(f(), torch.ones(3, dtype=torch.float32))

    def test_inline_dict_function_passed_as_arg(self):
        @torch.compile
        def fn(d, x, y):
            if d[x] is torch.float32:
                return y.cos()
            else:
                return y.sin()

        dd = {bool: torch.float32, int: torch.int64}
        self.assertEqual(fn(dd, bool, torch.ones(4)), torch.ones(4).cos())
        self.assertEqual(fn(dd, int, torch.ones(4)), torch.ones(4).sin())

    def test_add_sizes(self):
        def func(x):
            y = x.size()
            return y + y

        eager_out = func(torch.ones(10, 10, 3))
        compile_out = torch._dynamo.optimize("eager")(func)(torch.ones(10, 10, 3))
        self.assertTrue(isinstance(compile_out, torch.Size))
        self.assertEqual(eager_out, compile_out)

    @unittest.skipIf(not TEST_MULTIGPU, "need multiple GPU")
    def test_cuda_set_device(self):
        def fn():
            a = torch.ones(2, device="cuda")
            torch.cuda.set_device(1)
            return a + 1

        with torch.cuda.device(0):
            counter = CompileCounter()
            opt_fn = torch._dynamo.optimize(counter)(fn)
            res = opt_fn()
            self.assertEqual(res.device.type, "cuda")
            self.assertEqual(res.device.index, 0)
            self.assertEqual(counter.frame_count, 2)

    def test_nested_function_resuming_with_correct_globals(self):
        # https://github.com/pytorch/pytorch/issues/99665
        try:
            from .utils import outer_func
        except ImportError:
            from utils import outer_func

        def gn(x, y):
            return x + y

        def fn(x, y):
            return outer_func(gn)(x, y)

        x = torch.rand([3])
        y = torch.rand([3])
        opt_fn = torch.compile(backend="eager")(fn)
        ref = fn(x, y)
        res = opt_fn(x, y)
        self.assertTrue(same(ref, res))

    @dataclasses.dataclass
    class CSETestCase:
        expr: str
        preface: typing.List[str] = dataclasses.field(default_factory=list)
        expected: typing.Optional[str] = None
        expected_py38: typing.Optional[str] = None

    def _is_py38(self) -> bool:
        return sys.version_info[:2] <= (3, 8)

    def _has_ast_unparse(self) -> bool:
        from torch._dynamo.guards import HAS_UNPARSE_FUNCTIONS

        return HAS_UNPARSE_FUNCTIONS

    def test_guards_cse_pass_single(self):
        if not self._has_ast_unparse():
            if IS_FBCODE:
                raise RuntimeError("Needs astunparse or Python-3.9+")
            raise unittest.SkipTest("Needs astunparse or Python-3.9+")
        from torch._dynamo.guards import PyExprCSEPass

        testcase = self.CSETestCase
        testcases = [
            # Nothing gets CSE-d, since the only repeated sub-expression is 'x'.
            # i.e. not a node type we are interested on.
            testcase(expr="x[0].a"),
            testcase(expr="x[1].a"),
            testcase(expr="x[2].a"),
            # 'a.b.c' gets CSE-d, since it's a sub-expression used more than 'PyExprCSEPass.USE_THRESHOLD'.
            testcase(
                expr="a.b.c[0].d.e",
                preface=["_var0 = a.b", "_var1 = _var0.c"],
                expected="_var1[0].d.e",
            ),
            testcase(expr="a.b.c[1].d.e", expected="_var1[1].d.e"),
            testcase(expr="a.b.c[2].d.e", expected="_var1[2].d.e"),
            # 'm.n[0]' gets CSE-d, since it is a sub-expression used more than 'PyExprCSEPass.USE_THRESHOLD'.
            testcase(
                expr="f(m.n[0], '0').x.y.z",
                preface=["_var2 = m.n", "_var3 = _var2[0]"],
                expected="f(_var3, '0').x.y.z",
            ),
            testcase(expr="f(m.n[0], '1').x.y.z", expected="f(_var3, '1').x.y.z"),
            testcase(expr="f(m.n[0], '2').x.y.z", expected="f(_var3, '2').x.y.z"),
            # The whole expressiong gets CSE-d, as well as all of its sub-expressions.
            testcase(
                expr="self.g(a, b).k",
                preface=["_var4 = self.g", "_var5 = _var4(a, b)", "_var6 = _var5.k"],
                expected="_var6",
            ),
            testcase(expr="self.g(a, b).k", expected="_var6"),
            testcase(expr="self.g(a, b).k", expected="_var6"),
        ]
        csepass = PyExprCSEPass()
        csepass.count([t.expr for t in testcases])

        for t in testcases:
            preface, expr = csepass.replace(t.expr)
            self.assertEqual(preface, t.preface)
            expected = t.expected if t.expected is not None else t.expr
            self.assertEqual(expr, expected)

    def test_guards_cse_pass_multiple(self):
        if not self._has_ast_unparse():
            raise unittest.SkipTest("Needs astunparse or Python-3.9+")
        from torch._dynamo.guards import PyExprCSEPass

        testcase = self.CSETestCase
        testcases = [
            testcase(
                expr="x[0].a < x[1].a * (3 - x[2].a)",
                expected="x[0].a < x[1].a * (3 - x[2].a)",
                expected_py38="(x[0].a < (x[1].a * (3 - x[2].a)))",
            ),
            testcase(
                expr="a.b.c[0].d.e + a.b.c[1].d.e * a.b.c[2].d.e > 0",
                preface=["_var0 = a.b", "_var1 = _var0.c"],
                expected="_var1[0].d.e + _var1[1].d.e * _var1[2].d.e > 0",
                expected_py38="((_var1[0].d.e + (_var1[1].d.e * _var1[2].d.e)) > 0)",
            ),
            testcase(
                expr="f(m.n[0], '0').x.y.z * f(m.n[0], '1').x.y.z * f(m.n[0], '2').x.y.z < 512",
                preface=["_var2 = m.n", "_var3 = _var2[0]"],
                expected="f(_var3, '0').x.y.z * f(_var3, '1').x.y.z * f(_var3, '2').x.y.z < 512",
                expected_py38="(((f(_var3, '0').x.y.z * f(_var3, '1').x.y.z) * f(_var3, '2').x.y.z) < 512)",
            ),
            testcase(
                expr="self.g(a, b).k + (1 - self.g(a, b).k) <= m[0].a + self.g(a, b).k",
                preface=["_var4 = self.g", "_var5 = _var4(a, b)", "_var6 = _var5.k"],
                expected="_var6 + (1 - _var6) <= m[0].a + _var6",
                expected_py38="((_var6 + (1 - _var6)) <= (m[0].a + _var6))",
            ),
        ]

        csepass = PyExprCSEPass()
        csepass.count([t.expr for t in testcases])

        for t in testcases:
            preface, expr = csepass.replace(t.expr)
            self.assertEqual(preface, t.preface)
            expected = t.expected_py38 if self._is_py38() else t.expected
            expected = expected if expected is not None else t.expr
            self.assertEqual(expr, expected)

    def test_guard_function_builder_with_cse(self):
        from torch._dynamo.guards import build_guard_function

        exprs = [
            "x[0].a < x[1].a * (3 - x[2].a)",
            "a.b.c[0].d.e + a.b.c[1].d.e * a.b.c[2].d.e > 0",
            "f(m.n[0], '0').x.y.z * f(m.n[0], '1').x.y.z * f(m.n[0], '2').x.y.z < 512",
            "self.g(a, b).k + (1 - self.g(a, b).k) <= m[0].a + self.g(a, b).k",
        ]

        _, pycode = build_guard_function(exprs, "")
        expected = """\
def ___make_guard_fn():
    def guard(L):
        if not (x[0].a < x[1].a * (3 - x[2].a)):
            return False
        _var0 = a.b
        _var1 = _var0.c
        if not (_var1[0].d.e + _var1[1].d.e * _var1[2].d.e > 0):
            return False
        _var2 = m.n
        _var3 = _var2[0]
        if not (f(_var3, '0').x.y.z * f(_var3, '1').x.y.z * f(_var3, '2').x.y.z < 512):
            return False
        _var4 = self.g
        _var5 = _var4(a, b)
        _var6 = _var5.k
        if not (_var6 + (1 - _var6) <= m[0].a + _var6):
            return False
        return True
    return guard
"""
        expected_38 = """\
def ___make_guard_fn():
    def guard(L):
        if not ((x[0].a < (x[1].a * (3 - x[2].a)))):
            return False
        _var0 = a.b
        _var1 = _var0.c
        if not (((_var1[0].d.e + (_var1[1].d.e * _var1[2].d.e)) > 0)):
            return False
        _var2 = m.n
        _var3 = _var2[0]
        if not ((((f(_var3, '0').x.y.z * f(_var3, '1').x.y.z) * f(_var3, '2').x.y.z) < 512)):
            return False
        _var4 = self.g
        _var5 = _var4(a, b)
        _var6 = _var5.k
        if not (((_var6 + (1 - _var6)) <= (m[0].a + _var6))):
            return False
        return True
    return guard
"""
        expected_38_no_astunparse = """\
def ___make_guard_fn():
    def guard(L):
        if not (x[0].a < x[1].a * (3 - x[2].a)):
            return False
        if not (a.b.c[0].d.e + a.b.c[1].d.e * a.b.c[2].d.e > 0):
            return False
        if not (f(m.n[0], '0').x.y.z * f(m.n[0], '1').x.y.z * f(m.n[0], '2').x.y.z < 512):
            return False
        if not (self.g(a, b).k + (1 - self.g(a, b).k) <= m[0].a + self.g(a, b).k):
            return False
        return True
    return guard
"""

        if self._is_py38():
            expected = (
                expected_38 if self._has_ast_unparse() else expected_38_no_astunparse
            )
        self.assertEqual(expected, pycode)

    def test_dynamo_compiling_fake_tensor_to_vararg_int(self):
        class MyModule(torch.nn.Module):
            def __init__(self):
                super().__init__()

            def forward(self, x):
                # use numpy int so it's wrapped as fake tensor in dynamo
                shape = np.int_(16)
                # test shape as fake tensor, which param type is
                # Sequence[Union[_int, SymInt]]
                return x.reshape(shape)

        x = torch.rand([4, 4])
        model = MyModule()
        orig_out = model(x)
        opt_model = torch._dynamo.optimize("eager")(MyModule())
        opt_out = opt_model(x)
        self.assertTrue(same(orig_out, opt_out))

    def test_scalar_tensor_is_equivalent_to_symint_argument(self):
        class GumbelTopKSampler(torch.nn.Module):
            def __init__(self, T, k):
                super().__init__()
                self.T = torch.nn.Parameter(
                    torch.tensor(T, dtype=torch.float32), requires_grad=False
                )
                self.k = torch.nn.Parameter(
                    torch.tensor(k, dtype=torch.int32), requires_grad=False
                )

            def sample_discrete(self, logits):
                threshold = torch.topk(logits, self.k, sorted=True)[0][..., -1]
                samples = torch.ge(logits.squeeze(1), threshold).float()
                return samples

            def forward(self, logits):
                dsamples = self.sample_discrete(logits)
                return dsamples

        x = torch.rand([4, 4, 4, 4])
        m = GumbelTopKSampler(T=4, k=4)
        orig_out = m(x)
        opt_m = torch.compile(backend="eager")(m)
        opt_out = opt_m(x)
        self.assertTrue(same(orig_out, opt_out))

    def test_scalar_tensor_is_equivalent_to_symint_list_argument(self):
        class Jitter(torch.nn.Module):
            def __init__(self, jitter_val):
                super().__init__()
                self.jitter_val = jitter_val

            def roll_tensor(self, input):
                h_shift = self.jitter_val - 1
                w_shift = self.jitter_val + 1
                return torch.roll(
                    torch.roll(input, shifts=h_shift, dims=2), shifts=w_shift, dims=3
                )

            def forward(self, input):
                return self.roll_tensor(input)

        x = torch.rand([4, 4, 4, 4])
        m = Jitter(jitter_val=4)
        orig_out = m(x)
        opt_m = torch.compile(backend="eager")(m)
        opt_out = opt_m(x)
        self.assertTrue(same(orig_out, opt_out))

    def test_scalar_tensor_is_equivalent_to_int_list_argument(self):
        class MyModel(torch.nn.Module):
            def forward(self, input):
                permute = torch.tensor([0, 2, 1])
                x = input.permute(*permute)
                return x

        x = torch.randn(2, 3, 4)
        m = MyModel()
        orig_out = m(x)
        opt_m = torch.compile(backend="eager")(m)
        opt_out = opt_m(x)
        self.assertTrue(same(orig_out, opt_out))

    def test_torch_variable_hasattr(self):
        def fn(x):
            if hasattr(torch.nn, "Module"):
                return x * x
            return x + 1

        compiled_fn = torch.compile(backend="eager", fullgraph=True)(fn)

        x = torch.rand([4, 4])
        fn_out = fn(x)
        compiled_out = compiled_fn(x)
        self.assertTrue(same(fn_out, compiled_out))

    def test_list_hasattr1(self):
        def fn(x):
            if hasattr(x, "foo"):
                return x[0] + 1
            return x[0] - 1

        compiled_fn = torch.compile(backend="eager", fullgraph=True)(fn)

        x = [torch.randn(3)]
        fn_out = fn(x)
        compiled_out = compiled_fn(x)
        self.assertTrue(same(fn_out, compiled_out))

    def test_list_hasattr2(self):
        def fn():
            x = [torch.zeros(3)]
            if hasattr(x, "__len__"):
                return x[0] + 1
            return x[0] - 1

        compiled_fn = torch.compile(backend="eager", fullgraph=True)(fn)

        fn_out = fn()
        compiled_out = compiled_fn()
        self.assertTrue(same(fn_out, compiled_out))

    def test_tuple_hasattr(self):
        def fn(x):
            if hasattr(x, "foo"):
                return x[0] + 1
            return x[1] - 1

        compiled_fn = torch.compile(backend="eager", fullgraph=True)(fn)

        x = (torch.randn(3), torch.randn(3))
        fn_out = fn(x)
        compiled_out = compiled_fn(x)
        self.assertTrue(same(fn_out, compiled_out))

    def test_fn_hasattr__name__1(self):
        def fn():
            foo = lambda x: x + 1
            return hasattr(foo, "__name__")

        compiled_fn = torch.compile(backend="eager", fullgraph=True)(fn)

        fn_out = fn()
        compiled_out = compiled_fn()
        self.assertEqual(fn_out, compiled_out)
        self.assertTrue(fn_out)

    def test_fn_hasattr__name__2(self):
        def bar(x):
            return torch.sin(x)

        def fn():
            return hasattr(bar, "__name__")

        compiled_fn = torch.compile(backend="eager", fullgraph=True)(fn)

        fn_out = fn()
        compiled_out = compiled_fn()
        self.assertEqual(fn_out, compiled_out)
        self.assertTrue(fn_out)

    def test_fn_hasattr__name__3(self):
        def bar(x, y):
            return torch.sin(x) + torch.cos(y)

        baz = functools.partial(bar, y=4)

        def fn():
            return hasattr(baz, "__name__")

        compiled_fn = torch.compile(backend="eager", fullgraph=True)(fn)

        fn_out = fn()
        compiled_out = compiled_fn()
        self.assertEqual(fn_out, compiled_out)
        self.assertFalse(fn_out)

    def test_torch_objects_as_keys(self):
        remap = {torch.float16: torch.float32}

        def fn():
            return torch.randn(3, dtype=remap[torch.float16])

        opt = torch._dynamo.optimize("eager")(fn)
        opt()

    def test_tracing_py_tree(self):
        def fn(xs):
            flat_xs, spec = pytree.tree_flatten(xs)
            res = [x.clone() for x in flat_xs]
            return pytree.tree_unflatten(res, spec)

        xs = [torch.tensor(i) for i in range(3)]

        counter = CompileCounter()
        torch._dynamo.optimize(counter, nopython=True)(fn)(xs)
        self.assertEqual(counter.frame_count, 1)
        self.assertEqual(counter.op_count, 3)

    def test_tracing_nested_py_tree(self):
        import torch.utils._pytree as pytree

        def fn(xs):
            flat_xs, spec = pytree.tree_flatten(xs)
            res = [x.clone() for x in flat_xs]
            return pytree.tree_unflatten(res, spec)

        xs = [torch.tensor(i) for i in range(3)]
        xsl = [xs, xs, xs, xs]

        counter = CompileCounter()
        comp_out = torch._dynamo.optimize(counter, nopython=True)(fn)(xsl)
        real_out = fn(xsl)
        self.assertEqual(comp_out, real_out)
        self.assertEqual(counter.frame_count, 1)
        self.assertEqual(counter.op_count, 12)

    def test_tracing_nested_py_tree_tuples(self):
        import torch.utils._pytree as pytree

        def fn(xs):
            flat_xs, spec = pytree.tree_flatten(xs)
            res = [x.clone() for x in flat_xs]
            return pytree.tree_unflatten(res, spec)

        xs = [torch.tensor(i) for i in range(3)]
        xsl = (xs, xs, xs, xs)

        counter = CompileCounter()
        comp_out = torch._dynamo.optimize(counter, nopython=True)(fn)(xsl)
        real_out = fn(xsl)
        self.assertEqual(comp_out, real_out)
        self.assertEqual(counter.frame_count, 1)
        self.assertEqual(counter.op_count, 12)

    def test_tracing_nested_py_tree_dicts(self):
        import torch.utils._pytree as pytree

        def fn(xs):
            flat_xs, spec = pytree.tree_flatten(xs)
            res = [x.clone() for x in flat_xs]
            return pytree.tree_unflatten(res, spec)

        xs = [torch.tensor(i) for i in range(3)]
        xsl = {
            "a": xs,
            "b": xs,
            "c": xs,
        }

        counter = CompileCounter()
        comp_out = torch._dynamo.optimize(counter, nopython=True)(fn)(xsl)
        real_out = fn(xsl)
        self.assertEqual(comp_out, real_out)
        self.assertEqual(counter.frame_count, 1)
        self.assertEqual(counter.op_count, 9)

    def test_dynamic_one_hot(self):
        def fn(x):
            x = x + 1
            # graph break from data-dependent output shape
            x = torch.nn.functional.one_hot(x)
            x = x + 1
            return x

        inp = torch.arange(20) % 4
        counter = CompileCounter()
        real_out = fn(inp)
        comp_out = torch.compile(fn, backend=counter)(inp)
        self.assertEqual(comp_out, real_out)
        self.assertEqual(counter.frame_count, 2)
        self.assertEqual(counter.op_count, 2)

    def test_tracing_nested_py_tree_mixed_all(self):
        import torch.utils._pytree as pytree

        def fn(xs):
            flat_xs, spec = pytree.tree_flatten(xs)
            res = [x.clone() for x in flat_xs]
            return pytree.tree_unflatten(res, spec)

        xs = [torch.tensor(i) for i in range(3)]
        xsa = (xs, xs)
        xsb = {"aa": xsa, "ab": xs}
        xsl = {
            "a": xs,
            "b": xsa,
            "c": xsb,
        }

        counter = CompileCounter()
        comp_out = torch._dynamo.optimize(counter, nopython=True)(fn)(xsl)
        real_out = fn(xsl)
        self.assertEqual(comp_out, real_out)
        self.assertEqual(counter.frame_count, 1)
        self.assertEqual(counter.op_count, 18)

    def test_any_all_symnode(self):
        cnt = CompileCounter()

        @torch.compile(backend=cnt, fullgraph=True, dynamic=True)
        def fn(x):
            t = x.size(0) >= 10
            f = x.size(0) >= 100
            if any([]) or any([f]) or any([f, f]):
                return x - 1
            if all([f]) or all([t, f]) or all([f, t]) or all([f, f]):
                return x - 2
            if not (all([]) and all([t]) and all([t, t])):
                return x - 3
            if not (any([t]) and any([t, f]) and any([f, t])):
                return x - 4
            return x + 1

        y1 = torch.randn(16)
        y2 = torch.randn(18)
        self.assertEqual(fn(y1), y1 + 1)
        self.assertEqual(fn(y2), y2 + 1)
        self.assertEqual(cnt.frame_count, 1)
        y3 = torch.randn(5)
        self.assertEqual(fn(y3), y3 - 3)
        self.assertEqual(cnt.frame_count, 2)

    def test_tracing_py_tree_tensor_subclass(self):
        import torch.utils._pytree as pytree
        from torch.testing._internal.two_tensor import TwoTensor
        from torch.utils.checkpoint import checkpoint

        def fn(xs):
            nested_xs = [[xs]]
            flat_xs, spec = pytree.tree_flatten(xs)
            return flat_xs[0].clone()

        # use checkpoint to trigger a "sourceless" tensor subclass
        def checkpoint_fn(xs):
            return checkpoint(fn, xs, use_reentrant=True)

        xs = TwoTensor(torch.ones(2, 2), torch.ones(2, 2))

        counter = CompileCounter()
        torch._dynamo.optimize(counter, nopython=True)(checkpoint_fn)(xs)
        self.assertEqual(counter.frame_count, 1)
        self.assertEqual(counter.op_count, 2)

    def test_tracing_tree_map_only(self):
        import torch.utils._pytree as pytree

        def fn(xs):
            def mapper(x):
                return x.clone()

            y = pytree.tree_map_only(torch.Tensor, mapper, xs)
            return y

        xs = [torch.tensor(i) for i in range(3)] + ["hi"]
        xsa = (xs, xs)
        xsb = {"aa": xsa, "ab": xs}

        counter = CompileCounter()
        comp_out = torch._dynamo.optimize(counter, nopython=True)(fn)(xsb)
        real_out = fn(xsb)

        self.assertEqual(comp_out, real_out)
        self.assertEqual(counter.frame_count, 1)
        self.assertEqual(counter.op_count, 9)

    @torch._dynamo.config.patch(
        capture_scalar_outputs=True, capture_dynamic_output_shape_ops=True
    )
    def test_unbacked_symint(self):
        @torch.compile(backend="eager")
        def f(lengths, values):
            sizes = lengths.tolist()
            for s in sizes:
                torch._constrain_as_size(s, min=2, max=100)
            return torch.split(values, sizes)

        f(torch.tensor([2, 3, 4]), torch.randn(9))

    @torch._dynamo.config.patch(capture_scalar_outputs=True)
    def test_runtime_assert_replacement(self):
        @torch.compile(backend="aot_eager")
        def fn(x, y):
            z = y.item()
            torch._check(z == 3)
            return x + z

        fn(torch.randn(4), torch.tensor([3]))
        self.assertRaises(RuntimeError, lambda: fn(torch.randn(4), torch.tensor([4])))

    @torch._dynamo.config.patch(capture_scalar_outputs=True)
    def test_cat_unbacked(self):
        @torch.compile(backend="eager")
        def fn(x, y):
            z = y.item()
            return torch.cat([x, torch.ones(z)])

        fn(torch.randn(2, 3), torch.tensor([0]))
        self.assertRaises(
            RuntimeError, lambda: fn(torch.randn(2, 3), torch.tensor([1]))
        )

    @torch._dynamo.config.patch(
        capture_scalar_outputs=True, capture_dynamic_output_shape_ops=True
    )
    def test_aot_autograd_propagate_unbacked_symints_shape(self):
        @torch.compile(backend="aot_eager")
        def f(x):
            return torch.nonzero(x)

        f(torch.tensor([1, 0, 3, 2, 0]))

    def test_simple_set_usage(self):
        def foo(x, y):
            setty = {x, y}
            return setty.pop() * setty.pop()

        counter = CompileCounter()
        foo = torch._dynamo.optimize(counter, nopython=True)(foo)
        x = torch.randn(10, 10)
        y = torch.randn(10, 10)
        foo(x, y)
        self.assertEqual(counter.frame_count, 1)

    def test_add_to_set(self):
        def foo(x, y):
            setty = set()
            setty.add(x[0])
            setty.add(x[1])
            setty.add(x[2])
            setty.add(y)
            return y * len(setty)

        x = torch.randn(10, 10)
        y = torch.randn(2, 2)
        eager_result = foo([x, x, x, x, y], y)

        counter = CompileCounter()
        foo = torch._dynamo.optimize(counter, nopython=True)(foo)
        result = foo([x, x, x, x, y], y)
        self.assertEqual(counter.frame_count, 1)
        self.assertEqual(result, eager_result)

    def test_iter_set(self):
        def foo(x, y):
            setty = set()
            for t in x:
                setty.add(t)
            return y * len(setty)

        x = torch.randn(10, 10)
        y = torch.randn(2, 2)
        eager_result = foo([x, x, x, x, y], y)

        counter = CompileCounter()
        foo = torch._dynamo.optimize(counter, nopython=True)(foo)
        result = foo([x, x, x, x, y], y)
        self.assertEqual(counter.frame_count, 1)
        self.assertEqual(result, eager_result)

    def test_input_set_graph_break(self):
        def foo(x):
            return x.pop() * x.pop()

        x = torch.randn(10, 10)
        y = torch.randn(10, 10)

        counter = CompileCounter()

        inp = {x, x, x, x, y, y}
        foo = torch._dynamo.optimize(counter, nopython=True)(foo)

        # There's a lot of stuff about sets that cannot work without a good deal of exertion on our part.
        # Specifically, getting a set as input won't ever work with how GetItemSource works (Can't arbitrary access set contents)
        # and so the guard story for the objects passed into input just isn't there atm.
        with self.assertRaisesRegex(
            torch._dynamo.exc.Unsupported,
            "^call_method UserDefinedObjectVariable\\(set\\).*",
        ):
            foo(inp)

        foo = torch._dynamo.optimize(counter, nopython=False)(foo)
        foo(inp)
        self.assertEqual(counter.frame_count, 1)

    def test_reconstruct_set_across_graph_break(self):
        def foo(x, y):
            setty = set()
            for t in x:
                setty.add(t)
            print("Break!")
            return y * len(setty)

        x = torch.randn(10, 10)
        y = torch.randn(2, 2)

        counter = CompileCounter()
        foo = torch._dynamo.optimize(counter)(foo)
        result = foo([x, x, x, x, y], y)

    def test_set_aliasing_recompiles(self):
        g1 = torch.randn(10)
        g2 = torch.randn(10)
        g3 = torch.randn(10)
        g4 = torch.randn(10)

        def foo(a, b, c):
            myset = {g1, a, b, c}
            return a + len(myset)

        counter = CompileCounter()
        foo = torch._dynamo.optimize(counter)(foo)
        # first call with no aliasing
        foo(g2, g3, g4)
        self.assertEqual(counter.frame_count, 1)

        # no aliasing again
        foo(g3, g2, g4)
        # assert no recompile
        self.assertEqual(counter.frame_count, 1)

        # aliasing changes, we should recompile
        foo(g2, g2, g2)
        self.assertEqual(counter.frame_count, 2)

        # same aliasing, different tensor
        foo(g3, g3, g3)
        self.assertEqual(counter.frame_count, 2)

        # aliasing between global and arg, should recompile again
        foo(g1, g1, g1)
        self.assertEqual(counter.frame_count, 3)

        # Reset
        torch._dynamo.reset()

        # aliasing between global and arg, first call
        foo(g1, g1, g1)
        self.assertEqual(counter.frame_count, 4)

        # same aliasing, different tensor, all local, recompile
        foo(g3, g3, g3)
        self.assertEqual(counter.frame_count, 5)

        # aliasing same tensor, we shouldn't recompile
        foo(g2, g2, g2)
        self.assertEqual(counter.frame_count, 5)

        # No aliasing
        foo(g2, g3, g4)
        self.assertEqual(counter.frame_count, 6)

        # No aliasing again
        foo(g3, g2, g4)
        # assert no recompile
        self.assertEqual(counter.frame_count, 6)

    def test_str_format_return1(self):
        @torch.compile(backend="eager", fullgraph=True)
        def fn(img):
            x = torch.sin(img)
            y = f"shape {img.shape[-2:]} batch size {img.shape[0]}"
            return img + x, y

        img1 = torch.randn(1, 1, 8, 8)
        res, msg = fn(img1)
        self.assertEqual(msg, "shape torch.Size([8, 8]) batch size 1")
        self.assertEqual(res, img1 + torch.sin(img1))

    def test_str_format_return2(self):
        @torch.compile(backend="eager", fullgraph=True)
        def fn(img):
            x = torch.sin(img)
            y = "shape {} batch size {y:.2f}".format(img.shape[-2:], y=img.shape[0])
            return img + x, y

        img1 = torch.randn(1, 1, 8, 8)
        res, msg = fn(img1)
        self.assertEqual(msg, "shape torch.Size([8, 8]) batch size 1.00")
        self.assertEqual(res, img1 + torch.sin(img1))

    @torch._dynamo.config.patch(capture_scalar_outputs=True)
    def test_validate_outputs_unbacked(self):
        class SillyCat(torch.autograd.Function):
            @staticmethod
            def forward(ctx, x0, x1, i):
                ctx.save_for_backward(i)
                return torch.cat([x0, x1])

            @staticmethod
            def backward(ctx, grad_out):
                (i,) = ctx.saved_tensors
                i0, i1 = i.tolist()
                g_x0, g_x1 = grad_out.split([i0, i1])
                return g_x0, g_x1, None

        @torch.compile(backend="aot_eager", fullgraph=True)
        def f(x, i):
            i0, i1 = i.tolist()
            x0, x1 = x.split([i0, i1])
            return SillyCat.apply(x0, x1, i)

        f(torch.randn(9, requires_grad=True), torch.tensor([3, 6]))

    def test_str_format_assert1(self):
        @torch.compile(backend="eager", fullgraph=True)
        def fn(img):
            x = torch.sin(img)
            val = x.shape[-2:]
            torch._assert(len(val) == 2, f"shape {img.shape}")
            return img + x

        img1 = torch.randn(1, 1, 8, 8)
        res = fn(img1)
        self.assertEqual(res, img1 + torch.sin(img1))

    def test_str_format_assert2(self):
        cnt = CompileCounter()

        @torch.compile(backend=cnt)
        def fn(img):
            x = torch.sin(img)
            torch._assert(
                img.shape[-2] == 8 and img.shape[-1] == 16, f"shape {img.shape}"
            )
            return img + x

        img1 = torch.randn(1, 3, 8, 16)
        res = fn(img1)
        self.assertEqual(res, img1 + torch.sin(img1))
        self.assertEqual(cnt.frame_count, 1)

        # trigger a recompile and graph break
        img2 = torch.randn(1, 3, 8, 15)
        self.assertRaises(AssertionError, lambda: fn(img2))

    def test_tolist_scalar(self):
        def fn(x):
            new_list = []
            for i in x.tolist():
                new_list.append(i * 4)
            return new_list

        x = torch.tensor([3])
        eager = fn(x)
        counter = CompileCounter()
        compiled = torch._dynamo.optimize(counter, nopython=True)(fn)(x)
        self.assertEqual(eager, compiled)
        self.assertEqual(counter.frame_count, 1)

    def test_tolist_1d(self):
        def fn(x):
            new_list = []
            for i in x.tolist():
                new_list.append(i * 4)
            return new_list

        x = torch.tensor([2, 1])
        eager = fn(x)
        counter = CompileCounter()
        compiled = torch._dynamo.optimize(counter, nopython=True)(fn)(x)
        self.assertEqual(eager, compiled)
        self.assertEqual(counter.frame_count, 1)

    def test_tolist_kd(self):
        def fn(x):
            new_list = []
            for i in x.tolist():
                new_list.append(i * 4)
            return new_list

        x = torch.tensor([[[2, 1], [2, 1], [2, 1]], [[2, 1], [2, 1], [2, 1]]])
        eager = fn(x)
        counter = CompileCounter()
        compiled = torch._dynamo.optimize(counter, nopython=True)(fn)(x)
        self.assertEqual(eager, compiled)
        self.assertEqual(counter.frame_count, 1)

    @patch.object(torch._dynamo.config, "specialize_int", True)
    def test_tolist_0d(self):
        def fn(x):
            new_list = []
            i = x.tolist()
            new_list.append(i * 4)
            return new_list

        x = torch.tensor(42)
        eager = fn(x)
        counter = CompileCounter()
        compiled = torch._dynamo.optimize(counter, nopython=True)(fn)(x)
        self.assertEqual(eager, compiled)
        self.assertEqual(counter.frame_count, 1)

    @patch.object(torch._dynamo.config, "assume_static_by_default", False)
    @patch.object(torch._dynamo.config, "automatic_dynamic_shapes", False)
    def test_tolist_kd_dynamic(self):
        def fn(x):
            new_list = []
            i = x.tolist()
            new_list.append(i * 4)
            return new_list

        x = torch.randint(3, 5, [5, 5])
        eager = fn(x)
        counter = CompileCounter()
        compiled_fn = torch._dynamo.optimize(counter, nopython=True)(fn)
        compiled = compiled_fn(x)
        self.assertEqual(eager, compiled)
        self.assertEqual(counter.frame_count, 1)

        # Value change, no recompiles
        x = torch.randint(7, 9, [5, 5])
        compiled_fn(x)
        self.assertEqual(counter.frame_count, 1)

        # Size change, forced recompiles
        x = torch.randint(3, 5, [3, 3])
        compiled_fn(x)
        self.assertEqual(counter.frame_count, 2)

    def test_tolist_float(self):
        def fn(x):
            new_list = []
            for i in x.tolist():
                new_list.append(i * 4)
            return new_list

        x = torch.tensor(
            [[[2.0, 1.0], [2.0, 1.0], [2.0, 1.0]], [[2.0, 1.0], [2.0, 1.0], [2.0, 1.0]]]
        )
        eager = fn(x)
        counter = CompileCounter()
        compiled = torch._dynamo.optimize(counter)(fn)(x)
        self.assertEqual(eager, compiled)
        # Nothing to compile here
        self.assertEqual(counter.frame_count, 0)

    def test_inline_closure_not_loaded_by_parent(self):
        def outer(a):
            return a + 1

        def indirect(x):
            return direct(x)

        def direct(x):
            def deep2(c):
                return outer(c)

            def deep(c):
                return deep2(c)

            return deep(x)

        x = torch.randn(3)
        eager = indirect(x)
        counter = CompileCounter()
        compiled = torch._dynamo.optimize(counter)(indirect)(x)
        self.assertEqual(eager, compiled)
        self.assertEqual(counter.frame_count, 1)

    def test_deque_input(self):
        a = torch.randn([2, 3])
        b = torch.randn([2, 3])
        d1 = collections.deque([a, b])
        d1.insert(0, "foo")

        d2 = collections.deque([a, b])
        d2.insert(0, "foo")

        def fn(q):
            a = q.pop()
            b = q.pop()
            return a * b

        eager = fn(d1)
        counter = CompileCounter()
        compiled = torch._dynamo.optimize(counter)(fn)(d2)
        self.assertEqual(eager, compiled)
        self.assertEqual(counter.frame_count, 1)

    def test_deque_append_left(self):
        d1 = collections.deque([10, 10])
        d1.insert(0, "foo")

        d2 = collections.deque([10, 10])
        d2.insert(0, "foo")

        def fn(q, a, b):
            q.appendleft(a)
            q.appendleft(b)
            return q.popleft() * q.popleft()

        a = torch.randn([3, 3])
        b = torch.randn([3, 3])
        eager = fn(d1, a, b)
        counter = CompileCounter()
        compiled = torch._dynamo.optimize(counter)(fn)(d2, a, b)
        self.assertEqual(eager, compiled)
        self.assertEqual(counter.frame_count, 1)
        self.assertTrue(isinstance(compiled, torch.Tensor))

    def test_yield_from(self):
        def yield_from_fn(t_list, k):
            def yield_from_gen(l):
                l2 = [t * k for t in l]
                yield from l2

            return [t * k for t in yield_from_gen(t_list)]

        t_list = [torch.randn([2, 3]) for _ in range(3)]
        eager = yield_from_fn(t_list, 2)
        counter = CompileCounter()
        compiled = torch._dynamo.optimize(counter)(yield_from_fn)(t_list, 2)
        self.assertEqual(eager, compiled)
        self.assertEqual(counter.frame_count, 1)

    def test_yield_from_in_a_loop(self):
        def gen2():
            yield 1

        def gen1():
            for value in range(5):
                yield from gen2()

        def fn(x):
            c = 0
            for i in gen1():
                c = c + i
            return x + c

        opt_fn = torch.compile(fn, backend="eager")
        x = torch.zeros(4)
        self.assertEqual(fn(x), opt_fn(x))

    def test_yield_gen_and_from(self):
        def populate_and_multiply_sequence(n, multiplier):
            # Inline generator
            def tensor_generator():
                for i in range(n):
                    yield torch.tensor([i])

            # Use 'yield from' to iterate over tensors and multiply
            t_list = [tensor * multiplier for tensor in tensor_generator()]

            def yield_from_gen():
                yield from t_list

            return [t for t in yield_from_gen()]

        multiplier = torch.tensor([10])
        eager = populate_and_multiply_sequence(5, multiplier)
        counter = CompileCounter()
        compiled = torch._dynamo.optimize(counter)(populate_and_multiply_sequence)(
            5, multiplier
        )
        self.assertEqual(eager, compiled)
        self.assertEqual(counter.frame_count, 1)

    def test_yield_from_user_stop_iteration(self):
        class MyIter:
            def __init__(self, seq):
                self.seq = seq
                self.index = 0

            def __iter__(self):
                return self

            def __next__(self):
                self.index += 1
                if self.index <= len(self.seq):
                    return self.seq[self.index - 1]
                raise StopIteration(self.index)

        def yield_from_iter_fn(seq):
            def gen(seq):
                yield from MyIter(seq)

            return [i for i in gen(seq)]

        seq = [torch.randn([2, 3]) for _ in range(3)]
        eager = yield_from_iter_fn(seq)
        counter = CompileCounter()
        compiled = torch._dynamo.optimize(counter)(yield_from_iter_fn)(seq)
        self.assertEqual(eager, compiled)
        self.assertEqual(counter.frame_count, 0)

    def test_yield_send_to_subgenerator_graph_break(self):
        def subgenerator(tensor):
            multiplier = yield
            yield tensor * multiplier

        def main_generator(t_list):
            for tensor in t_list:
                subgen = subgenerator(tensor)
                next(subgen)
                yield from subgen.send(torch.tensor([10]))

        t_list = [torch.tensor([i]) for i in range(5)]
        eager = list(main_generator(t_list))

        counter = CompileCounter()
        compiled_fn = torch._dynamo.optimize(counter)(main_generator)
        compiled = list(compiled_fn(t_list))

        self.assertEqual(eager, compiled)
        self.assertEqual(counter.frame_count, 0)

    def test_derpy_nn_module_usage(self):
        def ff1(x):
            self = mod1
            return torch.sigmoid(self.mod2(x) + self.param1)

        def ff2(x):
            self = mod2
            return torch.cos(torch.sin(x) * self.param2 + 10)

        mod1 = torch.nn.Module()
        mod2 = torch.nn.Module()
        mod1.register_module("mod2", mod2)
        mod1.register_parameter("param1", torch.nn.Parameter(torch.randn(10)))
        mod1.forward = ff1
        mod2.register_parameter("param2", torch.nn.Parameter(torch.randn(10)))
        mod2.forward = ff2
        mod1.eval()

        x = torch.randn(10)
        expected = mod1(x)
        counter = CompileCounter()
        actual = torch.compile(mod1, backend=counter, fullgraph=True)(x)
        self.assertEqual(actual, expected)
        self.assertEqual(counter.op_count, 6)

    def test_default_args_device_dtype(self):
        class Foo:
            def __init__(
                self,
                dtype: torch.dtype = torch.float16,
                device: torch.device = torch.device("cpu"),
            ) -> None:
                self.value = torch.tensor(10, dtype=dtype, device=device)

        def fn():
            return Foo().value + 1

        opt_func = torch._dynamo.optimize("eager", nopython=True)(fn)
        ref = fn()
        res = opt_func()
        self.assertEqual(ref, res)

    def test_torch_device_python_type(self):
        for device, device_type, index in [
            ("cpu", "cpu", None),
            ("cuda:0", "cuda", 0),
        ]:
            if device == "cuda:0" and not TEST_CUDA:
                continue

            def fn(target):
                target_device = target.device
                a = torch.zeros(2, 3, device=target_device)
                # Constant assert at trace time
                assert isinstance(target_device, torch.device)
                assert target_device.type == device_type
                assert target_device.index == index
                b = torch.zeros(2, 3, device=target_device)
                c = torch.zeros(2, 3, device=target_device)
                return a + b + c

            from torch._dynamo.variables import ConstantVariable

            device = torch.device(device)
            expected_variable = ConstantVariable(device)
            self.assertEqual(expected_variable.python_type(), type(device))

            opt_func = torch._dynamo.optimize("eager", nopython=True)(fn)
            a = torch.tensor([2, 3], device=device)
            res = opt_func(a)
            self.assertIsInstance(res, torch.Tensor)

    def test_torch_dtype_python_type(self):
        def fn(target):
            target_dtype = target.dtype
            a = torch.zeros(2, 3, dtype=target_dtype)
            # Constant assert at trace time
            assert isinstance(target_dtype, torch.dtype)
            b = torch.zeros(2, 3, dtype=target_dtype)
            c = torch.zeros(2, 3, dtype=target_dtype)
            return a + b + c

        from torch._dynamo.variables import ConstantVariable

        dtype = torch.float16
        expected_variable = ConstantVariable(dtype)
        self.assertEqual(expected_variable.python_type(), type(dtype))

        opt_func = torch._dynamo.optimize("eager", nopython=True)(fn)
        a = torch.tensor([2, 3], dtype=dtype)
        res = opt_func(a)
        self.assertIsInstance(res, torch.Tensor)

    def test_itertools_repeat(self):
        counters.clear()

        def fn(x):
            r = itertools.repeat(100.0, 5)
            for i in r:
                x += i
            return x

        x = torch.randn([2, 5])
        eager = fn(x)

        compiled_fn = torch._dynamo.optimize(backend="eager", nopython=True)(fn)
        compiled = compiled_fn(x)

        self.assertEqual(list(eager), list(compiled))
        self.assertEqual(len(counters["graph_break"]), 0)

    def test_itertools_infinite_repeat(self):
        counters.clear()

        def fn(x):
            r = itertools.repeat(100.0)
            idx = 0
            for i in r:
                x += i
                idx += 1
                if idx > 10:
                    break
            return x

        x = torch.randn([2, 5])
        eager = fn(x)

        compiled_fn = torch._dynamo.optimize(backend="eager", nopython=True)(fn)
        compiled = compiled_fn(x)

        self.assertEqual(list(eager), list(compiled))
        self.assertEqual(len(counters["graph_break"]), 0)

    def test_itertools_infinite_repeat_mutation(self):
        counters.clear()

        def fn(x):
            r = itertools.repeat(x)
            idx = 0
            for i in r:
                x += i
                i += 1
                idx += 1
                if idx > 10:
                    break
            return x

        x = torch.randn([2, 5])
        eager = fn(x)

        compiled_fn = torch._dynamo.optimize(backend="eager", nopython=True)(fn)
        compiled = compiled_fn(x)

        self.assertEqual(list(eager), list(compiled))
        self.assertEqual(len(counters["graph_break"]), 0)

    def test_itertools_infinite_count(self):
        for args in ([], [10], [5, -1]):
            counters.clear()

            def fn(x):
                r = itertools.count(*args)
                idx = 0
                for i in r:
                    x += i
                    idx += 1
                    if idx > 10:
                        break
                return x

            x = torch.randn([2, 5])
            eager = fn(x)

            compiled_fn = torch._dynamo.optimize(backend="eager", nopython=True)(fn)
            compiled = compiled_fn(x)

            self.assertEqual(list(eager), list(compiled))
            self.assertEqual(len(counters["graph_break"]), 0)

    def test_itertools_infinite_cycle(self):
        counters.clear()

        def fn(x):
            for iterator in (
                iter([]),
                iter([10, 11.0]),
                itertools.repeat(-1, 3),
                itertools.count(10),
            ):
                r = itertools.cycle(iterator)
                idx = 0
                x += 1
                for i in r:
                    x += i
                    idx += 1
                    if idx > 10:
                        break
            return x

        x = torch.randn([2, 5])
        eager = fn(x)

        compiled_fn = torch._dynamo.optimize(backend="eager", nopython=True)(fn)
        compiled = compiled_fn(x)

        self.assertEqual(list(eager), list(compiled))
        self.assertEqual(len(counters["graph_break"]), 0)

    def test_itertools_accumulate_symint_default_sum(self):
        # https://github.com/pytorch/pytorch/issues/110287
        counters.clear()

        def fn(x):
            r = itertools.accumulate([x.size(0), x.size(1)])
            for i in r:
                x *= i
            return x

        x = torch.randn(2, 3)
        eager = fn(x)

        compiled_fn = torch._dynamo.optimize(backend="eager", nopython=True)(fn)
        compiled = compiled_fn(x)

        self.assertEqual(list(eager), list(compiled))
        self.assertEqual(len(counters["graph_break"]), 0)

    def test_itertools_accumulate_tensors_default_sum(self):
        counters.clear()

        def fn(a, b, c, d, x):
            l = [a, b, c, d, x]
            for i, t in enumerate(l):
                l[i] = t * x
            return itertools.accumulate(l)

        t_list = [torch.tensor([i + 1]) for i in range(4)]
        x = torch.tensor([[1, 2], [3, 4]])
        eager = fn(*t_list, x)

        compiled_fn = torch._dynamo.optimize(backend="eager", nopython=True)(fn)
        compiled = compiled_fn(*t_list, x)

        self.assertEqual(list(eager), list(compiled))
        self.assertEqual(len(counters["graph_break"]), 0)

    def test_itertools_accumulate_tensors_builtins(self):
        for builtin_op in [operator.mul, operator.sub, operator.pow]:
            counters.clear()

            def fn(a, b, c, d, x):
                l = [a, b, c, d, x]
                for i, t in enumerate(l):
                    l[i] = t * x
                return itertools.accumulate(l, builtin_op)

            t_list = [torch.tensor([i + 1]) for i in range(4)]
            x = torch.tensor([[1, 2], [3, 4]])
            eager = fn(*t_list, x)

            compiled_fn = torch._dynamo.optimize(backend="eager", nopython=True)(fn)
            compiled = compiled_fn(*t_list, x)

            self.assertEqual(list(eager), list(compiled))
            self.assertEqual(len(counters["graph_break"]), 0)

    def test_itertools_accumulate_tensors_kwargs(self):
        from torch._dynamo.utils import counters

        for kwargs in [
            {"func": operator.mul},
            {"initial": 100},
            {"func": operator.sub, "initial": -1},
        ]:
            counters.clear()

            def fn(a, b, c, d, x):
                l = [a, b, c, d, x]
                for i, t in enumerate(l):
                    l[i] = t * x
                return itertools.accumulate(l, **kwargs)

            t_list = [torch.tensor([i + 1]) for i in range(4)]
            x = torch.tensor([[1, 2], [3, 4]])

            compiled_fn = torch._dynamo.optimize(backend="eager", nopython=True)(fn)
            compiled = compiled_fn(*t_list, x)
            eager = fn(*t_list, x)

            self.assertEqual(list(eager), list(compiled))
            self.assertEqual(len(counters["graph_break"]), 0)

    def test_packaging_version_parse(self):
        from packaging import version

        @torch.compile(backend="eager", fullgraph=True)
        def fn():
            x = torch.zeros(1)
            if version.parse(torch.__version__) >= version.parse("2.0.0"):
                return x + 1
            return x

        self.assertEqual(fn().item(), 1)

    def test_itertools_accumulate_tensors_user_defined(self):
        def udo_fn_0(a, b):
            return -1

        rando = random.randint(0, 1)

        def udo_fn_1(a, b):
            return a * rando + b * rando

        seen = []

        def udo_fn_2(a, b):
            seen.append(a)
            seen.append(b)
            return a * len(seen)

        for udo_fn in [udo_fn_0, udo_fn_1, udo_fn_2]:
            counters.clear()
            torch._dynamo.reset()

            def fn(a, b, c, d, x):
                l = [a, b, c, d, x]
                for i, t in enumerate(l):
                    l[i] = t * x
                return itertools.accumulate(l, udo_fn)

            t_list = [torch.tensor([i]) for i in range(4)]
            x = torch.tensor([[1, 2], [3, 4]])
            eager = fn(*t_list, x)

            compiled_fn = torch._dynamo.optimize(backend="eager", nopython=True)(fn)
            compiled = compiled_fn(*t_list, x)

            self.assertEqual(list(eager), list(compiled))
            self.assertEqual(len(counters["graph_break"]), 0)

    def test_pure_python_accumulate(self):
        def accumulate(iterable, func=lambda x, y: x + y):
            it = iter(iterable)
            try:
                # Initialize the accumulator with the first value from the iterable
                accumulator = next(it)
            except StopIteration:
                # If the iterable is empty, return an empty generator
                return
            yield accumulator

            for element in it:
                accumulator = func(accumulator, element)
                yield accumulator

        def fn(it):
            return accumulate(it)

        t_list = [torch.tensor([i]) for i in range(4)]
        eager = fn(t_list)

        counter = CompileCounter()
        compiled_fn = torch._dynamo.optimize(counter)(fn)
        compiled = compiled_fn(t_list)

        self.assertEqual(list(eager), list(compiled))
        self.assertEqual(counter.frame_count, 1)

    def test_itertools_groupby_pure_python_default_identify_func(self):
        counters.clear()

        def fn(l):
            return [(k, list(g)) for k, g in itertools.groupby(l)]

        l = [1, 2, 2, 3, 4, 4, 4, 1, 2]
        eager = fn(l)

        compiled_fn = torch._dynamo.optimize(backend="eager", nopython=True)(fn)
        compiled = compiled_fn(l)

        self.assertEqual(eager, compiled)
        self.assertEqual(len(counters["graph_break"]), 0)

    def test_itertools_groupby_pure_python_key_func(self):
        counters.clear()

        def fn(l):
            return [(k, list(g)) for k, g in itertools.groupby(l, key=operator.neg)]

        l = [1, 2, -2, 3, 4, 4, -4, 0, -2]
        eager = fn(l)

        compiled_fn = torch._dynamo.optimize(backend="eager", nopython=True)(fn)
        compiled = compiled_fn(l)

        self.assertEqual(eager, compiled)
        self.assertEqual(len(counters["graph_break"]), 0)

    def test_list_iterator_contains(self):
        def fn(x):
            it = iter(["my_weight", "not_my_weight"])
            next(it)
            if "my_weight" in it:
                return x + 2
            return x + 1

        x = torch.zeros(3)
        compiled_fn = torch._dynamo.optimize(backend="eager", nopython=True)(fn)

        self.assertEqual(fn(x), compiled_fn(x))

    def test_storage_return(self):
        @torch.compile(backend="eager", fullgraph=True)
        def fn(x):
            y = torch.sin(x + 1)
            storage = x.untyped_storage()
            storage.resize_(0)
            y = torch.cos(y)
            return y, storage

        x = torch.randn(10)
        expected = torch.cos(torch.sin(x + 1))
        y, s = fn(x)
        self.assertEqual(y, expected)
        self.assertEqual(x.untyped_storage().size(), 0)
        self.assertIs(s, x.untyped_storage())

    def test_flat_name_to_original_fqn(self):
        class FooBarModule(torch.nn.Module):
            def __init__(self):
                super().__init__()
                self.register_parameter("0", torch.nn.Parameter(torch.randn(3, 4)))
                self.register_buffer("test_buf", torch.randn(3, 4))
                self.register_parameter(
                    "test_param", torch.nn.Parameter(torch.randn(3, 4))
                )

            def forward(self, x):
                return ((x + self.test_buf) * getattr(self, "0")) / self.test_param

        class TestModule(torch.nn.Module):
            def __init__(self):
                super().__init__()
                self.foo_bar = FooBarModule()
                self.register_parameter(
                    "test_param", torch.nn.Parameter(torch.randn(3, 4))
                )
                self.register_buffer("test_buf", torch.randn(3, 4))

            def forward(self, x):
                return (self.foo_bar(x) + self.test_param) * self.test_buf

        gm, _ = torch._dynamo.export(TestModule(), torch.randn(3, 4))
        self.assertIn("dynamo_flat_name_to_original_fqn", gm.meta)
        expected_fqn = {
            "L__self___test_param": "test_param",
            "L__self___test_buf": "test_buf",
            "getattr_L__self___foo_bar___0__": "foo_bar.0",
            "L__self___foo_bar_test_param": "foo_bar.test_param",
            "L__self___foo_bar_test_buf": "foo_bar.test_buf",
        }
        self.assertEqual(expected_fqn, gm.meta["dynamo_flat_name_to_original_fqn"])

    def test_shape_env_no_recording(self):
        main = ShapeEnv(should_record_events=False)

        # The main ShapeEnv should have no event recorded.
        self.assertEqual(len(main.events), 0)

        # Call create_symbolic_sizes_strides_storage_offset on both of them.
        r = main.create_symbolic_sizes_strides_storage_offset(
            torch.randn(3, 2), ConstantSource("x")
        )

        # Create a guard: size[0] == 3 (call evaluate_expr)
        #   - +1 guard entry
        #   - +1 replacement entry
        size = r[0]
        bool(size[0] == 3)

        # The main ShapeEnv should remain with no event recorded.
        self.assertEqual(len(main.events), 0)

        if torch.fx.experimental.validator.translation_validation_enabled():
            from torch.fx.experimental.symbolic_shapes import (
                CURRENT_NODE_KEY,
                SHAPEENV_EVENT_KEY,
            )

            # Check that we don't store any recording metadata on nodes
            # from the symbolic shape FX graph.
            for n in main.graph.nodes:
                self.assertFalse(SHAPEENV_EVENT_KEY in n.meta)
                self.assertFalse(CURRENT_NODE_KEY in n.meta)

    def _replay_and_check(self, shape_env: ShapeEnv):
        if shape_env.should_record_events:
            replayed = replay_shape_env_events(shape_env.events)
            shape_env.check_equal(replayed)

    def test_shape_env_equal_empty(self):
        main, other = ShapeEnv(), ShapeEnv()
        main.check_equal(other)
        self._replay_and_check(main)

    @onlyIfTranslationValidation
    def test_shape_env_equal_constructor(self):
        main, other = ShapeEnv(allow_scalar_outputs=False), ShapeEnv()
        self.assertExpectedRaisesInline(
            NotEqualError,
            lambda: main.check_equal(other),
            """\
ShapeEnv not equal: field values don't match:

==> settings: values don't match.
  >  Left: ShapeEnvSettings(allow_scalar_outputs=False, allow_dynamic_output_shape_ops=True, assume_static_by_default=False, specialize_zero_one=True, duck_shape=True, prefer_deferred_runtime_asserts_over_guards=False)
  > Right: ShapeEnvSettings(allow_scalar_outputs=True, allow_dynamic_output_shape_ops=True, assume_static_by_default=False, specialize_zero_one=True, duck_shape=True, prefer_deferred_runtime_asserts_over_guards=False)
""",
        )
        self._replay_and_check(main)

    @onlyIfTranslationValidation
    def test_shape_env_equal_create_symbolic_sizes_strides_storage_offset(self):
        main, other = ShapeEnv(), ShapeEnv()
        main.create_symbolic_sizes_strides_storage_offset(
            torch.randn(3, 2), ConstantSource("x")
        )
        self.assertExpectedRaisesInline(
            NotEqualError,
            lambda: main.check_equal(other),
            """\
ShapeEnv not equal: field values don't match:

==> name_to_node: values don't match.
  >  Left: {x_size_0_, x_size_1_, x_storage_offset, x_stride_0_, x_stride_1_}
  > Right: {}
==> source_to_symbol: values don't match.
  >  Left: {x.size()[0]: x.size()[0], x.size()[1]: x.size()[1], x.storage_offset(): x.storage_offset(), x.stride()[0]: x.stride()[0], x.stride()[1]: x.stride()[1]}
  > Right: {}
==> val_to_var: values don't match.
  >  Left: {0: 0, 1: 1, 2: s1, 3: s0}
  > Right: {0: 0, 1: 1}
==> var_to_range: values don't match.
  >  Left: {s0: ValueRanges(lower=2, upper=9223372036854775806, is_bool=False), s1: ValueRanges(lower=2, upper=9223372036854775806, is_bool=False)}
  > Right: {}
==> var_to_sources: values don't match.
  >  Left: {s0: [TensorPropertySource(base=ConstantSource(source_name='x'), prop=<TensorProperty.SIZE: 0>, idx=0)], s1: [TensorPropertySource(base=ConstantSource(source_name='x'), prop=<TensorProperty.SIZE: 0>, idx=1)]}
  > Right: {}
==> var_to_val: values don't match.
  >  Left: {s0: 3, s1: 2}
  > Right: {}
""",
        )
        self._replay_and_check(main)

    @onlyIfTranslationValidation
    def test_shape_env_equal_unbacked(self):
        main, other = ShapeEnv(), ShapeEnv()
        main.create_unbacked_symint()
        main.create_unbacked_symfloat()
        main.create_unbacked_symbool()
        self.assertExpectedRaisesInline(
            NotEqualError,
            lambda: main.check_equal(other),
            """\
ShapeEnv not equal: field values don't match:

==> name_to_node: values don't match.
  >  Left: {f0, u0, u1}
  > Right: {}
==> unbacked_symfloat_counter: values don't match.
  >  Left: 1
  > Right: 0
==> unbacked_symint_counter: values don't match.
  >  Left: 2
  > Right: 0
==> var_to_range: values don't match.
  >  Left: {f0: ValueRanges(lower=-oo, upper=oo, is_bool=False), u0: ValueRanges(lower=-9223372036854775808, upper=9223372036854775807, is_bool=False), u1: ValueRanges(lower=0, upper=1, is_bool=False)}
  > Right: {}
""",
        )
        self._replay_and_check(main)

    @onlyIfTranslationValidation
    def test_shape_env_equal_evaluate_expr_divisible(self):
        main, other = ShapeEnv(), ShapeEnv()

        # Call create_symbolic_sizes_strides_storage_offset on both of them.
        r = main.create_symbolic_sizes_strides_storage_offset(
            torch.randn(3, 2), ConstantSource("x")
        )
        other.create_symbolic_sizes_strides_storage_offset(
            torch.randn(3, 2), ConstantSource("x")
        )

        # Create a guard: size[0] % 3 == 0 (only in the main ShapeEnv)
        #   - +1 guard entry
        #   - +1 divisible entry
        size = r[0]
        bool(size[0] % 3 == 0)

        self.assertExpectedRaisesInline(
            NotEqualError,
            lambda: main.check_equal(other),
            """\
ShapeEnv not equal: field values don't match:

==> divisible: values don't match.
  >  Left: {Mod(s0, 3)}
  > Right: {}
==> guards: values don't match.
  >  Left: [Eq(Mod(s0, 3), 0)]
  > Right: []
==> name_to_node: values don't match.
  >  Left: {_assert, eq, mod, x_size_0_, x_size_1_, x_storage_offset, x_stride_0_, x_stride_1_}
  > Right: {x_size_0_, x_size_1_, x_storage_offset, x_stride_0_, x_stride_1_}
""",
        )
        self._replay_and_check(main)

    @onlyIfTranslationValidation
    def test_shape_env_equal_evaluate_expr_replacement(self):
        main, other = ShapeEnv(), ShapeEnv()

        # Call create_symbolic_sizes_strides_storage_offset on both of them.
        r = main.create_symbolic_sizes_strides_storage_offset(
            torch.randn(3, 2), ConstantSource("x")
        )
        other.create_symbolic_sizes_strides_storage_offset(
            torch.randn(3, 2), ConstantSource("x")
        )

        # Create a guard: size[0] == 3 (only in the main ShapeEnv)
        #   - +1 guard entry
        #   - +1 replacement entry
        size = r[0]
        bool(size[0] == 3)

        self.assertExpectedRaisesInline(
            NotEqualError,
            lambda: main.check_equal(other),
            """\
ShapeEnv not equal: field values don't match:

==> guards: values don't match.
  >  Left: [Eq(s0, 3)]
  > Right: []
==> name_to_node: values don't match.
  >  Left: {_assert, eq, x_size_0_, x_size_1_, x_storage_offset, x_stride_0_, x_stride_1_}
  > Right: {x_size_0_, x_size_1_, x_storage_offset, x_stride_0_, x_stride_1_}
==> replacements: values don't match.
  >  Left: {s0: 3}
  > Right: {}
==> var_to_range: values don't match.
  >  Left: {s0: ValueRanges(lower=3, upper=3, is_bool=False), s1: ValueRanges(lower=2, upper=9223372036854775806, is_bool=False)}
  > Right: {s0: ValueRanges(lower=2, upper=9223372036854775806, is_bool=False), s1: ValueRanges(lower=2, upper=9223372036854775806, is_bool=False)}
""",
        )
        self._replay_and_check(main)

    @onlyIfTranslationValidation
    def test_shape_env_equal_evaluate_expr_refinement(self):
        main, other = ShapeEnv(), ShapeEnv()

        # Call create_symbolic_sizes_strides_storage_offset on both of them.
        r = main.create_symbolic_sizes_strides_storage_offset(
            torch.randn(3, 2), ConstantSource("x")
        )
        other.create_symbolic_sizes_strides_storage_offset(
            torch.randn(3, 2), ConstantSource("x")
        )

        # Create a guard: size[0] >= 3 (only in the main ShapeEnv)
        #   - +1 guard entry
        #   - +1 var_to_guard entry
        #   - Change: var_to_range
        size = r[0]
        bool(size[0] >= 3)

        self.assertExpectedRaisesInline(
            NotEqualError,
            lambda: main.check_equal(other),
            """\
ShapeEnv not equal: field values don't match:

==> guards: values don't match.
  >  Left: [s0 >= 3]
  > Right: []
==> name_to_node: values don't match.
  >  Left: {_assert, ge, x_size_0_, x_size_1_, x_storage_offset, x_stride_0_, x_stride_1_}
  > Right: {x_size_0_, x_size_1_, x_storage_offset, x_stride_0_, x_stride_1_}
==> var_to_range: values don't match.
  >  Left: {s0: ValueRanges(lower=3, upper=9223372036854775806, is_bool=False), s1: ValueRanges(lower=2, upper=9223372036854775806, is_bool=False)}
  > Right: {s0: ValueRanges(lower=2, upper=9223372036854775806, is_bool=False), s1: ValueRanges(lower=2, upper=9223372036854775806, is_bool=False)}
""",
        )
        self._replay_and_check(main)

    @onlyIfTranslationValidation
    def test_shape_env_equal_runtime_assert(self):
        main, other = ShapeEnv(), ShapeEnv()

        # Call create_unbacked_symint on both of them.
        r = main.create_unbacked_symint()
        other.create_unbacked_symint()

        # Create a runtime assert: r % 3 == 0 (only in the main ShapeEnv)
        #   - +1 deferred_runtime_asserts entry
        #   - Change: num_deferred_runtime_asserts
        expect_true(r % 3 == 0)

        self.assertExpectedRaisesInline(
            NotEqualError,
            lambda: main.check_equal(other),
            """\
ShapeEnv not equal: field values don't match:

==> deferred_runtime_asserts: values don't match.
  >  Left: {u0: [Eq(Mod(u0, 3), 0)]}
  > Right: {}
==> divisible: values don't match.
  >  Left: {Mod(u0, 3)}
  > Right: {}
==> name_to_node: values don't match.
  >  Left: {_assert, eq, mod, u0}
  > Right: {u0}
==> num_deferred_runtime_asserts: values don't match.
  >  Left: 1
  > Right: 0
""",
        )
        self._replay_and_check(main)

    def test_shape_env_recorded_function_fallback(self):
        # Make sure the record/replay mechanism for ShapeEnv will fallback
        # if no ShapeEnv instance is found.
        constrain_range(5, min=2, max=10)
        constrain_unify(5, 5)

        self.assertExpectedRaisesInline(
            AssertionError,
            lambda: _constrain_range_for_size(5, min=2, max=10),
            """can only constrain range for SymInt""",
        )

    def test_default_dtype_change(self):
        @torch.compile
        def foo():
            def inner(a, b, res_dtype):
                print(a, b, res_dtype)
                self.assertEqual(torch.result_type(a, b), res_dtype)

            inner(torch.tensor(1, device="cpu"), 1.0, torch.get_default_dtype())

        with set_default_dtype(torch.float):
            foo()
        with set_default_dtype(torch.double):
            foo()

    def test_numpy_ufunc_out(self):
        @torch.compile(backend="eager")
        def foo():
            x = np.arange(5)
            out = np.empty((x.shape[0], x.shape[0]))
            res_out = np.sin(x, out=out)
            assert res_out is out

        foo()

    # Unfortunately, we don't currently preserve the ids of
    # res_out and out correctly across the graph break
    @unittest.expectedFailure
    def test_numpy_ufunc_out_graph_break(self):
        @torch.compile(backend="eager")
        def foo():
            x = np.arange(5)
            out = np.empty((x.shape[0], x.shape[0]))
            res_out = np.sin(x, out=out)
            torch._dynamo.graph_break()
            assert res_out is out

        foo()

    def test_dict_subclass_cannot_be_initialized_in_graph(self):
        for super_class in (
            collections.OrderedDict,
            dict,
        ):

            class CustomDict(super_class):
                def __init__(self, *args, **kwargs):
                    super().__init__(*args, **kwargs)

            def fn(x):
                c = CustomDict()
                c["key"] = x
                assert "key" in c
                return c["key"] + 1

            fn_opt = torch.compile(fn, backend="eager", fullgraph=True)
            with self.assertRaisesRegex(
                torch._dynamo.exc.Unsupported, "call_function UserDefinedClassVariable"
            ):
                print(fn_opt(torch.zeros(1)))

    @wrapDeterministicFlagAPITest
    def test_backward_deterministic_mode_mismatch_warning(self):
        @torch.compile
        def func(a, b):
            return a + b

        for forward_deterministic, backward_deterministic in itertools.product(
            [True, False], [True, False]
        ):
            torch.use_deterministic_algorithms(forward_deterministic)
            a = torch.randn(10, requires_grad=True)
            res = func(a, 1)
            grad = torch.ones_like(res)
            torch.use_deterministic_algorithms(backward_deterministic)

            if not forward_deterministic and backward_deterministic:
                with self.assertRaisesRegex(
                    RuntimeError,
                    "^This compiled backward function is being run with torch\.use_deterministic_algorithms",
                ):
                    res.backward(grad)

            else:
                res.backward(grad)

    def test_torch_dynamo_codegen_pow(self):
        def pow(x):
            return x**2

        x = np.arange(8)
        pow_opt = torch.compile(pow)

        actual, source_code = run_and_get_code(pow_opt, x)
        expect = pow(x)

        self.assertEqual(expect, actual)

        self.assertTrue(
            all("aten.pow" not in code for code in source_code),
            msg="Encountered an unexpected fallback to 'aten pow' in dynamo compiled code",
        )

    def test_graph_break_compilation_metrics(self):
        def fn(x):
            x.cos()
            torch._dynamo.graph_break()
            x.sin()
            torch._dynamo.graph_break()
            return x.cos()

        torch._dynamo.utils.clear_compilation_metrics()
        x = torch.rand((4, 4))
        f = torch.compile(fn, backend="eager")
        f(x)
        metrics = torch._dynamo.utils.get_compilation_metrics()
        # Should only be one restart per event
        (restart_reason,) = metrics[0].restart_reasons
        self.assertTrue(
            "skip function graph_break" in restart_reason,
            "Should have logged graph break reason",
        )
        self.assertTrue(
            metrics[0].dynamo_time_before_restart_s
            <= metrics[0].entire_frame_compile_time_s
        )

        (restart_reason,) = metrics[1].restart_reasons
        self.assertTrue(
            "skip function graph_break" in restart_reason,
            "Should have logged graph break reason",
        )
        self.assertTrue(
            metrics[1].dynamo_time_before_restart_s
            <= metrics[1].entire_frame_compile_time_s
        )

        # No restarts
        self.assertTrue(
            len(metrics[2].restart_reasons) == 0, "Last compile has no graph break"
        )
        self.assertTrue(metrics[2].dynamo_time_before_restart_s == 0)

    def test_graph_break_compilation_metrics_on_failure(self):
        def fn(x):
            return x.sin()

        def broken_backend(gm, example_inputs):
            raise RuntimeError("broken backend")

        x = torch.rand((4, 4))
        f = torch.compile(fn, backend=broken_backend)
        with unittest.mock.patch("torch._dynamo.config.suppress_errors", True):
            torch._dynamo.utils.clear_compilation_metrics()
            f(x)
            metrics = torch._dynamo.utils.get_compilation_metrics()
            for metric in metrics:
                self.assertTrue(metric.dynamo_time_before_restart_s > 0)
                self.assertTrue(
                    "RuntimeError: broken backend" in metric.fail_reason,
                    "Should have logged fail reason",
                )

    def test_compilation_metrics_size_limit(self):
        def fn1(x):
            return x.relu()

        def fn2(x):
            return x.cos()

        def fn3(x):
            return x.sin()

        def fn4(x):
            return x.exp()

        import contextlib

        @contextlib.contextmanager
        def metrics_limit_ctx():
            try:
                torch._dynamo.utils.set_compilation_metrics_limit(3)
                yield
            finally:
                torch._dynamo.utils.set_compilation_metrics_limit(
                    torch._dynamo.utils.DEFAULT_COMPILATION_METRICS_LIMIT
                )

        x = torch.rand((4, 4))
        torch._dynamo.reset()
        torch.compile(fn1, backend="eager")(x)
        torch.compile(fn2, backend="eager")(x)
        torch.compile(fn3, backend="eager")(x)
        torch.compile(fn4, backend="eager")(x)

        with metrics_limit_ctx():
            torch._dynamo.utils.clear_compilation_metrics()
            torch._dynamo.reset()
            self.assertEqual(0, len(torch._dynamo.utils.get_compilation_metrics()))
            torch.compile(fn1, backend="eager")(x)
            self.assertEqual(1, len(torch._dynamo.utils.get_compilation_metrics()))
            torch.compile(fn2, backend="eager")(x)
            self.assertEqual(2, len(torch._dynamo.utils.get_compilation_metrics()))
            torch.compile(fn3, backend="eager")(x)
            self.assertEqual(3, len(torch._dynamo.utils.get_compilation_metrics()))
            torch.compile(fn4, backend="eager")(x)
            self.assertEqual(3, len(torch._dynamo.utils.get_compilation_metrics()))

    def test_funcname_cache(self):
        src = """\
import torch
if True:
    test = 3

class AAA:
    class DUMMY:
        class DUMMY2:
            pass

    def dummy(self):
        def dummy2():
            pass
    class BBB:
        @staticmethod
        def CCC():
            class DDD:
                if True:
                    @staticmethod
                    def EEE():
                        x = [torch.ones(3, 3) for _ in range(5)]
                        return x
            return DDD
def fn():
    return 3
"""
        with tempfile.NamedTemporaryFile(mode="w") as f:
            f.write(src)
            f.flush()
            from torch._dynamo.funcname_cache import get_funcname

            names = [get_funcname(f.name, i + 1) for i in range(src.count("\n") + 1)]

        self.assertExpectedInline(
            "\n".join(names),
            """\




AAA
AAA.DUMMY
AAA.DUMMY.DUMMY2
AAA.DUMMY.DUMMY2
AAA.DUMMY.DUMMY2
AAA.dummy
AAA.dummy.dummy2
AAA.dummy.dummy2
AAA.BBB
AAA.BBB
AAA.BBB.CCC
AAA.BBB.CCC.DDD
AAA.BBB.CCC.DDD
AAA.BBB.CCC.DDD
AAA.BBB.CCC.DDD.EEE
AAA.BBB.CCC.DDD.EEE
AAA.BBB.CCC.DDD.EEE
AAA.BBB.CCC
fn
fn
""",
        )

    def test_return_dict_with_graph_break_and_update(self):
        def create():
            torch._dynamo.graph_break()
            return {0: torch.tensor(3)}

        def fn():
            return {**create()}

        opt_fn = torch.compile(backend="eager")(fn)
        result = opt_fn()
        self.assertIn(0, result)
        self.assertTrue(same(result[0], torch.tensor(3)))

    def test_dynamo_reset_clears_cache(self):
        """Test that dynamo bytecode cache is freed
        when dynamo reset is called
        """

        def fn(x):
            return torch.sin(x)

        opt_fn = torch.compile(backend="eager")(fn)
        opt_fn(torch.randn(3, 3))

        c1 = _debug_get_cache_entry_list(fn.__code__)
        self.assertEqual(len(c1), 1)

        torch._dynamo.reset()
        c2 = _debug_get_cache_entry_list(fn.__code__)
        self.assertEqual(len(c2), 0)

    @torch._dynamo.config.patch(capture_scalar_outputs=True)
    def test_guard_size_oblivious(self):
        # This code, in fact, does NOT work in eager
        @torch.compile(backend="eager", fullgraph=True)
        def fn(x):
            y = torch.zeros(x.item())
            if guard_size_oblivious(y.size(0) == 0):
                assert False
            return y

        self.assertEqual(fn(torch.tensor([0])), torch.zeros(0))

    def test_guard_size_oblivious_backed(self):
        @torch.compile(backend="eager", fullgraph=True)
        def f(x):
            y = x.size(0)
            # This doesn't actually do anything
            if guard_size_oblivious(y == 0):
                return torch.randn(1)
            else:
                return torch.randn(2)

        # Should not fail in either case
        self.assertEqual(f(torch.randn(0)).shape, (1,))
        self.assertEqual(f(torch.randn(2)).shape, (2,))

    def _test_compile_model_free(self, model_inp_ctr, weakref_watch):
        """
        Args:
        model_inp_ctr
            - constructor that returns a new model and inputs to that model
        weakref_watch
            - function that returns a layer of the model for weakref to
              finalize on, so we can check that the layer is freed after
              the model goes out of scope
        """
        cleared = False

        def finalize():
            nonlocal cleared
            cleared = True

        def run():
            mod, inp = model_inp_ctr()
            weakref.finalize(weakref_watch(mod), finalize)
            torch.compile(mod, backend="eager")(inp)

        run()
        gc.collect()
        self.assertTrue(cleared)

    def test_custom_module_free(self):
        """Test that a model is freed when it goes out of scope"""

        class Mod(torch.nn.Module):
            def __init__(self):
                super(Mod, self).__init__()
                self.fc = torch.nn.Linear(100, 100)

            def forward(self, out):
                return self.fc(out)

        self._test_compile_model_free(
            lambda: (Mod(), torch.randn(100, 100)),
            lambda mod: mod.fc,
        )

    def test_sequential_module_free(self):
        self._test_compile_model_free(
            lambda: (
                torch.nn.Sequential(
                    torch.nn.Linear(100, 100),
                    torch.nn.ReLU(),
                ),
                torch.randn(100, 100),
            ),
            lambda mod: mod[0],
        )

    def test_linear_module_free(self):
        self._test_compile_model_free(
            lambda: (torch.nn.Linear(100, 100), torch.randn(100, 100)),
            lambda mod: mod,
        )

    def test_outside_linear_module_free(self):
        # Compared to test_linear_module_free, the linear
        # layer is not the code object that is directly compiled.

        # This test does not use _test_compile_model_free because of difficulty
        # in handling variable fc.

        fc = torch.nn.Linear(100, 100)
<<<<<<< HEAD

        class Mod(torch.nn.Module):
            def __init__(self):
                super().__init__()
                self.fc_ref = fc

            def forward(self, x):
                return fc(x[0])

        cleared = False

        def finalize():
            nonlocal cleared
            cleared = True

=======

        class Mod(torch.nn.Module):
            def __init__(self):
                super().__init__()
                self.fc_ref = fc

            def forward(self, x):
                return fc(x[0])

        cleared = False

        def finalize():
            nonlocal cleared
            cleared = True

>>>>>>> 4d717cd7
        def run():
            mod = Mod()
            inp = torch.randn(100, 100)
            weakref.finalize(mod.fc_ref, finalize)
            torch.compile(mod, backend="eager")(inp)

        run()
        del fc  # This should delete all the references
        gc.collect()
        self.assertTrue(cleared)

    @unittest.skipIf(sys.version_info >= (3, 12), "leaks in 3.12+")
    def test_parameter_free(self):
        def model_inp_ctr():
            param = torch.nn.Parameter(torch.randn(100, 100))

            class Mod(torch.nn.Module):
                def __init__(self):
                    super().__init__()
                    self.param = param

                def forward(self, x):
                    return self.param * x[0]

            # return param to keep it alive in _test_compile_model_free
            return Mod(), (torch.randn(100, 100), param)

        self._test_compile_model_free(model_inp_ctr, lambda mod: mod.param)

    def test_conditional_list_comp_in_context(self):
        def fn(inp):
            try:
                return [torch.sin(x) for x in inp if x is not None]
            except Exception:
                pass

        inp = [torch.randn(3, 3) for _ in range(3)] + [None]
        opt_fn = torch.compile(fn, backend="eager")
        opt_fn(inp)

    def test_312_binary_slice_with_graph_break1(self):
        l1 = torch.nn.Linear(5, 5)
        l2 = torch.nn.Linear(5, 5)

        def fn(x):
            # causes a graph break with items in the stack
            n = torch.nn.Sequential(l1, l2)
            out = n[1:](x)
            return out

        opt_fn = torch.compile(fn, backend="eager")
        opt_fn(torch.randn(5, 5))

    def test_312_binary_slice_with_graph_break2(self):
        class Foo:
            def __setitem__(self, key, val):
                pass

            def __getitem__(self, key):
                torch._dynamo.graph_break()
                return 1

        foo = Foo()

        def fn(x):
            # graph break in a STORE_SLICE instruction
            foo[:] = x
            # graph break in BINARY_SLICE with has_backedge check
            x = x + foo[:]
            if x is None:
                x = x + 1
            else:
                x = x + 1
            return x

        opt_fn = torch.compile(fn, backend="eager")
        opt_fn(torch.randn(5, 5))

    def test_super_after_graph_break(self):
        class Foo(torch.nn.Sequential):
            def __init__(self, layers):
                torch._dynamo.graph_break()
                super().__init__(*layers)

        def fn(x):
            layers = [torch.nn.Linear(3, 3) for _ in range(3)]
            mod = Foo(layers)
            return mod(x)

        opt_fn = torch.compile(fn, backend="eager")
        opt_fn(torch.randn(3, 3))

    def test_load_fast_and_clear_graph_break(self):
        # Can result in a segfault in 3.12+ if LOAD_FAST_AND_CLEAR
        # is not handled properly in a graph break
        def fn():
            out = torch.cat([torch.randn(r, 5) for r in range(3)])
            torch._dynamo.graph_break()
            out = torch.cat([torch.randn(r, 5) for r in range(3)])
            return out

        self.assertEqual(torch._dynamo.optimize("eager")(fn)().shape, (3, 5))

    def test_raises_importerror1(self):
        @torch.compile(backend="eager")
        def fn(x):
            try:
                import some_module_that_surely_does_not_exist

                return
            except ImportError:
                pass
            return x.sin()

        x = torch.randn(8)
        self.assertEqual(fn(x), x.sin())

    def test_raises_importerror2(self):
        @torch.compile(backend="eager")
        def fn(x):
            import some_module_that_surely_does_not_exist

            return x + 1

        x = torch.randn(8)
        with self.assertRaises(ImportError):
            fn(x)

    def test_dynamo_cache_move_to_front(self):
        def fn(x, const):
            return x + const

        # dynamic=False forces Dynamo to recompile
        opt_fn = torch.compile(fn, backend="eager", dynamic=False)

        inp = torch.randn(3, 3)

        # NOTE: assumes that each cache entry is guarded
        # on unique Mod instance
        opt_fn(inp, 1)
        opt_fn(inp, 2)
        opt_fn(inp, 3)

        c1 = _debug_get_cache_entry_list(fn.__code__)
        self.assertEqual(len(c1), 3)

        # move cache entry to front
        opt_fn(inp, 2)
        c2 = _debug_get_cache_entry_list(fn.__code__)
        self.assertIs(c1[1], c2[0])

    def test_dynamo_cache_invalidate(self):
        class Mod(torch.nn.Module):
            def __init__(self):
                super(Mod, self).__init__()
                self.fc = torch.nn.Linear(3, 3)

            def forward(self, out):
                return self.fc(out)

        def fn(x, mod):
            return mod(x)

        opt_fn = torch.compile(fn, backend="eager")

        m1 = Mod()
        m2 = Mod()
        m3 = Mod()
        inp = torch.randn(3, 3)

        # NOTE: assumes that each cache entry is guarded
        # on unique Mod instance
        opt_fn(inp, m1)
        opt_fn(inp, m2)
        opt_fn(inp, m3)

        c1 = _debug_get_cache_entry_list(fn.__code__)
        self.assertEqual(len(c1), 3)

        # move cache entry to front
        opt_fn(inp, m2)
        c2 = _debug_get_cache_entry_list(fn.__code__)
        self.assertIs(c1[1], c2[0])

        # delete center of cache
        del m3
        c3 = _debug_get_cache_entry_list(fn.__code__)
        self.assertEqual(len(c3), 2)
        self.assertIs(c3[0], c2[0])
        self.assertIs(c3[1], c2[2])

        # delete end of cache
        del m1
        c4 = _debug_get_cache_entry_list(fn.__code__)
        self.assertEqual(len(c4), 1)
        self.assertIs(c4[0], c3[0])

        del m2
        c5 = _debug_get_cache_entry_list(fn.__code__)
        self.assertEqual(len(c5), 0)

    def test_grad_none(self):
        def fn(x, y):
            x.grad = torch.abs(y)
            x.grad.add_(y)
            return torch.abs(y)

        y = torch.arange(4).reshape(2, 2).to(torch.float)
        x = torch.randn(2, 2)
        x.grad = None

        z = fn(x, y)
        ref_y = torch.clone(z).detach()
        ref_x_grad = torch.clone(x.grad).detach()

        y = torch.arange(4).reshape(2, 2).to(torch.float)
        x = torch.randn(2, 2)
        x.grad = None

        opt_fn = torch.compile(fn, backend="eager")
        z = opt_fn(x, y)
        self.assertEqual(z, ref_y)
        self.assertEqual(x.grad, ref_x_grad)

    def test_grad_non_none(self):
        def fn(x, y):
            x.grad.add_(y)
            return torch.abs(y)

        y = torch.ones(2, 2)
        x = torch.randn(2, 2)
        x.grad = torch.arange(4).reshape(2, 2).to(torch.float)

        z = fn(x, y)
        ref_y = torch.clone(z).detach()
        ref_x_grad = torch.clone(x.grad).detach()

        y = torch.ones(2, 2)
        x = torch.randn(2, 2)
        x.grad = torch.arange(4).reshape(2, 2).to(torch.float)

        cnt = torch._dynamo.testing.CompileCounterWithBackend("eager")
        opt_fn = torch.compile(fn, backend=cnt)
        z = opt_fn(x, y)

        # Ensure that the generated graph returns only one output. We want the
        # add_ on the grad to be part of the graph itself, so that inductor can
        # theoretically move the add_ and resutling copy_ nodes at the right
        # place to free memory.
        self.assertEqual(len(list(cnt.graphs[0].graph.nodes)[-1].all_input_nodes), 1)
        self.assertEqual(z, ref_y)
        self.assertEqual(x.grad, ref_x_grad)

    def test_new_with_int_list(self):
        # Make sure torch.Tensor.new(int argument list) behaves the same on dynamo.
        def fn(x):
            return x.new(*x.size()) + 5

        optfn = torch.compile(backend="eager")(fn)

        x = torch.arange(10).view(2, 5)

        expected = fn(x)
        actual = optfn(x)

        self.assertEqual(expected.dtype, actual.dtype)
        self.assertEqual(expected.shape, actual.shape)
        self.assertEqual(expected.stride(), actual.stride())
        self.assertEqual(expected.storage_offset(), actual.storage_offset())

    @torch._dynamo.config.patch(guard_nn_modules=True)
    def test_hasattr_nn_module_guard(self):
        class M(torch.nn.Module):
            def __init__(self):
                super().__init__()
                self.a = torch.nn.Linear(3, 3)

            def forward(self, x):
                if hasattr(self, "a"):
                    return self.a(x)
                else:
                    return x

        m = M()
        x = torch.randn(3, 3)
        ref = m(x)

        opt_m = torch.compile(backend="eager")(m)
        res = opt_m(x)
        self.assertEqual(ref, res)

    def test_ordered_dict_move_to_end(self):
        d = {
            "foo": 1,
            "bar": 2,
        }

        d = collections.OrderedDict(d)
        d.move_to_end("foo")

        @torch.compile(backend="eager")
        def fn(x, d):
            return x * d["foo"] * d["bar"]

        fn(torch.randn(4), d)
        with unittest.mock.patch("torch._dynamo.config.error_on_recompile", True):
            fn(torch.randn(4), d)

    def test_defaultdict(self):
        d = collections.defaultdict()
        d["foo"] = 1
        d["bar"] = 2

        @torch.compile(backend="eager")
        def fn(x, d):
            return x * d["foo"] * d["bar"]

        fn(torch.randn(4), d)
        with unittest.mock.patch("torch._dynamo.config.error_on_recompile", True):
            fn(torch.randn(4), d)

    def test_custom_dict(self):
        class MyDict(dict):
            pass

        d = {
            "foo": 1,
            "bar": 2,
        }

        d = MyDict(d)

        @torch.compile(backend="eager")
        def fn(x, d):
            return x * d["foo"] * d["bar"]

        fn(torch.randn(4), d)
        with unittest.mock.patch("torch._dynamo.config.error_on_recompile", True):
            fn(torch.randn(4), d)

    def test_custom_iter_dict(self):
        class ReversedDict(dict):
            def __iter__(self):
                return reversed(list(self.keys()))

        d = {
            "foo": 1,
            "bar": 2,
        }

        d = ReversedDict(d)

        @torch.compile(backend="eager")
        def fn(x, d):
            return x * d["foo"] * d["bar"]

        fn(torch.randn(4), d)
        with unittest.mock.patch("torch._dynamo.config.error_on_recompile", True):
            fn(torch.randn(4), d)

    def test_custom_keys_iter_dict(self):
        class ReversedDict(dict):
            def keys(self):
                return ["bar", "foo"]

        d = {
            "foo": 1,
            "bar": 2,
        }

        d = ReversedDict(d)

        @torch.compile(backend="eager")
        def fn(x, d):
            return x * d["foo"] * d["bar"]

        fn(torch.randn(4), d)
        with unittest.mock.patch("torch._dynamo.config.error_on_recompile", True):
            fn(torch.randn(4), d)

    def test_dict_guard_on_keys_order(self):
        d = {
            2: 4,
            3: 5,
        }

        cnts = torch._dynamo.testing.CompileCounter()

        def fn(x, d):
            for key, value in d.items():
                x = x * key + value
            return x

        opt_fn = torch.compile(fn, backend=cnts)
        opt_fn(torch.randn(4), d)
        opt_fn(torch.randn(4), d)
        # No recompilation
        self.assertEqual(cnts.frame_count, 1)

        # move 2 to the end
        d[2] = d.pop(2)

        x = torch.randn(4)
        res = opt_fn(x, d)
        # Check recompilation
        self.assertEqual(cnts.frame_count, 2)
        self.assertEqual(res, fn(x, d))

    def test_dict_guard_on_keys_order2(self):
        d = {
            2: 4,
            3: 5,
        }

        cnts = torch._dynamo.testing.CompileCounter()

        def fn(x, d):
            for key in d:
                value = d[key]
                x = x * key + value
            return x

        opt_fn = torch.compile(fn, backend=cnts)
        opt_fn(torch.randn(4), d)
        opt_fn(torch.randn(4), d)
        # No recompilation
        self.assertEqual(cnts.frame_count, 1)

        # move 2 to the end
        d[2] = d.pop(2)

        x = torch.randn(4)
        res = opt_fn(x, d)
        # Check recompilation
        self.assertEqual(cnts.frame_count, 2)
        self.assertEqual(res, fn(x, d))


class TestTracer(JitTestCase):
    def test_jit_save(self):
        def fn():
            class Foo(torch.nn.Module):
                def __init__(self):
                    super().__init__()
                    self.a = 3

                @torch.jit.export
                def __getstate__(self):
                    return (3, self.training)

                @torch.jit.export
                def __setstate__(self, state):
                    self.a = state[0]
                    self.training = state[1]

                def forward(self, x):
                    return x + self.a

            f = Foo()

            return torch.jit.trace(f, (torch.rand(3, 4),))

        fn()
        opt_fn = torch._dynamo.optimize("eager")(fn)
        opt_fn()


if __name__ == "__main__":
    from torch._dynamo.test_case import run_tests

    run_tests()<|MERGE_RESOLUTION|>--- conflicted
+++ resolved
@@ -10161,7 +10161,6 @@
         # in handling variable fc.
 
         fc = torch.nn.Linear(100, 100)
-<<<<<<< HEAD
 
         class Mod(torch.nn.Module):
             def __init__(self):
@@ -10177,23 +10176,6 @@
             nonlocal cleared
             cleared = True
 
-=======
-
-        class Mod(torch.nn.Module):
-            def __init__(self):
-                super().__init__()
-                self.fc_ref = fc
-
-            def forward(self, x):
-                return fc(x[0])
-
-        cleared = False
-
-        def finalize():
-            nonlocal cleared
-            cleared = True
-
->>>>>>> 4d717cd7
         def run():
             mod = Mod()
             inp = torch.randn(100, 100)
