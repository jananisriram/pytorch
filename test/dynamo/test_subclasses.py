# Owner(s): ["module: dynamo"]
import functools
import itertools
import unittest

import torch

import torch._dynamo.test_case
import torch._dynamo.testing
import torch._functorch.config
import torch.utils._pytree as pytree
import torch.utils.checkpoint
from torch._dynamo.testing import normalize_gm
from torch._higher_order_ops.wrap import wrap

from torch.fx.experimental.symbolic_shapes import (
    DimDynamic,
    ShapeEnv,
    StatelessSymbolicContext,
)
from torch.nested._internal.nested_tensor import (
    jagged_from_list,
    jagged_from_tensor_and_lengths,
    nested_view_from_values_offsets,
    NestedTensor,
)
from torch.testing._internal.common_utils import (
    instantiate_parametrized_tests,
    parametrize,
    subtest,
)
from torch.testing._internal.inductor_utils import HAS_CUDA
from torch.testing._internal.two_tensor import TwoTensor


def traceable_subclass(c):
    return torch._dynamo.config.patch("traceable_tensor_subclasses", {c})


requires_cuda = unittest.skipUnless(HAS_CUDA, "requires cuda")

compile_full_eager = torch.compile(backend="eager", fullgraph=True)


class BaseTorchFunction(torch.Tensor):
    @classmethod
    def __torch_function__(cls, func, types, args=(), kwargs=None):
        if kwargs is None:
            kwargs = {}
        return super().__torch_function__(func, types, args, kwargs)


class MockSubclass(torch.Tensor):
    @classmethod
    def __torch_function__(cls, func, types, args=(), kwargs=None):
        if kwargs is None:
            kwargs = {}
        return func(*args, **kwargs)


class AttrSubclass(torch.Tensor):
    x: int = 10
    size: int = 10

    @classmethod
    def __torch_function__(cls, func, types, args=(), kwargs=None):
        if kwargs is None:
            kwargs = {}

        return func(*args, **kwargs)


class DummyNDim(torch.Tensor):
    @classmethod
    def __torch_function__(cls, func, types, args=(), kwargs=None):
        if kwargs is None:
            kwargs = {}

        if func == torch.Tensor.ndim.__get__:
            return 10

        return super().__torch_function__(func, types, args, kwargs)


class WrapperSubclass:
    def __init__(self, tensor):
        self.tensor = tensor

    @classmethod
    def __torch_function__(cls, func, types, args=(), kwargs=None):
        if kwargs is None:
            kwargs = {}

        args = pytree.tree_map_only(WrapperSubclass, lambda x: x.tensor, args)
        kwargs = pytree.tree_map_only(WrapperSubclass, lambda x: x.tensor, kwargs)

        return func(*args, **kwargs)


class SigmoidToExpSubclass(torch.Tensor):
    @classmethod
    def __torch_function__(cls, func, types, args=(), kwargs=None):
        if kwargs is None:
            kwargs = {}

        if func == torch.Tensor.sigmoid:
            return super().__torch_function__(torch.Tensor.exp, types, args, kwargs)

        return super().__torch_function__(func, types, args, kwargs)


# Wrapper subclass with two inner tensors: data and scale
# data has same shape as outer, and scale has single dim size
class ScaledTensor(torch.Tensor):
    def __new__(
        cls,
        data: torch.Tensor,
        scale: torch.Tensor,
        *,
        constant: int = 0,
    ):
        return torch.Tensor._make_wrapper_subclass(
            cls,
            data.size(),
            strides=data.stride(),
            storage_offset=data.storage_offset(),
            dtype=data.dtype,
            layout=data.layout,
            requires_grad=data.requires_grad,
            device=data.device,
        )

    def __init__(self, data: torch.Tensor, scale: torch.Tensor, constant: int = 0):
        self._data = data
        self._scale = scale
        self._constant = constant

    def __tensor_flatten__(self):
        ctx = {"_constant": self._constant}
        return ["_data", "_scale"], ctx

    @staticmethod
    def __tensor_unflatten__(inner_tensors, metadata, outer_size, outer_stride):
        assert len(inner_tensors) == 2
        return ScaledTensor(
            inner_tensors["_data"],
            inner_tensors["_scale"],
            constant=metadata["_constant"],
        )

    @classmethod
    def __torch_dispatch__(cls, func, types, args, kwargs=None):
        scaled_tensor = args[0]
        out = func(scaled_tensor._data, *args[1:], **kwargs)
        return ScaledTensor(out, scaled_tensor._scale, constant=scaled_tensor._constant)

    def __repr__(self):
        return f"{self._data.__repr__()}\n{self._scale.__repr__()}"


def func(a):
    return a.sin()


class EagerRecordGraphAndInputs:
    def __init__(self):
        self.graphs = []
        self.example_inputs = []

    def __call__(self, gm: torch.fx.GraphModule, example_inputs):
        self.graphs.append(gm)
        self.example_inputs.append(example_inputs)
        return gm


GLOBAL_TEST_SUBCLASSES = {
    MockSubclass,
    DummyNDim,
    SigmoidToExpSubclass,
    BaseTorchFunction,
}


# Returns True if the function recompiles between inputs1 and inputs2 with the
# specified dynamic setting.
def _recompiles_for_inputs(fn, inputs1, inputs2, dynamic=True):
    compile_count = [0]

    def counter(gm, example_inputs):
        compile_count[0] += 1
        return gm

    compiled_f = torch.compile(fn, fullgraph=True, backend=counter, dynamic=dynamic)
    compiled_f(*inputs1)
    compiled_f(*inputs2)
    return compile_count[0] > 1


class SubclassTests(torch._dynamo.test_case.TestCase):
    @classmethod
    def setUpClass(cls):
        super().setUpClass()
        cls._exit_stack.enter_context(
            torch._dynamo.config.patch(
                "traceable_tensor_subclasses", GLOBAL_TEST_SUBCLASSES
            )
        )

    @classmethod
    def tearDownClass(cls):
        cls._exit_stack.close()

    def test_no_call_to_new(self):
        class BadNewTorchFunction(torch.Tensor):
            def __new__(cls, *args, **kwargs):
                raise RuntimeError("Oops!")

            @classmethod
            def __torch_function__(cls, func, types, args=(), kwargs=None):
                if kwargs is None:
                    kwargs = {}
                return super().__torch_function__(func, types, args, kwargs)

        with torch._dynamo.config.patch(
            "traceable_tensor_subclasses", {BadNewTorchFunction}
        ):

            @torch.compile(backend="eager", fullgraph=True)
            def fn(x):
                return torch.add(x, 1)

            input = torch.ones(2, 2).as_subclass(BadNewTorchFunction)

            res = fn(input)
            self.assertIsInstance(res, BadNewTorchFunction)

    def test_base_torch_function_tracing(self):
        def fn(x):
            return torch.add(x, 1)

        input = torch.ones(2, 2).as_subclass(BaseTorchFunction)
        out = fn(input)
        out_opt = compile_full_eager(fn)(input)
        self.assertIsInstance(out, BaseTorchFunction)
        self.assertEqual(out, out_opt)

    def test_torch_function_state_graph_break(self):
        @torch.compile(backend="eager")
        def fn(x):
            with torch._C.DisableTorchFunctionSubclass():
                torch._dynamo.graph_break()
                return torch._C._is_torch_function_enabled(), torch.add(x, 1.0)

        input = torch.ones(2, 2)
        res, _ = fn(input)
        self.assertFalse(res)

    def test_torch_function_state_nested(self):
        @torch.compile(backend="eager")
        def fn(x):
            with torch._C.DisableTorchFunctionSubclass():
                with torch._C.DisableTorchFunctionSubclass():
                    x = x + 1
                # Should reset to the outer state (disabled) after exiting ctx manager
                return torch._C._is_torch_function_enabled(), torch.add(x, 1.0)

        input = torch.ones(2, 2)
        res, _ = fn(input)
        self.assertFalse(res)

    def test_torch_function_state_tracing(self):
        @torch.compile(backend="eager", fullgraph=True)
        def fn(x):
            with torch._C.DisableTorchFunctionSubclass():
                torch.add(x, 1.0)

        input = torch.ones(2, 2)

        res = fn(input)

    def test_torch_function_state_guards(self):
        cnt = torch._dynamo.testing.CompileCounter()

        @torch.compile(backend=cnt, fullgraph=True)
        def fn(x):
            torch.add(x, 1.0)

        input = torch.ones(2, 2)

        with torch._C.DisableTorchFunctionSubclass():
            res = fn(input)

        res = fn(input)

        self.assertEqual(cnt.frame_count, 2)

    def test_return_subclass(self):
        @torch.compile(backend="eager", fullgraph=True)
        def fn(x):
            return MockSubclass(torch.add(x, 1.0))

        input = torch.ones(2, 2)

        res = fn(input)
        self.assertIsInstance(res, MockSubclass)

    def test_return_as_subclass(self):
        @torch.compile(backend="eager", fullgraph=True)
        def fn(x):
            return torch.add(x, 1.0).as_subclass(MockSubclass)

        input = torch.ones(2, 2)

        res = fn(input)
        self.assertIsInstance(res, MockSubclass)

    def test_return_local_subclass(self):
        class LocalSubclass(torch.Tensor):
            @classmethod
            def __torch_function__(cls, func, types, args=(), kwargs=None):
                if kwargs is None:
                    kwargs = {}
                return func(*args, **kwargs)

        with torch._dynamo.config.patch("traceable_tensor_subclasses", {LocalSubclass}):

            @torch.compile(backend="eager", fullgraph=True)
            def fn(x):
                return LocalSubclass(torch.add(x, 1.0))

            input = torch.ones(2, 2)

            res = fn(input)
            self.assertIsInstance(res, LocalSubclass)

    @parametrize(
        "comparison",
        [
            subtest(isinstance, "isinstance"),
            subtest(lambda instance, type_: type(instance) == type_, "equality"),
            subtest(lambda instance, type_: type(instance) is type_, "identity"),
        ],
    )
    @parametrize(
        "input_type",
        [
            subtest(torch.Tensor, "tensor"),
            subtest(DummyNDim, "subclass"),
        ],
    )
    def test_type_check(self, comparison, input_type):
        with torch._dynamo.config.patch("traceable_tensor_subclasses", {DummyNDim}):

            def fn(x):
                if comparison(x, DummyNDim):
                    return torch.ones(1, 1)
                else:
                    return torch.zeros(2, 2)

            input = torch.ones(2, 2).as_subclass(input_type)
            exp_res = fn(input)
            act_res = torch.compile(backend="eager", fullgraph=True)(fn)(input)
            self.assertEqual(exp_res, act_res)

    def test_torch_function_call_on_method(self):
        x = torch.ones(2, 2)
        y = torch.ones(2, 2)
        z = torch.ones(2, 2)
        wrapped = x.as_subclass(SigmoidToExpSubclass)
        wrapped2 = y.as_subclass(SigmoidToExpSubclass)

        def fn(w):
            return w.sigmoid()

        fn_opt = compile_full_eager(fn)

        res_exp = fn(wrapped)
        res_act = fn_opt(wrapped2)
        res_exp2 = z.exp()

        self.assertEqual(res_exp, res_act)
        self.assertEqual(res_exp, res_exp2)

    def test_user_overidden_method_unsupported(self):
        class LocalSubclass(torch.Tensor):
            @classmethod
            def __torch_function__(cls, func, types, args=(), kwargs=None):
                if kwargs is None:
                    kwargs = {}
                return super().__torch_function__(func, types, args, kwargs)

            def sigmoid(self):
                return None

        @torch.compile(backend="eager", fullgraph=True)
        def fn(x):
            x.sigmoid()

        msg = (
            "Accessing overridden method/attribute sigmoid on a tensor"
            " subclass with a __torch_function__ override is not supported"
        )
        with torch._dynamo.config.patch(
            "traceable_tensor_subclasses", {LocalSubclass}
        ), self.assertRaisesRegex(torch._dynamo.exc.Unsupported, msg):
            x = torch.ones(2, 2).as_subclass(LocalSubclass)
            fn(x)

    def test_user_overidden_attr_unsupported(self):
        class LocalSubclass(torch.Tensor):
            @classmethod
            def __torch_function__(cls, func, types, args=(), kwargs=None):
                if kwargs is None:
                    kwargs = {}
                return super().__torch_function__(func, types, args, kwargs)

            ndim = 10

        @torch.compile(backend="eager", fullgraph=True)
        def fn(x):
            return x.ndim

        msg = (
            "Accessing overridden method/attribute ndim on a tensor"
            " subclass with a __torch_function__ override is not supported"
        )
        with torch._dynamo.config.patch(
            "traceable_tensor_subclasses", {LocalSubclass}
        ), self.assertRaisesRegex(torch._dynamo.exc.Unsupported, msg):
            x = torch.ones(2, 2).as_subclass(LocalSubclass)
            fn(x)

    def test_user_overidden_property_unsupported(self):
        class LocalSubclass(torch.Tensor):
            def __init__(self):
                self._ndim = 10

            @classmethod
            def __torch_function__(cls, func, types, args=(), kwargs=None):
                if kwargs is None:
                    kwargs = {}
                return super().__torch_function__(func, types, args, kwargs)

            @property
            def ndim(self):
                return self._ndim

            @ndim.setter
            def ndim(self, value):
                self._ndim = value

        @torch.compile(backend="eager", fullgraph=True)
        def fn(x):
            return x.ndim

        msg = (
            "Accessing overridden method/attribute ndim on a tensor"
            " subclass with a __torch_function__ override is not supported"
        )
        with torch._dynamo.config.patch(
            "traceable_tensor_subclasses", {LocalSubclass}
        ), self.assertRaisesRegex(torch._dynamo.exc.Unsupported, msg):
            x = torch.ones(2, 2).as_subclass(LocalSubclass)
            fn(x)

    def test_overridden_method_guarding(self):
        class LocalSubclass(torch.Tensor):
            @classmethod
            def __torch_function__(cls, func, types, args=(), kwargs=None):
                if kwargs is None:
                    kwargs = {}
                return super().__torch_function__(func, types, args, kwargs)

        @torch.compile(backend="eager")
        def fn(x):
            return x.sigmoid()

        with torch._dynamo.config.patch(
            error_on_recompile=True, traceable_tensor_subclasses={LocalSubclass}
        ):
            x = torch.ones(2, 2).as_subclass(LocalSubclass)
            fn(x)
            fn(x)
            x = torch.ones(2, 2).as_subclass(LocalSubclass)
            fn(x)

        with torch._dynamo.config.patch(
            traceable_tensor_subclasses={LocalSubclass}
        ), self.assertRaisesRegex(
            TypeError,
            "'bool' object is not callable",
        ):
            LocalSubclass.sigmoid = False
            fn(x)

    def test_torch_function_call_on_attr(self):
        x = torch.ones(2, 2)
        wrapped = x.as_subclass(DummyNDim)

        def fn(w):
            return w.ndim + torch.ones(2)

        fn_opt = compile_full_eager(fn)

        res_exp = fn(wrapped)
        res_act = fn_opt(wrapped)

        self.assertEqual(res_exp, res_act)
        self.assertEqual(res_exp, torch.ones(2) + 10)

    def test_torch_function_wrapper_class(self):
        x = torch.ones(2, 2)
        wrapped = WrapperSubclass(x)

        def fn(w):
            return torch.add(w, 1.0)

        fn_opt = compile_full_eager(fn)

        res_exp = fn(wrapped)
        res_act = fn_opt(wrapped)
        self.assertEqual(res_exp, res_act)

    def test_torch_function_wrapper_class_with_kwargs(self):
        x = torch.ones(2, 2)
        wrapped = WrapperSubclass(x)

        def fn(w):
            return torch.add(w, 1.0, alpha=2.0)

        fn_opt = compile_full_eager(fn)

        res_exp = fn(wrapped)
        res_act = fn_opt(wrapped)
        self.assertEqual(res_exp, res_act)

    def test_tensor_subclass_custom_attr(self):
        class AttrSubclass(torch.Tensor):
            x: int = 10

            @classmethod
            def __torch_function__(cls, func, types, args=(), kwargs=None):
                if kwargs is None:
                    kwargs = {}

                return super().__torch_function__(func, types, args, kwargs)

        @torch.compile(backend="eager", fullgraph=True)
        def fn(x):
            return x.x + torch.ones(2, 2)

        with traceable_subclass(AttrSubclass):
            input = torch.ones(2, 2).as_subclass(AttrSubclass)
            fn_opt = compile_full_eager(fn)

            res_exp = fn(input)
            res_act = fn_opt(input)
            self.assertEqual(res_exp, res_act)

    def test_compile_with_fake_tensor_dynamic_dim(self):
        x = torch.randn([3, 4])

        def f(x):
            return torch.sin(x)

        def test_dynamic_dim(f, x, dim_dynamic, exp_frame_count, exp_op_count):
            torch._dynamo.reset()
            cnt = torch._dynamo.testing.CompileCounter()

            opt_f = torch.compile(f, backend=cnt, fullgraph=True)

            x1 = torch.rand_like(x)
            f(x)
            f(torch.randn([4, 3]))
            shape_env = ShapeEnv()
            with torch._subclasses.fake_tensor.FakeTensorMode(
                shape_env=shape_env
            ) as fake_mode:
                x_fake = fake_mode.from_tensor(
                    x,
                    symbolic_context=StatelessSymbolicContext(
                        dynamic_sizes=[dim_dynamic for i in range(x.dim())]
                    ),
                )
                x1_fake = fake_mode.from_tensor(
                    x1,
                    symbolic_context=StatelessSymbolicContext(
                        dynamic_sizes=[dim_dynamic for i in range(x.dim())]
                    ),
                )
                opt_f(x_fake)
                opt_f(x1_fake)

            self.assertEqual(cnt.frame_count, exp_frame_count)
            self.assertEqual(cnt.op_count, exp_op_count)

        test_dynamic_dim(f, x, DimDynamic.DYNAMIC, 1, 1)
        test_dynamic_dim(f, x, DimDynamic.DUCK, 1, 1)
        test_dynamic_dim(f, x, DimDynamic.STATIC, 1, 1)

    def test_compile_with_fake_tensor_automatic_dynamic(self):
        def f(x):
            return torch.sin(x)

        def test_automatic_dynamic(f, inps, dim_dynamic, exp_frame_count, exp_op_count):
            torch._dynamo.reset()
            cnt = torch._dynamo.testing.CompileCounter()
            opt_f = torch.compile(f, backend=cnt, fullgraph=True)

            shape_env = ShapeEnv()
            with torch._subclasses.fake_tensor.FakeTensorMode(
                shape_env=shape_env
            ) as fake_mode:
                for inp in inps:
                    fake_inp = fake_mode.from_tensor(
                        inp,
                        symbolic_context=StatelessSymbolicContext(
                            [dim_dynamic for i in range(x.dim())]
                        ),
                    )
                    opt_f(fake_inp)
            self.assertEqual(cnt.frame_count, exp_frame_count)
            self.assertEqual(cnt.op_count, exp_op_count)

        x = torch.randn([3, 4])
        y = torch.randn([4, 5])
        z = torch.randn([5, 6])
        a = torch.randn([3, 5])
        b = torch.randn([4, 4])
        # When inputs' DimDynamic is DYNAMIC or DUCK, the inputs
        # to opt_f will be tensors with SymInt sizes. Dynamo will treat input
        # as dynamic automatically and will only compile once
        for dim_dynamic in [DimDynamic.DYNAMIC, DimDynamic.DUCK]:
            test_automatic_dynamic(f, [x, y, z], dim_dynamic, 1, 1)
            test_automatic_dynamic(f, [x, a, z], dim_dynamic, 1, 1)
            test_automatic_dynamic(f, [x, b, z], dim_dynamic, 1, 1)

        for dim_dynamic in [DimDynamic.STATIC]:
            # Recompile once, first with dim 0 and 1 become Dynamic
            test_automatic_dynamic(f, [x, y, z], dim_dynamic, 2, 2)
            # Recompile 2 times, first with dim 1 become Dynamic, second with dim 0 becomes Dynamic.
            test_automatic_dynamic(f, [x, a, z], dim_dynamic, 3, 3)
            # Recompile 2 times, first with dim 0 become Dynamic, second with dim 1 becomes Dynamic.
            test_automatic_dynamic(f, [x, b, z], dim_dynamic, 3, 3)

    def test_compile_with_functionalization(self):
        x = torch.randn([3, 4])
        x_clone = x.clone()
        x_clone2 = x.clone()
        backend = EagerRecordGraphAndInputs()
        cnt = torch._dynamo.testing.CompileCounterWithBackend(backend)

        @torch.compile(backend=cnt, fullgraph=True)
        def f(x):
            return x.add_(1.0) + torch.nn.functional.relu_(x)

        f_out = f(x)
        self.assertEqual(cnt.frame_count, 1)
        self.assertEqual(cnt.op_count, 3)
        self.assertEqual(len(backend.graphs), 1)
        self.assertEqual(len(backend.example_inputs), 1)

        expected = """\
class GraphModule(torch.nn.Module):
    def forward(self, L_x_ : torch.Tensor):
        l_x_ = L_x_

        add_ = l_x_.add_(1.0)
        relu_ = torch.relu_(l_x_);  l_x_ = None
        add = add_ + relu_;  add_ = relu_ = None
        return (add,)
"""
        actual = normalize_gm(backend.graphs[0].print_readable(print_output=False))
        self.assertEqual(actual, expected)

        ff = torch.func.functionalize(f)
        ff_out = ff(x_clone)

        self.assertEqual(cnt.frame_count, 2)
        self.assertEqual(cnt.op_count, 6)
        self.assertEqual(len(backend.graphs), 2)
        self.assertEqual(len(backend.example_inputs), 2)
        actual = normalize_gm(backend.graphs[1].print_readable(print_output=False))
        self.assertEqual(actual, expected)
        self.assertTrue(torch._is_functional_tensor(backend.example_inputs[1][0]))

        # Cannot re-use the version from AOTAutograd, since that uses python functional tensors.
        def to_fun(x):
            x_functional = torch._to_functional_tensor(x)
            torch._mirror_autograd_meta_to(x, x_functional)
            return x_functional

        def aot_f_wrapper(func):
            @functools.wraps(func)
            def wrapper(*args, **kwargs):
                torch._enable_functionalization(reapply_views=False)
                try:
                    func_args = pytree.tree_map(to_fun, args)
                    func_kwargs = pytree.tree_map(to_fun, kwargs)
                    return func(*func_args, **func_kwargs)
                finally:
                    torch._disable_functionalization()

            return wrapper

        aot_ff = aot_f_wrapper(f)
        aot_ff_out = aot_ff(x_clone2)

        self.assertEqual(cnt.frame_count, 3)
        self.assertEqual(cnt.op_count, 9)
        self.assertEqual(len(backend.graphs), 3)
        self.assertEqual(len(backend.example_inputs), 3)
        actual = normalize_gm(backend.graphs[2].print_readable(print_output=False))
        self.assertEqual(actual, expected)
        self.assertTrue(torch._is_functional_tensor(backend.example_inputs[1][0]))

        self.assertEqual(f_out, ff_out)
        self.assertEqual(f_out, aot_ff_out)

        try:
            torch._enable_functionalization(reapply_views=False)
            xf = pytree.tree_map(to_fun, x)
            x_view = xf.t()
            with self.assertRaisesRegex(RuntimeError, "Cannot safely fakify a view"):
                f(x_view)
        finally:
            torch._disable_functionalization()

    def test_compile_higher_order_with_functionalization(self):
        backend = EagerRecordGraphAndInputs()
        cnt = torch._dynamo.testing.CompileCounterWithBackend(backend)

        @torch.compile(backend=cnt, fullgraph=True)
        def f(x):
            return wrap(lambda x: x.add_(1.0), x)

        def check_count_and_graph(
            exp_frame_count, exp_op_count, exp_n_graph, exp_graph
        ):
            self.assertEqual(cnt.frame_count, exp_frame_count)
            self.assertEqual(cnt.op_count, exp_op_count)
            self.assertEqual(len(backend.graphs), exp_n_graph)
            actual = normalize_gm(
                backend.graphs[exp_n_graph - 1].print_readable(print_output=False)
            )
            self.assertExpectedInline(actual, exp_graph)

        t = torch.randn([3, 4])
        t_clone = t.clone()
        t_clone2 = t.clone()
        f(t)

        expected_graph = """\
class GraphModule(torch.nn.Module):
    def forward(self, L_x_ : torch.Tensor):
        l_x_ = L_x_

        wrap_body_0 = self.wrap_body_0
        wrap = torch._higher_order_ops.wrap.wrap(wrap_body_0, l_x_);  wrap_body_0 = l_x_ = None
        getitem = wrap[0];  wrap = None
        return (getitem,)

    class GraphModule(torch.nn.Module):
        def forward(self, l_x_):
            add_ = l_x_.add_(1.0);  l_x_ = None
            return (add_,)
"""
        check_count_and_graph(1, 2, 1, expected_graph)

        ff = torch.func.functionalize(f)
        ff_out = ff(t_clone)
        # frame count and op count are incremented due to re-compilation
        check_count_and_graph(2, 4, 2, expected_graph)

        try:
            x = torch._to_functional_tensor(t_clone2)
            torch._mirror_autograd_meta_to(t_clone2, x)
            torch._enable_functionalization(reapply_views=False)
            aot_f_out = f(x)
        finally:
            torch._disable_functionalization()

        # frame count and op count are incremented due to re-compilation
        check_count_and_graph(3, 6, 3, expected_graph)

    def test_has_torch_function(self):
        class MyTensor:
            @classmethod
            def __torch_function__(cls, func, types, args=(), kwargs=None):
                if kwargs is None:
                    kwargs = {}

                if func is torch.max:
                    return torch.tensor(123)
                return func(*args, **kwargs)

        class LocalSubclass(torch.Tensor):
            @classmethod
            def __torch_function__(cls, func, types, args=(), kwargs=None):
                if kwargs is None:
                    kwargs = {}
                return func(*args, **kwargs)

        def fn(x):
            return torch.overrides.has_torch_function_unary(
                x
            ), torch.overrides.has_torch_function_variadic(x)

        for test_class in [MyTensor, LocalSubclass]:
            x = test_class()
            ref0 = fn(x)
            ref1 = fn(4)
            opt_fn = torch._dynamo.optimize("eager")(fn)
            res0 = opt_fn(x)
            res1 = opt_fn(4)
            self.assertEqual(ref0, res0)
            self.assertEqual(ref1, res1)

    def test_wrapper_subclass_guards_on_inner_tensor(self):
        # Holds an inner tensor, that has a distinct shape from the outer wrapper tensor.
        # Also adds additional guards on the inner tensor's sizes.
        # When the first input to an op has x.shape[0] > 5, we insert an extra add node.
        class DoubleSizeMaybeAddGeThreeTensor(torch.Tensor):
            @staticmethod
            def __new__(cls, inner):
                # Double the outer-most dimension
                outer_shape = (inner.shape[0] * 2,) + inner.shape[1:]
                return torch.Tensor._make_wrapper_subclass(
                    # TODO: right now, _make_wrapper_subclass's dynamic shape interaction is not great.
                    # Calling the overload that has kwargs causes us to go down the first overload path,
                    # which will **always** specialize sizes.
                    # We should probably eventually fix this so that the first overload can just handle dynamic shapes.
                    cls,
                    outer_shape,
                    inner.stride(),
                    None,
                    None,
                    inner.dtype,
                    inner.layout,
                    inner.device,
                    False,
                    inner.requires_grad,
                )

            def __init__(self, inner):
                self.inner_elem = inner

            def __tensor_flatten__(self):
                return ["inner_elem"], None

            @staticmethod
            def __tensor_unflatten__(inner_tensors, _, outer_size, outer_stride):
                return DoubleSizeMaybeAddGeThreeTensor(inner_tensors["inner_elem"])

            def __repr__(self):
                return f"DoubleSizeMayberAddGeThreeTensor({repr(self.inner_elem)})"

            @classmethod
            def __torch_dispatch__(cls, func, types, args=(), kwargs=None):
                if kwargs is None:
                    kwargs = {}

                args_inner = torch.utils._pytree.tree_map_only(
                    DoubleSizeMaybeAddGeThreeTensor, lambda x: x.inner_elem, args
                )
                out_inner = func(*args_inner, **kwargs)

                # Add guards on the  inner tensor's sizes
                if args_inner[0].shape[0] > 3:
                    out_inner += 2

                return DoubleSizeMaybeAddGeThreeTensor(out_inner)

        curr_var_to_val = None
        curr_var_to_sources = None
        guards = None

        def backend(gm, args):
            context = torch._guards.TracingContext.get()

            # Grab info on sources and guards from the shapeenv
            nonlocal curr_var_to_val
            nonlocal curr_var_to_sources
            nonlocal guards

            guards = [str(g.expr) for g in context.fake_mode.shape_env.guards]
            curr_var_to_val = {
                str(k): v for k, v in context.fake_mode.shape_env.var_to_val.items()
            }
            curr_var_to_sources = {
                str(k): v[0].name()
                for k, v in context.fake_mode.shape_env.var_to_sources.items()
            }
            return gm

        @torch.compile(backend=backend)
        def fn(x):
            if x.shape[0] < 10:
                return torch.mul(x, x)
            else:
                return torch.div(x, x)

        inp = torch.ones(4, 4)

        x = DoubleSizeMaybeAddGeThreeTensor(inp)
        torch._dynamo.mark_dynamic(x, 0)
        res = fn(x)
        # During fakeifying, we end up allocating a separate symint
        # for the outer and inner tensor (in this test, s0 is unused).
        expected_var_to_val = {
            "s0": 8,
            "s1": 4,
        }
        expected_var_to_sources = {
            "s0": "L['x'].size()[0]",
            "s1": "L['x'].inner_elem.size()[0]",
        }
        self.assertEqual(curr_var_to_val, expected_var_to_val)
        self.assertEqual(curr_var_to_sources, expected_var_to_sources)
        self.assertExpectedInline(
            "\n".join(guards),
            """\
Eq(2*s1, s0)
2*s1 < 10
s1 > 3""",
        )

    def test_wrapper_subclass_with_same_sized_inner_tensor(self):
        # shouldn't recompile for different sizes when dynamic=True
        sub1 = ScaledTensor(torch.randn(2, 4), torch.randn(6))
        sub2 = ScaledTensor(torch.randn(3, 5), torch.randn(7))
        self.assertFalse(_recompiles_for_inputs(func, (sub1,), (sub2,), dynamic=True))

        # should recompile for different data size when dynamic=False
        sub1 = ScaledTensor(torch.randn(2, 4), torch.randn(6))
        sub2 = ScaledTensor(torch.randn(3, 5), torch.randn(6))
        self.assertTrue(_recompiles_for_inputs(func, (sub1,), (sub2,), dynamic=False))

        # avoid recompile using manual mark_dynamic() for different data size
        sub1 = ScaledTensor(torch.randn(2, 4), torch.randn(6))
        # NB: mark_dynamic() on outer tensor should translate to inner tensors of the same size
        torch._dynamo.mark_dynamic(sub1, 0)
        torch._dynamo.mark_dynamic(sub1, 1)
        sub2 = ScaledTensor(torch.randn(3, 5), torch.randn(6))
        self.assertFalse(_recompiles_for_inputs(func, (sub1,), (sub2,), dynamic=False))

    def test_wrapper_subclass_with_differently_sized_inner_tensor(self):
        # should recompile for different scale size when dynamic=False
        sub1 = ScaledTensor(torch.randn(2, 4), torch.randn(3))
        sub2 = ScaledTensor(torch.randn(2, 4), torch.randn(5))
        self.assertTrue(_recompiles_for_inputs(func, (sub1,), (sub2,), dynamic=False))

        # still recompiles using manual mark_dynamic() on outer for different scale size
        sub1 = ScaledTensor(torch.randn(2, 4), torch.randn(3))
        # NB: mark_dynamic() on outer tensor doesn't translate to inner tensors of different size
        torch._dynamo.mark_dynamic(sub1, 0)
        torch._dynamo.mark_dynamic(sub1, 1)
        sub2 = ScaledTensor(torch.randn(2, 4), torch.randn(5))
        self.assertTrue(_recompiles_for_inputs(func, (sub1,), (sub2,), dynamic=False))

    def test_torch_dispatch_subclass_guard_recompile(self):
        x = torch.ones(2, 2)
        x_two = TwoTensor(x.clone(), x.clone())

        def fn(w):
            return torch.add(w, 1.0)

        fn_opt = torch.compile(backend="eager")(fn)

        ref = fn(x_two)
        res = fn_opt(x_two)
        self.assertEqual(ref, res)

        # ensure no recompilation on same input type
        with unittest.mock.patch("torch._dynamo.config.error_on_recompile", True):
            fn_opt(TwoTensor(x + 1, x + 2))

        # recompile!
        ref = fn(x)
        res = fn_opt(x)
        self.assertEqual(ref, res)

    def test_torch_function_subclass_survives_into_aot_autograd(self):
        # If you have a tensor subclass that relies on dispatch into the same op
        # without unwrapping and calling torch._C.DisableTorchFunctionSubclass(),
        # the torch function-ness will survive into AOTAutograd. Today, NestedTensor
        # actually relies on this behavior! Because that torch function logic
        # runs during AOTAutograd, this test tests that there is no logic below
        # that relies torch function that gets unexpectedly disabled after we
        # redispatch from the subclass's torch function.
        class SubTensor(torch.Tensor):
            @staticmethod
            def __new__(cls, t):
                return torch.Tensor._make_wrapper_subclass(
                    cls,
                    t.shape,
                    t.stride(),
                    t.storage_offset(),
                    torch.contiguous_format,
                    t.dtype,
                    torch.strided,
                    t.device,
                    False,
                    t.requires_grad,
                    "sizes",
                    False,
                    False,
                    None,
                )

            def __init__(self, t):
                super().__init__()
                self._t = t

            def __tensor_flatten__(self):
                return ["_t"], {}

            @staticmethod
            def __tensor_unflatten__(inner_tensors, ctx, outer_size, outer_stride):
                t = inner_tensors["_t"]
                return SubTensor(t)

            def __repr__(self):
                return f"SubTensor({self._t})"

            @classmethod
            def __torch_function__(cls, func, types, args=(), kwargs=None):
                if kwargs is None:
                    kwargs = {}

                with torch._C.DisableTorchFunctionSubclass():
                    return func(*args, **kwargs)

            @classmethod
            def __torch_dispatch__(cls, func, types, args=(), kwargs=None):
                kwargs = {} if kwargs is None else kwargs
                new_args = pytree.tree_map_only(SubTensor, lambda s: s._t, args)
                output = func(*new_args, **kwargs)
                output = pytree.tree_map_only(
                    torch.Tensor, lambda t: SubTensor(t), output
                )
                return output

        @torch.compile(dynamic=True)
        def f(x):
            return x.unflatten(-1, [2, 5])

        s = SubTensor(torch.randn(3, 10))
        f(s)

    def test_recompile_with_symbool_inputs(self):
        def f(pred: bool):
            if pred:
                return torch.ones([3, 4])
            else:
                return torch.ones([4, 3])

        def test_recompilation(
            f, x, sizes, exp_graphs, exp_frame_count, exp_shape_env_guards
        ):
            torch._dynamo.reset()
            shape_env = ShapeEnv()
            backend = torch._dynamo.testing.EagerAndRecordGraphs()
            cnt = torch._dynamo.testing.CompileCounterWithBackend(backend)
            f_cond = torch.compile(f, backend=cnt, fullgraph=True)
            with torch._subclasses.fake_tensor.FakeTensorMode(
                shape_env=shape_env
            ) as fake_mode:
                fake_inp = fake_mode.from_tensor(
                    x,
                    symbolic_context=StatelessSymbolicContext(
                        dynamic_sizes=[DimDynamic.DYNAMIC for i in range(x.dim())]
                    ),
                )
                for i, size in enumerate(sizes):
                    pred = fake_inp.size(0) == size
                    f_cond(pred)
                    actual = normalize_gm(
                        backend.graphs[exp_frame_count[i] - 1].print_readable(
                            print_output=False
                        )
                    )
                    actual_guard_str = [str(guard.expr) for guard in shape_env.guards]
                    self.assertExpectedInline(actual, exp_graphs[i])
                    self.assertEqual(cnt.frame_count, exp_frame_count[i])
                    self.assertEqual(actual_guard_str, exp_shape_env_guards[i])

        true_graph = """\
class GraphModule(torch.nn.Module):
    def forward(self):
        ones = torch.ones([3, 4])
        return (ones,)
"""
        false_graph = """\
class GraphModule(torch.nn.Module):
    def forward(self):
        ones = torch.ones([4, 3])
        return (ones,)
"""
        test_recompilation(
            f,
            torch.randn([3, 4]),
            [3, 3, 4, 5],
            exp_graphs=[true_graph, true_graph, false_graph, false_graph],
            exp_frame_count=[1, 1, 2, 2],
            exp_shape_env_guards=[
                [],
                # s0 is specialized and guarded in outter shape_env when dynamo checks the guards
                ["Eq(Piecewise((1, Eq(s0, 3)), (0, True)), 1)"],
                [
                    "Eq(Piecewise((1, Eq(s0, 3)), (0, True)), 1)",
                    "Ne(Piecewise((1, Eq(s0, 4)), (0, True)), 1)",
                ],
                [
                    "Eq(Piecewise((1, Eq(s0, 3)), (0, True)), 1)",
                    "Ne(Piecewise((1, Eq(s0, 4)), (0, True)), 1)",
                    "Ne(Piecewise((1, Eq(s0, 5)), (0, True)), 1)",
                ],
            ],
        )

        test_recompilation(
            f,
            torch.randn([3, 4]),
            [4, 5, 3, 3],
            exp_graphs=[false_graph, false_graph, true_graph, true_graph],
            exp_frame_count=[1, 1, 2, 2],
            exp_shape_env_guards=[
                [],
                # s0 is specialized and guarded in outter shape_env when dynamo checks the guards
                ["Ne(Piecewise((1, Eq(s0, 5)), (0, True)), 1)"],
                [
                    "Ne(Piecewise((1, Eq(s0, 5)), (0, True)), 1)",
                    "Eq(Piecewise((1, Eq(s0, 3)), (0, True)), 1)",
                ],
                [
                    "Ne(Piecewise((1, Eq(s0, 5)), (0, True)), 1)",
                    "Eq(Piecewise((1, Eq(s0, 3)), (0, True)), 1)",
                    "Eq(Piecewise((1, Eq(s0, 3)), (0, True)), 1)",
                ],
            ],
        )

    def test_wrapper_subclass_dynamo_attribute_access_on_intermediate(self):
        def f(x_subclass):
            tmp_subclass = torch.add(x, 1)
            return torch.mul(tmp_subclass._scale, tmp_subclass._constant)

        x = ScaledTensor(torch.randn(2, 4), torch.randn(3), constant=2)
        out_ref = f(x)
        out_test = torch.compile(f, backend="aot_eager", fullgraph=True)(x)
        self.assertEqual(out_ref, out_test)

    def test_support_bases(self):
        import abc

        import torch.fx._symbolic_trace

        class Meta(abc.ABCMeta, torch.fx._symbolic_trace.ProxyableClassMeta):
            def __new__(cls, name, bases, dct):
                x = super().__new__(cls, name, bases, dct)
                x.attr = 100
                return x

        class Multistreamable(abc.ABC):  # noqa: B024
            pass

        class Foo(Multistreamable, metaclass=Meta):
            pass

        @torch.compile(backend="eager", fullgraph=True)
        def f(x):
            typ = type(Foo())
            typ.__bases__
            return typ.__bases__

        self.assertEqual(f(torch.randn(1)), (Multistreamable,))

    @parametrize("dynamic", [False, True])
    def test_subclass_views(self, dynamic):
        def _get_views(t):
            # Note that any closed-over SymInts will be symbolicized during fake-ification.
            yield t.narrow(dim=-1, start=3, length=8)
            yield t.split(5, -1)
            yield t.split_with_sizes([9, 6], -1)
            yield t.unsqueeze(-1).expand(4, 15, 10)
            yield t.select(-1, 6)
            yield t[2:3, 5:9]

        def f(x):
            return x * 2

        compiled_f = torch.compile(
            f, backend="aot_eager", fullgraph=True, dynamic=dynamic
        )

        # Take a view of a subclass to pass as input.
        t = TwoTensor(torch.randn(4, 15), torch.randn(4, 15))
        for view in _get_views(t):
            out_ref = f(view)
            out_test = compiled_f(view)
            self.assertEqual(out_ref, out_test)


instantiate_parametrized_tests(SubclassTests)


class TestNestedTensor(torch._dynamo.test_case.TestCase):
    def _get_jagged_tensor(self, nested_size, offsets, requires_grad=True):
        # Makes a jagged tensor with N constituent tensors with size
        # as specified ((S0, S1, S2), D)
        D = nested_size[1]
        out = []
        for s in nested_size[0]:
            out.append(
                torch.randn(s, D, requires_grad=requires_grad, dtype=torch.float64)
            )
        return jagged_from_list(out, offsets)

    def _get_nc_jagged_tensor(self, inner_dim, starts, lengths, requires_grad=True):
        # Makes a jagged tensor with N constituent tensors with size
        # as specified ((S0, S1, S2), D)
        max_dim = (starts + lengths).max()
        values_tensor = torch.randn(
            starts.shape[0],
            max_dim.item(),
            inner_dim,
            requires_grad=requires_grad,
            dtype=torch.float64,
        )
        return jagged_from_tensor_and_lengths(values_tensor, starts, lengths)

    def _check_recompiles(self, fn, inputs1, inputs2, expected_recompiles):
        actual_recompiles = _recompiles_for_inputs(fn, inputs1, inputs2)
        self.assertEqual(actual_recompiles, expected_recompiles)

    def test_unary_does_not_recompile(self):
        nt1, _ = self._get_jagged_tensor(((2, 3, 4), 3), None)
        nt2, _ = self._get_jagged_tensor(((3, 4, 5, 6), 4), None)
        self._check_recompiles(lambda nt1: nt1.sin(), (nt1,), (nt2,), False)

    def test_binary_does_not_recompile(self):
        def binary(nt1, nt2):
            if nt1.shape == nt2.shape:
                return nt1 + nt2
            else:
                return nt1.sin()

        # NB: If we have shape e.g. (3, j0, 3), duck sizing will give us (s0, s1, s0).
        # This causes a recompile later on when it realizes the batch and last dim
        # should not always be equal. To avoid that, we use (3, j0, 5) here.
        nt1, offsets = self._get_jagged_tensor(((2, 3, 4), 5), None)
        nt2, _ = self._get_jagged_tensor(((2, 3, 4), 5), offsets)
        nt3, offsets = self._get_jagged_tensor(((3, 4, 5), 4), None)
        nt4, _ = self._get_jagged_tensor(((3, 4, 5), 4), offsets)
        self._check_recompiles(binary, (nt1, nt2), (nt3, nt4), False)

    def test_binary_recompiles(self):
        def binary(nt1, nt2):
            if nt1.shape == nt2.shape:
                return nt1 + nt2
            else:
                return nt1.sin()

        # Binary recompiles because singleton ints no longer match
        nt1, offsets = self._get_jagged_tensor(((2, 3, 4), 5), None)
        nt2, _ = self._get_jagged_tensor(((2, 3, 4), 5), offsets)
        nt3, _ = self._get_jagged_tensor(((2, 3, 4), 5), None)
        self._check_recompiles(binary, (nt1, nt2), (nt1, nt3), True)

    # TODO: cannot parametrize this test class with device for some reason
    def _test_autograd(self, backend):
        a = torch.randn(2, 3, requires_grad=True, dtype=torch.float64)
        b = torch.randn(3, 3, requires_grad=True, dtype=torch.float64)
        c = torch.randn(4, 3, requires_grad=True, dtype=torch.float64)
        nt = torch.nested.as_nested_tensor([a, b, c], layout=torch.jagged)
        # TODO: Switch to public API when it exists
        nt2, _ = jagged_from_list([a, b, c], nt.offsets())

        def fn1(nt1, nt2):
            return (nt1 + nt2).sin().cos()

        compiled_f = torch.compile(fn1, fullgraph=True, backend=backend, dynamic=True)
        out = compiled_f(nt, nt2)
        out_buffer = out.values()
        ga, gb, gc = torch.autograd.grad(out_buffer.sum(), (a, b, c))

        out_ref = fn1(nt, nt2)
        out_buffer_ref = out_ref.values()
        ga_ref, gb_ref, gc_ref = torch.autograd.grad(out_buffer_ref.sum(), (a, b, c))

        self.assertTrue(torch.allclose(ga, ga_ref))
        self.assertTrue(torch.allclose(gb, gb_ref))
        self.assertTrue(torch.allclose(gc, gc_ref))

    def test_basic_autograd(self):
        self._test_autograd("aot_eager")

    @requires_cuda
    def test_basic_autograd_inductor(self):
        self._test_autograd("inductor")

    def test_subclass_with_mutation_in_graph(self):
        # In this graph, we have an in-graph mutation, i.e. a mutation that is allowed
        # to remain in the graph. Normally this is allowed, but it's not allowed if
        # the graph handles subclasses at all.
        # Whether the mutation is allowed or not allowed in the graph alters the number
        # of outputs from the forward graph. Previously, a bug in this handling meant
        # that sometimes the expected number and actual number of outputs from the
        # joint graph did not match, causing assertion failures.
        def fn(x, y):
            z = x.sin()
            y.sin_()
            return z.cos(), y.cos()

        fn_c = torch.compile(fn, backend="inductor")

        values = [torch.rand((i, 8), requires_grad=True) for i in range(1, 6)]
        values_copy = [x.detach().clone().requires_grad_(True) for x in values]

        nt, offsets = jagged_from_list(values, None)
        nt_copy, offsets = jagged_from_list(values_copy, offsets)
        y = torch.rand((4, 8))
        y_copy = y.clone()

        ret = fn_c(nt, y)[0]
        ref = fn(nt_copy, y_copy)[0]

        self.assertEqual(ret.values(), ref.values())

        ret.values().sum().backward()
        ref.values().sum().backward()
        for ref_v, res_v in zip(values_copy, values):
            self.assertEqual(ref_v.grad, res_v.grad)

    def test_unbind(self):
        # NB: If we have shape e.g. (3, j0, 3), duck sizing will give us (s0, s1, s0).
        # This causes a recompile later on when it realizes the batch and last dim
        # should not always be equal. To avoid that, we use (3, j0, 5) here.
        nt, _ = self._get_jagged_tensor(((2, 3, 4), 5), None)
        nt2, _ = self._get_jagged_tensor(((2, 3, 5), 2), None)
        nt3, _ = self._get_jagged_tensor(((2, 3, 4, 5), 3), None)

        def fn(x):
            return x.unbind()

        compiled_f = torch.compile(fn, fullgraph=True, backend="eager", dynamic=True)
        out = compiled_f(nt)

        out_ref = fn(nt)

        # correctness
        self.assertEqual(len(out), len(out_ref))
        for x, x_ref in zip(out, out_ref):
            self.assertTrue(torch.allclose(x, x_ref))

        # We specialize on the length of offsets, e.g. (1) we recompile if the
        # length of the offsets is different. (2) we don't recompile if the
        # length of the offsets is the same, even if the size of the constituent
        # tensors are different.
        self._check_recompiles(fn, (nt,), (nt2,), False)
        self._check_recompiles(fn, (nt,), (nt3,), True)

    def test_inline_nested_tensor_from_jagged(self):
        nt, _ = self._get_jagged_tensor(((2, 3, 4), 5), None)

        def fn(x):
            return torch.nested.nested_tensor_from_jagged(x.values() * 2, x.offsets())

        torch.compile(fn, fullgraph=True, backend="aot_eager")(nt)

    def _get_views(self):
        # Test all cases with both an NT base and a dense base
        # Subclass -> Subclass
        # Dense -> Subclass
        for base_is_nt in [False, True]:
            # There are three cases to consider here based on the logic in
            # meta_utils.py
            #
            # (1) basic case:
            # view is not a leaf and has the same requires grad as its basic case
            x, _ = self._get_jagged_tensor(((2, 3, 4), 3), None, requires_grad=True)
            x = x.clone() if base_is_nt else x
            self.assertEqual(x.is_leaf, False)
            yield x.unsqueeze(-1)

            # (2) leaf view case:
            # the view has to be a leaf (w/ requires_grad True or requires_grad False)
            # base w/ requires_grad True or requires_grad False
            for requires_grad_1, requires_grad_2 in itertools.product(
                [True, False], repeat=2
            ):
                x, _ = self._get_jagged_tensor(
                    ((2, 3, 4), 3), None, requires_grad=requires_grad_1
                )
                x = x.clone() if base_is_nt else x
                with torch.no_grad():
                    x_view = x.unsqueeze(-1)
                    # The issue is this doesn't quite work
                    x_view.requires_grad_(requires_grad_2)
                yield x_view

            # (3) obscure case:
            # view is not a leaf (implies requires_grad True)
            # base w/ requires_grad False)
            x, _ = self._get_jagged_tensor(((2, 3, 4), 3), None, requires_grad=False)
            x = x.clone() if base_is_nt else x
            # intermediate leaf view
            with torch.no_grad():
                x_view = x.unsqueeze(-1)
            x_view.requires_grad_(True)
            x_view_view = x_view.unsqueeze(-1)
            yield x_view_view

        # Subclass -> Dense
        x = self._get_jagged_tensor(((2, 3, 4), 3), None, requires_grad=True)[0].clone()
        yield x.values()

        # Dense -> Subclass -> Dense -> Subclass
        values = torch.randn(10, 5)
        offsets = torch.tensor([0, 3, 6, 10])
        offsets2 = offsets.clone().detach()
        yield nested_view_from_values_offsets(
            nested_view_from_values_offsets(values, offsets).values(), offsets
        )

    def _input_view_test(self, nt_view):
        def fn(x):
            return x.sin()

        out_ref = fn(nt_view)
        torch._dynamo.reset()
        compile_fn = torch.compile(
            fn, fullgraph=True, backend="aot_eager", dynamic=True
        )
        out = compile_fn(nt_view)

        # Check metadata and values are correct
        self.assertTrue(out.size() == out_ref.size())
        self.assertTrue(out.stride() == out_ref.stride())
        if out.is_nested:
            self.assertTrue(torch.allclose(out.values(), out_ref.values()))
        else:
            self.assertTrue(torch.allclose(out, out_ref))

        # Check that no upper/lower bound guards are incurred
        def backend(gm, args):
            context = torch._guards.TracingContext.get()
            guards = [str(g.expr) for g in context.fake_mode.shape_env.guards]

            # varies based on the type of view
            guard_str = "\n".join(guards)
            if isinstance(nt_view._base, NestedTensor):
                self.assertExpectedInline(guard_str, """Eq(s3 - 1, s0)""")
            else:
                self.assertExpectedInline(guard_str, """""")
            return gm

        torch._dynamo.reset()
        compile_fn = torch.compile(fn, fullgraph=True, backend=backend, dynamic=True)
        out = compile_fn(nt_view)

    def test_inputs_to_compiled_fn_are_views(self):
        for nt_view in self._get_views():
            self._input_view_test(nt_view)

<<<<<<< HEAD
=======
    def test_subclass_gives_static_shapes_when_dynamic_false(self):
        def check_graph(gm, *args):
            first_node_example_val = next(iter(gm.graph.nodes)).meta["example_value"]
            # We compiled with dynamic=False, expect no SymInt sizes on our placeholders
            self.assertTrue(
                all(isinstance(x, int) for x in first_node_example_val.shape)
            )
            return gm

        @torch.compile(backend=check_graph, dynamic=False)
        def f(x):
            return x + 1

        x_inner = torch.ones(4)
        x = TwoTensor(x_inner, x_inner)
        x_view = x.view(2, 2)
        out = f(x_view)

>>>>>>> f34905f6
    # NJT1 -> Dense -> NJT2 -> Dense view
    # During view replay, the Dense -> NJT2 part will construct an intermediate,
    # symbolically-sized NJT that is immediately deconstructed to return the final dense
    # view. To construct this intermediate properly, we need the associated nested int
    # to be symbolic. This view is expected to fail compilation until symbolic nested ints
    # are cached onto fake offsets to solve this problem.
    @unittest.expectedFailure
    def test_subclass_dense_subclass_dense_view(self):
        x = self._get_jagged_tensor(((2, 3, 4), 3), None, requires_grad=True)[0].clone()
        offsets2 = x.offsets().clone().detach()
        nt_view = nested_view_from_values_offsets(x.values(), offsets2).values()
        self._input_view_test(nt_view)


if __name__ == "__main__":
    from torch._dynamo.test_case import run_tests

    run_tests()<|MERGE_RESOLUTION|>--- conflicted
+++ resolved
@@ -1464,8 +1464,6 @@
         for nt_view in self._get_views():
             self._input_view_test(nt_view)
 
-<<<<<<< HEAD
-=======
     def test_subclass_gives_static_shapes_when_dynamic_false(self):
         def check_graph(gm, *args):
             first_node_example_val = next(iter(gm.graph.nodes)).meta["example_value"]
@@ -1484,7 +1482,6 @@
         x_view = x.view(2, 2)
         out = f(x_view)
 
->>>>>>> f34905f6
     # NJT1 -> Dense -> NJT2 -> Dense view
     # During view replay, the Dense -> NJT2 part will construct an intermediate,
     # symbolically-sized NJT that is immediately deconstructed to return the final dense
