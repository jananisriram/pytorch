--- conflicted
+++ resolved
@@ -2618,21 +2618,7 @@
                     b = self._convert_to_layout(a, layout_a)
                     self._convert_to_layout(b, layout_b)
             else:
-<<<<<<< HEAD
                 b = self._convert_to_layout(a, layout_a)
-=======
-                if layout_a is torch.sparse_bsc:
-                    # workaround no dense<->bsc
-                    b_bsr = self._convert_to_layout(a.transpose(0, 1).contiguous(), torch.sparse_bsr)
-                    # bsr of the transpose is bsc of this
-                    b = torch._sparse_bsc_tensor_unsafe(b_bsr.crow_indices(),
-                                                        b_bsr.col_indices(),
-                                                        b_bsr.values().transpose(-2, -1).contiguous(),
-                                                        size=(b_bsr.shape[-1], b_bsr.shape[-2]))
-                    torch._validate_sparse_compressed_tensor_args(b.ccol_indices(), b.row_indices(), b.values(), b.shape, b.layout)
-                else:
-                    b = self._convert_to_layout(a, layout_a)
->>>>>>> 44c1d182
                 c = self._convert_to_layout(b, layout_b)
                 if (layout_a is not torch.sparse_bsr and layout_b is not torch.sparse_bsr):
                     self.assertEqual(a.to_dense(), c.to_dense())
@@ -2706,7 +2692,8 @@
             # generate a dense tensor
             dense = make_tensor(shape, dtype=torch.float, device=device)
 
-            # introduce some sparsty, mask is sparse shape, element applies to entire dense sub-tensor (hybrid) and is applied to each batch
+            # introduce some sparsty, mask is sparse shape, element applies to entire dense sub-tensor (hybrid) and is
+            # applied to each batch
             mask = make_tensor(sparse_shape, dtype=torch.bool, device=device)
             # manually expand to match hybrid shape
             if hybrid:
@@ -2719,7 +2706,8 @@
 
         expect_to_layout_support = True
         expect_from_layout_support = True
-        # note: order is important here, the hybrid-ness decides the inner content check which is used to build the batched checker (if needed)
+        # note: order is important here, the hybrid-ness decides the inner content check which is used to build the
+        # batched checker (if needed)
         check_content = _check_against_scipy_matrix
         if hybrid:
             expect_to_layout_support = expect_to_layout_support and layout in supports_hybrid_to_sparse
@@ -2736,7 +2724,8 @@
         batch_sizes = [(3,), (1, 3), (2, 1, 3)] if batched else [()]
         hybrid_sizes = [(4, ), (2, 2)] if hybrid else [()]
         # general cases, always run
-        for sparse_shape, blocksize, batch_shape, hybrid_shape in itertools.product(sparse_sizes, blocksizes, batch_sizes, hybrid_sizes):
+        for sparse_shape, blocksize, batch_shape, hybrid_shape in itertools.product(
+                sparse_sizes, blocksizes, batch_sizes, hybrid_sizes):
             dense = _generate_subject(sparse_shape, batch_shape, hybrid_shape)
             if expect_to_layout_support:
                 sparse = self._convert_to_layout(dense, layout, blocksize)
@@ -2753,7 +2742,8 @@
 
         # special cases for batched tensors
         if batched and expect_to_layout_support:
-            # batched sparse tensors need only have the same number of non-zeros in each batch not nessesarily the same sparsity pattern in each batch
+            # batched sparse tensors need only have the same number of non-zeros in each batch not nessesarily the
+            # same sparsity pattern in each batch
             sparse_shape = sparse_sizes[0]
             hybrid_shape = hybrid_shape[0]
             batch_shape = batch_shapes[0]
@@ -2780,7 +2770,6 @@
                 mask = mask.transpose(-3, -2)
                 mask = mask.reshape_as(dense)
             dense = dense * mask
-<<<<<<< HEAD
             sparse = self._convert_to_layout(dense, layout, blocksize)
             _check_to_sparse(sparse, dense, layout, blocksize, batch_shape, hybrid_shape)
             _check_to_dense(dense, sparse.to_dense())
@@ -2798,13 +2787,6 @@
                 msg = "Expect the same sparsity pattern across matrices for ND input."
             with self.assertRaises(RuntimeError, msg):
                 self._convert_to_layout(dense, layout, blocksize)
-=======
-            pt_tensor = self._convert_to_layout(dense, layout, blocksize=blocksize)
-            for i in range(batch_len):
-                batch_idx = tuple(np.unravel_index(i, batch_shape))
-                _test_matrix(pt_tensor[batch_idx], dense[batch_idx], layout, blocksize)
-            self.assertEqual(dense, pt_tensor.to_dense())
->>>>>>> 44c1d182
 
             # Should throw if there is a zero in the batch size
             dense = make_tensor((0,) + shape, dtype=torch.float, device=device)
