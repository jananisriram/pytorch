--- conflicted
+++ resolved
@@ -1,18 +1,11 @@
 # mypy: ignore-errors
 
-<<<<<<< HEAD
-import logging
-=======
 import functools
->>>>>>> f34905f6
 import operator
 from collections import defaultdict
 from typing import Dict, List, Optional
 
 import torch
-<<<<<<< HEAD
-from torch._inductor.utils import BoxedBool
-=======
 from torch._dynamo.backends.common import aot_autograd
 from torch._dynamo.backends.debugging import boxed_nop
 from torch._inductor.cudagraph_utils import (
@@ -27,7 +20,6 @@
     num_fw_fixed_arguments,
     output_node,
 )
->>>>>>> f34905f6
 
 from torch.multiprocessing.reductions import StorageWeakRef
 from .registry import register_backend
@@ -76,39 +68,6 @@
 def get_device_node_mapping(gm: torch.fx.GraphModule):
     device_node_mapping: Dict[torch.device, torch.fx.Node] = {}
     for n in gm.graph.nodes:
-<<<<<<< HEAD
-        if n.op == "call_module":
-            assert not n.kwargs
-            submod = gm.get_submodule(n.target)
-            gm.delete_submodule(n.target)
-            mutated_inputs = find_input_mutations(submod.graph)
-            gm.add_submodule(n.target, CudaGraphModule(submod, mutated_inputs))
-    # NB: we didn't actually change the graph, no need for recompile
-
-
-def cudagraphs(dynamo_model, dynamo_inputs):
-    do_cudagraphs = BoxedBool(True)
-
-    def forward_cudagraphs(aot_model, aot_inputs):
-        fixed = torch._inductor.utils.num_fw_fixed_arguments(
-            len(dynamo_inputs), len(aot_inputs)
-        )
-        model = partition_cudagraphs(aot_model, aot_inputs)
-        apply_cuda_graphs(model)
-        return model
-
-    def backward_cudagraphs(aot_model, aot_inputs):
-        fixed = torch._inductor.utils.count_tangents(aot_model)
-        model = partition_cudagraphs(aot_model, aot_inputs)
-        apply_cuda_graphs(model)
-        return model
-
-    aot_cudagraphs = aot_autograd(
-        fw_compiler=forward_cudagraphs, bw_compiler=backward_cudagraphs
-    )
-    return aot_cudagraphs(dynamo_model, dynamo_inputs)
-
-=======
         t = n.meta.get("val", None)
         if isinstance(t, torch.Tensor) and t.device not in device_node_mapping:
             device_node_mapping[t.device] = n
@@ -228,17 +187,11 @@
     @staticmethod
     def __call__(model, inputs):
         return cudagraphs(model, inputs)
->>>>>>> f34905f6
 
 
 # aot_cudagraphs only applies CUDA graphs to the graph.  It is also helpful
 # for debugging and can serve as a perf baseline.
-<<<<<<< HEAD
-# TODO(jansel): rename to just "cudagraphs"?
-register_backend(name="cudagraphs", compiler_fn=cudagraphs)
-=======
 register_backend(name="cudagraphs", compiler_fn=CudagraphsBackend())
->>>>>>> f34905f6
 
 
 def cudagraphs_inner(model, inputs, copy_outputs=True, copy_inputs=True):
