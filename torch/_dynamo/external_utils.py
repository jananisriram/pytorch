--- conflicted
+++ resolved
@@ -98,14 +98,6 @@
     return x.untyped_storage().size()
 
 
-<<<<<<< HEAD
-def exec_final_callbacks():
-    # TODO(yf225): use lock to be thread-safe (and local to the graph)
-    for cb in compiled_autograd_final_callbacks:
-        cb()
-    # TODO(yf225): does this work without `global` keyword?
-    compiled_autograd_final_callbacks.clear()
-=======
 class CompiledAutogradEngine:
     @staticmethod
     def queue_callback(final_callbacks, cb):
@@ -119,7 +111,6 @@
 
     def _exec_final_callbacks_stub(self):
         raise NotImplementedError
->>>>>>> 686901a1
 
 
 def call_hook_from_backward_state(*args, bw_state, hook_name: str, **kwargs):
