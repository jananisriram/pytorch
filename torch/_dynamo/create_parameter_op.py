--- conflicted
+++ resolved
@@ -8,22 +8,6 @@
 to flow into the parameter as if it were an input to the graph (which is the only thing we are
 allowed to compute gradients on).
 """.strip()
-
-<<<<<<< HEAD
-_bind_nn_parameter = _make_prim(
-    schema="_bind_nn_parameter(Tensor self, Tensor placeholder) -> Tensor",
-    return_type=RETURN_TYPE.NEW,
-    meta=lambda self, placeholder: torch.nn.Parameter(
-        clone_preserve_strides(self), placeholder.requires_grad
-    ),
-    impl_aten=lambda self, placeholder: placeholder.set_(self),
-    doc=doc,
-    use_old_custom_ops_api=True,
-)
-torch.fx.node.has_side_effect(_bind_nn_parameter)
-
-=======
->>>>>>> ded26216
 
 class TracableCreateParameter(torch.autograd.Function):
     @staticmethod
