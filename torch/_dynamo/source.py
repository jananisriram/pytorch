import collections
import dataclasses
import enum
from typing import Any, Optional, Union

from torch._guards import ChainedSource, GuardSource, Source

from . import utils
from .bytecode_transformation import create_call_function, create_instruction
from .utils import enum_repr

# It shouldn't be supported to construct an NNModuleVariable inside an FSDP module,
# so those cases are omitted intentionally
_GUARD_SOURCE_NN_MODULE = {
    GuardSource.LOCAL: GuardSource.LOCAL_NN_MODULE,
    GuardSource.GLOBAL: GuardSource.GLOBAL_NN_MODULE,
    GuardSource.LOCAL_NN_MODULE: GuardSource.LOCAL_NN_MODULE,
    GuardSource.GLOBAL_NN_MODULE: GuardSource.GLOBAL_NN_MODULE,
}

_GUARD_SOURCE_FSDP_MODULE = {
    GuardSource.LOCAL: GuardSource.LOCAL_FSDP_MODULE,
    GuardSource.GLOBAL: GuardSource.GLOBAL_FSDP_MODULE,
    GuardSource.LOCAL_NN_MODULE: GuardSource.LOCAL_FSDP_MODULE,
    GuardSource.GLOBAL_NN_MODULE: GuardSource.GLOBAL_FSDP_MODULE,
    GuardSource.LOCAL_FSDP_MODULE: GuardSource.LOCAL_FSDP_MODULE,
    GuardSource.GLOBAL_FSDP_MODULE: GuardSource.GLOBAL_FSDP_MODULE,
}

_GUARD_SOURCE_NOT_NN_MODULE = {
    GuardSource.LOCAL: GuardSource.LOCAL,
    GuardSource.GLOBAL: GuardSource.GLOBAL,
    GuardSource.LOCAL_NN_MODULE: GuardSource.LOCAL,
    GuardSource.GLOBAL_NN_MODULE: GuardSource.GLOBAL,
    GuardSource.LOCAL_FSDP_MODULE: GuardSource.LOCAL,
    GuardSource.GLOBAL_FSDP_MODULE: GuardSource.GLOBAL,
}


def is_constant_source(source):
    if isinstance(source, ConstantSource):
        return True
    try:
        if source.guard_source() == GuardSource.CONSTANT:
            return True
    except NotImplementedError:
        pass

    return False


def reconstruct_getitem(
    source: Union["GetItemSource", "ODictGetItemSource"], codegen, index_is_slice
):
    source.base.reconstruct(codegen)
    if isinstance(source.index, Source):
        source.index.reconstruct(codegen)
    else:
        if index_is_slice:
            assert isinstance(source, GetItemSource)
            codegen.append_output(codegen.create_load_const(source.unpack_slice()))
        else:
            codegen.append_output(codegen.create_load_const(source.index))


@dataclasses.dataclass(frozen=True)
class LocalSource(Source):
    local_name: str
    cell_or_freevar: bool = False

    def reconstruct(self, codegen):
        codegen.append_output(codegen.create_load(self.local_name))

    def guard_source(self):
        return GuardSource.LOCAL

    def name(self):
        return f"L[{repr(self.local_name)}]"


@dataclasses.dataclass(frozen=True)
class SyntheticLocalSource(Source):
    local_name: str

    def reconstruct(self, codegen):
        codegen.append_output(codegen.create_load(self.local_name))

    def guard_source(self):
        return GuardSource.SYNTHETIC_LOCAL

    def name(self):
        return f"SYNTHETIC_LOCAL[{self.local_name!r}]"


@dataclasses.dataclass(frozen=True)
class RandomValueSource(Source):
    random_call_index: int

    def guard_source(self):
        return GuardSource.RANDOM_VALUE

    def reconstruct(self, codegen):
        codegen.append_output(codegen.create_load(codegen.tx.output.random_values_var))
        codegen.append_output(codegen.create_load_const(self.random_call_index))
        codegen.append_output(create_instruction("BINARY_SUBSCR"))

    def name(self):
        return f"random_value_{self.random_call_index}"


@dataclasses.dataclass(frozen=True)
class GlobalSource(Source):
    global_name: str

    def reconstruct(self, codegen):
        codegen.append_output(
            codegen.create_load_global(self.global_name, False, add=True)
        )

    def guard_source(self):
        return GuardSource.GLOBAL

    def name(self):
        return f"G[{repr(self.global_name)}]"


@dataclasses.dataclass(frozen=True)
class GlobalWeakRefSource(Source):
    global_name: str

    def reconstruct(self, codegen):
        codegen.append_output(
            codegen.create_load_global(self.global_name, True, add=True)
        )
        codegen.extend_output(create_call_function(0, False))

    def guard_source(self):
        return GuardSource.GLOBAL

    def name(self):
        return f"G[{repr(self.global_name)}]()"


@dataclasses.dataclass(frozen=True)
class AttrSource(ChainedSource):
    member: str

    def __post_init__(self):
        assert self.base, "Can't construct an AttrSource without a valid base source"
        if "." in self.member:
            member_parts = self.member.split(".")
            object.__setattr__(
                self, "base", AttrSource(self.base, ".".join(member_parts[:-1]))
            )
            object.__setattr__(self, "member", member_parts[-1])

    def reconstruct(self, codegen):
        self.base.reconstruct(codegen)
        codegen.extend_output(codegen.create_load_attrs(self.member))

    def guard_source(self):
        return self.base.guard_source()

    def name(self):
        if not self.member.isidentifier():
            return f"getattr({self.base.name()}, {self.member!r})"
        return f"{self.base.name()}.{self.member}"


# Represents tensor.grad source. It could be represented by AttrSource as well.
# But, we could access grad field on tensor directly in C++ without going
# through the Python bytecodes. Therefore, we use a separate source for grad
# field.
@dataclasses.dataclass(frozen=True)
class GradSource(ChainedSource):
    member: str = "grad"

    def reconstruct(self, codegen):
        self.base.reconstruct(codegen)
        codegen.extend_output(codegen.create_load_attrs(self.member))

    def guard_source(self):
        return self.base.guard_source()

    def name(self):
        return f"{self.base.name()}.{self.member}"


@dataclasses.dataclass(frozen=True)
class ParamBufferSource(AttrSource):
    def guard_source(self):
        return _GUARD_SOURCE_NN_MODULE[self.base.guard_source()]


# This source is intended to be used in places where a source is needed but it is expected
# that the symbol will be simplified out later on. Symbols with ephemeral sources are
# prioritized to be simplified out when e.g. compared against a symbol without an ephemeral
# source. Guarding on this source is an error.
#
# Example: During subclass view fake-ification, any close-over ViewFunc state should be
# symbolicized / fake-ified to avoid invalid specialization during view replay. This source
# is useful for symbols utilized in the middle of the view chain that are not expected to be
# present within the final view shape metadata.
@dataclasses.dataclass(frozen=True)
class EphemeralSource(Source):
    desc: Optional[str] = None

    def guard_source(self):
        return GuardSource.EPHEMERAL

    def name(self):
        return f"<ephemeral{': ' + self.desc if self.desc is not None else ''}>"

    def make_guard(self):
        raise NotImplementedError

    def is_ephemeral(self):
        return True


class TensorProperty(enum.Enum):
    SIZE = 0
    STRIDE = 1
    STORAGE_OFFSET = 2

    def method_name(self):
        if self is TensorProperty.SIZE:
            return "size"
        elif self is TensorProperty.STRIDE:
            return "stride"
        elif self is TensorProperty.STORAGE_OFFSET:
            return "storage_offset"


@dataclasses.dataclass(frozen=True)
class TensorPropertySource(ChainedSource):
    prop: TensorProperty
    idx: Optional[int] = None  # None for STORAGE_OFFSET

    def __post_init__(self):
        assert self.base is not None
        if self.prop is TensorProperty.STORAGE_OFFSET:
            assert self.idx is None
        else:
            assert self.idx is not None

    def reconstruct(self, codegen):
        self.base.reconstruct(codegen)
        codegen.append_output(codegen.create_load_attr(self.prop.method_name()))
        if self.idx is not None:
            codegen.append_output(codegen.create_load_const(self.idx))
        codegen.extend_output(
            create_call_function(1 if self.idx is not None else 0, True)
        )

    def guard_source(self):
        return self.base.guard_source()

    def name(self):
        if self.prop is TensorProperty.SIZE:
            return f"{self.base.name()}.size()[{self.idx}]"
        elif self.prop is TensorProperty.STRIDE:
            return f"{self.base.name()}.stride()[{self.idx}]"
        elif self.prop is TensorProperty.STORAGE_OFFSET:
            assert self.idx is None
            return f"{self.base.name()}.storage_offset()"
        else:
            raise AssertionError(f"unhandled {self.prop}")


@dataclasses.dataclass(frozen=True)
class NegateSource(ChainedSource):
    def __post_init__(self):
        assert self.base is not None

    def reconstruct(self, codegen):
        raise NotImplementedError

    def guard_source(self):
        return self.base.guard_source()

    def name(self):
        # NB: use method call so that function stripping regexes work
        return f"{self.base.name()}.__neg__()"


@dataclasses.dataclass(frozen=True)
class ConvertIntSource(ChainedSource):
    def __post_init__(self):
        assert self.base is not None

    def reconstruct(self, codegen):
        self.base.reconstruct(codegen)

    def guard_source(self):
        return self.base.guard_source()

    def name(self):
        return f"cast_symbool_to_symint_guardless({self.base.name()})"


@dataclasses.dataclass(frozen=True)
class FlattenScriptObjectSource(ChainedSource):
    def __post_init__(self):
        assert self.base is not None

    def reconstruct(self, codegen):
        self.base.reconstruct(codegen)

    def guard_source(self):
        return self.base.guard_source()

    def name(self):
        return f"{self.base.name()}.__obj_flatten__()"


@dataclasses.dataclass(frozen=True)
class ScriptObjectQualifiedNameSource(ChainedSource):
    def __post_init__(self):
        assert self.base is not None

    def reconstruct(self, codegen):
        self.base.reconstruct(codegen)

    def guard_source(self):
        return self.base.guard_source()

    def name(self):
        return f"{self.base.name()}._type().qualified_name()"


@dataclasses.dataclass(frozen=True)
class DefaultsSource(ChainedSource):
    idx_key: Union[int, str]
    is_kw: bool = False
    field: str = dataclasses.field(init=False, repr=False, compare=False)
    _name: str = dataclasses.field(init=False, repr=False, compare=False)

    def __post_init__(self):
        assert (
            self.base
        ), "Base must be a valid source in order to properly track and guard this Defaults to its origin."
        if self.is_kw:
            assert isinstance(self.idx_key, str)
            object.__setattr__(self, "field", "__kwdefaults__")
            object.__setattr__(
                self, "_name", f"{self.base.name()}.{self.field}['{self.idx_key}']"
            )
        else:
            assert isinstance(self.idx_key, int)
            object.__setattr__(self, "field", "__defaults__")
            object.__setattr__(
                self, "_name", f"{self.base.name()}.{self.field}[{self.idx_key}]"
            )

    def reconstruct(self, codegen):
        self.base.reconstruct(codegen)
        codegen.extend_output(codegen.create_load_attrs(self.field))
        codegen.append_output(codegen.create_load_const(self.idx_key))
        codegen.append_output(create_instruction("BINARY_SUBSCR"))

    def guard_source(self):
        return self.base.guard_source()

    def name(self):
        return self._name


@dataclasses.dataclass(frozen=True)
class GetItemSource(ChainedSource):
    index: Any
    index_is_slice: bool = False

    def __post_init__(self):
        assert self.base is not None
        if isinstance(self.index, slice):
            # store the hashable version of the slice so the whole GetItemSource is hashable
            super().__setattr__("index", self.index.__reduce__())
            super().__setattr__("index_is_slice", True)

    def reconstruct(self, codegen):
        reconstruct_getitem(self, codegen, index_is_slice=self.index_is_slice)
        codegen.append_output(create_instruction("BINARY_SUBSCR"))

    def guard_source(self):
        return self.base.guard_source()

    def unpack_slice(self):
        assert self.index_is_slice
        slice_class, slice_args = self.index
        return slice_class(*slice_args)

    def name(self):
        # Index can be of following types
        # 1) ConstDictKeySource
        # 2) enum.Enum
        # 3) index is a slice - example 1:4
        # 4) index is a constant - example string, integer
        if isinstance(self.index, Source):
            if not isinstance(self.index, ConstDictKeySource):
                raise ValueError(
                    "GetItemSource index must be a constant, enum or ConstDictKeySource"
                )
            return f"{self.base.name()}[{self.index.name()}]"
        elif self.index_is_slice:
            return f"{self.base.name()}[{self.unpack_slice()!r}]"
        elif isinstance(self.index, enum.Enum):
            return f"{self.base.name()}[{enum_repr(self.index, self.guard_source().is_local())}]"
        else:
            return f"{self.base.name()}[{self.index!r}]"


@dataclasses.dataclass(frozen=True)
class ConstDictKeySource(GetItemSource):
    def is_dict_key(self):
        return True

    def reconstruct(self, codegen):
        codegen.load_import_from(utils.__name__, "dict_keys_getitem")
        self.base.reconstruct(codegen)
        codegen.append_output(codegen.create_load_const(self.index))
        codegen.extend_output(create_call_function(2, True))

    def name(self):
        # The list creation will be CSE'd by PyExprCSEPass
        return f"list({self.base.name()}.keys())[{self.index!r}]"


@dataclasses.dataclass(frozen=True)
class TupleIteratorGetItemSource(GetItemSource):
    def reconstruct(self, codegen):
        codegen.load_import_from(utils.__name__, "tuple_iterator_getitem")
        self.base.reconstruct(codegen)
        codegen.append_output(codegen.create_load_const(self.index))
        codegen.extend_output(create_call_function(2, True))

    def name(self):
        return f"___tuple_iterator_getitem({self.base.name()}, {self.index!r})"


@dataclasses.dataclass(frozen=True)
class TypeSource(ChainedSource):
    def __post_init__(self):
        assert self.base is not None

    def reconstruct(self, codegen):
        codegen.load_import_from("builtins", "type")
        self.base.reconstruct(codegen)
        codegen.extend_output(create_call_function(1, True))

    def guard_source(self):
        return self.base.guard_source()

    def name(self):
        return f"type({self.base.name()})"


@dataclasses.dataclass(frozen=True)
class ODictGetItemSource(ChainedSource):
    index: Any

    def __post_init__(self):
        assert self.base is not None

    def reconstruct(self, codegen):
        codegen.append_output(
            codegen._create_load_const(collections.OrderedDict.__getitem__)
        )
        reconstruct_getitem(self, codegen, index_is_slice=False)
        codegen.extend_output(create_call_function(2, True))

    def guard_source(self):
        return self.base.guard_source()

    def name(self):
        if isinstance(self.index, type):
            rep = f'__load_module("{self.index.__module__}").{self.index.__qualname__}'
            return f"___odict_getitem({self.base.name()}, {rep})"
        elif isinstance(self.index, Source):
            return f"___odict_getitem({self.base.name()}, {self.index.name()})"
        else:
            return f"___odict_getitem({self.base.name()}, {self.index!r})"


@dataclasses.dataclass(frozen=True)
class OptimizerSource(ChainedSource):
    def reconstruct(self, codegen):
        self.base.reconstruct(codegen)

    def guard_source(self):
        return self.base.guard_source()

    def name(self):
        return self.base.name()


@dataclasses.dataclass(frozen=True)
class NNModuleSource(ChainedSource):
    def reconstruct(self, codegen):
        self.base.reconstruct(codegen)

    def guard_source(self):
        return _GUARD_SOURCE_NN_MODULE[self.base.guard_source()]

    def name(self):
        return self.base.name()


@dataclasses.dataclass(frozen=True)
class NotNNModuleSource(NNModuleSource):
    def guard_source(self):
        return _GUARD_SOURCE_NOT_NN_MODULE[self.base.guard_source()]


@dataclasses.dataclass(frozen=True)
class FSDPNNModuleSource(NNModuleSource):
    def guard_source(self):
        return _GUARD_SOURCE_FSDP_MODULE[self.base.guard_source()]


@dataclasses.dataclass(frozen=True)
class GlobalStateSource(Source):
    def name(self):
        return ""

    def guard_source(self):
        return GuardSource.GLOBAL


@dataclasses.dataclass(frozen=True)
class ConstantSource(Source):
    source_name: str

    def reconstruct(self, codegen):
        codegen.append_output(
            codegen.create_load_global(self.source_name, False, add=False)
        )

    def guard_source(self):
        return GuardSource.CONSTANT

    def name(self):
        return self.source_name

    def make_guard(self, fn):
        raise NotImplementedError


@dataclasses.dataclass(frozen=True)
class NumpyTensorSource(ChainedSource):
    def name(self) -> str:
        return f"___from_numpy({self.base.name()})"

    def guard_source(self):
        return self.base.guard_source()

    def reconstruct(self, codegen):
        codegen.load_import_from("torch", "as_tensor")
        self.base.reconstruct(codegen)
        codegen.extend_output(create_call_function(1, True))


# NB: We don't expect you to actually ever generate guards against this
# source, it is ephemeral
@dataclasses.dataclass(frozen=True)
class FloatTensorSource(ChainedSource):
    def name(self) -> str:
        return f"___as_tensor({self.base.name()})"

    def guard_source(self):
        return self.base.guard_source()


<<<<<<< HEAD
=======
@dataclasses.dataclass(frozen=True)
class CallMethodItemSource(ChainedSource):
    def name(self) -> str:
        return f"{self.base.name()}.item()"

    def guard_source(self):
        return self.base.guard_source()


>>>>>>> f0366de4
# This is a synthetic source that is associated with the singleton
# shape env guard we always register for all frames.  We get the actual
# guard contents from the ambient ShapeEnv
@dataclasses.dataclass(frozen=True)
class ShapeEnvSource(Source):
    def name(self):
        return ""

    def guard_source(self):
        return GuardSource.SHAPE_ENV


@dataclasses.dataclass(frozen=True)
class BackwardStateSource(Source):
    def name(self):
        return ""

    def guard_source(self):
        return GuardSource.BACKWARD_STATE


def is_from_local_source(source: Source, *, allow_cell_or_freevar=True):
    if isinstance(source, ChainedSource):
        return is_from_local_source(
            source.base, allow_cell_or_freevar=allow_cell_or_freevar
        )
    if not isinstance(source, LocalSource):
        return False
    if not allow_cell_or_freevar and source.cell_or_freevar:
        return False
    return True


def is_from_flatten_script_object_source(source: Source):
    if isinstance(source, FlattenScriptObjectSource):
        return True
    elif isinstance(source, ChainedSource):
        return is_from_flatten_script_object_source(source.base)
    return False


def is_from_optimizer_source(source: Source):
    if isinstance(source, OptimizerSource):
        return True
    if isinstance(source, ChainedSource):
        return is_from_optimizer_source(source.base)
    return False


# TODO: can probably write a generic "test this on everything in the chain"
# helper
def is_from_defaults(source: Source):
    if isinstance(source, DefaultsSource):
        return True
    if isinstance(source, ChainedSource):
        return is_from_defaults(source.base)
    return False


def is_cell_contents(source: Source):
    return isinstance(source, AttrSource) and source.member == "cell_contents"<|MERGE_RESOLUTION|>--- conflicted
+++ resolved
@@ -571,8 +571,6 @@
         return self.base.guard_source()
 
 
-<<<<<<< HEAD
-=======
 @dataclasses.dataclass(frozen=True)
 class CallMethodItemSource(ChainedSource):
     def name(self) -> str:
@@ -582,7 +580,6 @@
         return self.base.guard_source()
 
 
->>>>>>> f0366de4
 # This is a synthetic source that is associated with the singleton
 # shape env guard we always register for all frames.  We get the actual
 # guard contents from the ambient ShapeEnv
