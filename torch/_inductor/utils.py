--- conflicted
+++ resolved
@@ -1583,7 +1583,6 @@
     supported_scalar_types = tuple(type_to_torch_dtype.keys())
     flattened_inputs = pytree.arg_tree_leaves(*args, **kwargs)
     if not all(
-<<<<<<< HEAD
         isinstance(input, (supported_scalar_types, torch.Tensor, list))
         for input in flattened_inputs
     ):
@@ -1598,12 +1597,6 @@
             raise NotImplementedError(
                 "Regarding list, _impl_with_aoti_compile only support tensor list now."
             )
-=======
-        isinstance(input, (supported_scalar_types, torch.Tensor))
-        for input in flattened_inputs
-    ):
-        raise NotImplementedError("Only support tensor, int, float, bool for now")
->>>>>>> 5fb11cda
 
     persistent_cache = aoti_eager_cache_dir(ns, device_type)
     if not persistent_cache.exists():
@@ -1633,7 +1626,6 @@
             )
 
             kernel_metadata_items = []
-<<<<<<< HEAD
 
             def extract_tensor_metadata(input: torch.Tensor) -> Dict[str, Any]:
                 metadata: Dict[str, Any] = {}
@@ -1687,32 +1679,6 @@
                     metadata = extract_scalar_metadata(input)
 
                 metadata["arg_order"] = idx
-=======
-            for input in flattened_inputs:
-                # TODO(Eikan): To add dynamic support
-                metadata: Dict[str, Any] = {}
-                metadata["is_dynamic"] = dynamic
-
-                if isinstance(input, torch.Tensor):
-                    metadata["device_type"] = f"{input.device.type}"
-                    if is_cpu_device([input]):
-                        metadata["device_index"] = -1
-                    else:
-                        metadata["device_index"] = input.device.index
-                    metadata["dtype"] = f"{input.dtype}"
-                    metadata["sizes"] = list(input.size())
-                    metadata["strides"] = list(input.stride())
-                else:
-                    assert isinstance(input, supported_scalar_types)
-                    # Scalar tensor
-                    metadata["device_type"] = device_type
-                    metadata["device_index"] = -1 if device_type == "cpu" else 0
-                    metadata["dtype"] = f"{type_to_torch_dtype[type(input)]}"
-                    metadata["sizes"] = []
-                    metadata["strides"] = []
-                    metadata["scalar_value"] = input
-
->>>>>>> 5fb11cda
                 kernel_metadata_items.append(metadata)
 
             kernel_meta_info: Dict[str, Any] = {}
