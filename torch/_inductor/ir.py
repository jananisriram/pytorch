--- conflicted
+++ resolved
@@ -7949,525 +7949,6 @@
         )
 
 
-<<<<<<< HEAD
-class Wait(ExternKernelAlloc):
-    """
-    Wait should not be used by itself.  It should always be constructed in tandem
-    with a collective op that produces a work to wait on.
-    """
-
-    def __init__(
-        self,
-        layout,
-        inputs,
-        constant_args=(),
-    ):
-        raise Exception("DEBUG: we don't expect this to be used from full-graph compiled FSDP")
-        super().__init__(layout, inputs, constant_args)
-
-    def should_allocate(self):
-        return False
-
-    def codegen(self, wrapper):
-        from .codegen.wrapper import ReuseLine
-
-        wrapper.add_import_once(
-            "from torch.distributed._functional_collectives_impl import _wait_tensor"
-        )
-        (input_collective,) = (t.codegen_reference() for t in self.inputs)
-        wrapper.writeline(f"{input_collective} = _wait_tensor({input_collective})")
-
-        # wait op still needs to produce a 'buffer' that represents the tensor output.
-        # this is a symbolic gesture, and it gets handled by WrapperCodegen.
-        # codegen outputs a '# reuse' line that assigns the input buffer here ('input_collective')
-        # to a new name (`self.get_name()`) and `del`s the old name.
-        wrapper.writeline(ReuseLine(wrapper, self.inputs[0], self, delete_old=False))
-
-    @classmethod
-    def create(cls, collective_op: "TensorBox"):
-        # TODO(whc) i'm not sure what's going on here, this probably means I missed something upstream
-        collective_op.decide_layout()
-        return Wait(
-            layout=NonOwningLayout(collective_op),
-            inputs=[collective_op],
-        )
-
-    def get_inputs_that_alias_output(self):
-        # Signal to codegen that our output buffer isn't safe to reuse
-        return [self.inputs[0].get_name()]
-
-    def get_mutation_names(self):
-        # The generated `_wait_tensor` op mutates the input tensor
-        return [self.inputs[0].get_name()]
-
-
-class CollectiveKernel(ExternKernel):
-    """
-    Each collective should follow the pattern:
-    - extend InPlaceCollectiveKernel or OutOfPlaceCollectiveKernel.
-    - the kernel delegates into c10d processgroup, which returns a 'work' obj
-    - the work obj is registered via _register_tensor_work so it can be waited on later
-    """
-
-    def __init__(self, layout, inputs, constant_args):
-        super().__init__(None, layout, inputs, constant_args)
-        self.name = V.graph.register_buffer(self)
-
-    def should_emit_register_tensor_work(self):
-        return True
-
-    def should_emit_find_or_create_pg(self):
-        return True
-
-    def codegen_collective(self, wrapper, output_name, input_names):
-        # factor so the boilerplate can be handled in CollectiveKernel.codegen
-        raise NotImplementedError("Must implement")
-
-    def codegen_output(self, wrapper, output_name, input_names):
-        # factor so the boilerplate can be handled in CollectiveKernel.codegen
-        raise NotImplementedError("Must implement")
-
-    @classmethod
-    def wrap_inputs_as_inplace(cls, inputs):
-        def wrap_input(var):
-            op = InPlaceHint(
-                FlexibleLayout(var.get_device(), var.get_dtype(), var.get_size()), var
-            )
-            return TensorBox.create(op)
-
-        return list(map(wrap_input, inputs))
-
-    def codegen(self, wrapper):
-        wrapper.add_import_once("import torch.distributed as dist")
-        wrapper.add_import_once("import torch.distributed.distributed_c10d as c10d")
-        wrapper.add_import_once(
-            "import torch.distributed._functional_collectives_impl as fun_col_impl"
-        )
-        # extract references to our args in string form for codegen output
-        input_names = [t.codegen_reference() for t in self.inputs]
-        output_name = self.get_name()
-        tag, ranks, group_size = self.constant_args
-
-        if self.should_emit_find_or_create_pg():
-            # TODO: avoid more than one ref of the same pg (even though they are cached inside the api)
-            wrapper.writeline(
-                f"{output_name}_pg = c10d._find_or_create_pg_by_ranks_and_tag('{tag}', {ranks}, {group_size})"
-            )
-
-        self.codegen_output(wrapper, output_name, input_names)
-        self.codegen_collective(wrapper, output_name, input_names)
-        if self.should_emit_register_tensor_work():
-            wrapper.writeline(
-                f"fun_col_impl._register_tensor_work({output_name}, {output_name}_work)"
-            )
-
-
-class InPlaceCollectiveKernel(CollectiveKernel):
-    """
-    InPlaceCollectiveKernel are those with in-out arguments such as all_reduce.
-    Extend this kernel if your collective needs to modify its inputs in-place.
-    """
-
-    def __init__(self, layout, inputs, constant_args):
-        super().__init__(layout, inputs, constant_args)
-
-    def should_allocate(self):
-        return False
-
-    def has_side_effects(self):
-        return True
-
-    def codegen_output(self, wrapper, output_name, input_names):
-        if len(input_names) > 1:
-            wrapper.writeline(f"{output_name} = [{','.join(input_names)}] ")
-        else:
-            wrapper.writeline(f"{output_name} = {input_names[0]}")
-
-
-class OutOfPlaceCollectiveKernel(CollectiveKernel):
-    """
-    OutOfPlaceCollectiveKernel are those that allocate their
-    outputs and leave their inputs inplace, such as all_gather.
-    """
-
-    def __init__(self, layout, inputs, outputs, constant_args):
-        super().__init__(layout, inputs + outputs, constant_args)
-        self.outputs = outputs
-        self.original_inputs = inputs
-        # NOTE: As seen in issue #108780, output buffers of out-of-place collectives
-        # could be incorrectly reused. As a safety measure, here we just ban the reuse of them.
-        # TODO: A better fix is to figure out how to propagate the aliases properly,
-        # so that the buffer is only reused after all its users have consumed it.
-        for x in self.outputs:
-            V.graph.never_reuse_buffers.add(x.name)
-
-    def should_allocate(self):
-        return False
-
-    def has_side_effects(self):
-        return True
-
-    def codegen_output(self, wrapper, output_name, input_names):
-        input_names = [t.codegen_reference() for t in self.original_inputs]
-        wrapper.writeline(f"{output_name}_inputs = [{','.join(input_names)}]")
-        wrapper.writeline(f"{output_name} = [{','.join(x.name for x in self.outputs)}]")
-
-    @classmethod
-    def create_output_buffers(cls, inputs, size_cb=None):
-        outputs = []
-        for input in inputs:
-            new_size = input.get_size()
-            if size_cb is not None:
-                size_cb(new_size)
-            # new_size[0] *= group_size
-
-            buff = OutputBuffer(
-                layout=FlexibleLayout(
-                    device=input.get_device(),
-                    dtype=input.get_dtype(),
-                    size=new_size,
-                ),
-            )
-            outputs.append(buff)
-        return outputs
-
-    @classmethod
-    def create_output_nodes(cls, coll, output_buffers):
-        return [
-            MultiOutputNoSizeAssert(
-                out_t.layout,
-                coll,
-                f"[{i}]",
-            )
-            for i, out_t in enumerate(output_buffers)
-        ]
-
-
-class InPlaceHint(ExternKernel):
-    """
-    Helper OP to encode an in/out argument that tries to make it inplace whenever possible.
-    Wrap the input of your inplace op to enable this behavior.
-
-    The design is based on two key decisions:
-    - this node is responsible for allocating the in/out buffer used by the collective.
-        This is controlled by the ``should_allocate`` method that returns True here and
-        False for the collective node
-    - The scheduler special-case this node and enable it to reuse its input.
-    """
-
-    def codegen(self, wrapper):
-        input_name = self.inputs[0].codegen_reference()
-        output_name = self.get_name()
-        if not wrapper.did_reuse(self, self.inputs[0]):
-            wrapper.writeline(f"{output_name}.copy_({input_name}) #no reuse")
-
-    def __init__(self, layout, input):
-        input = self.realize_input(input)
-        super().__init__(None, layout, self.unwrap_storage([input]), ())
-        self.name = V.graph.register_buffer(self)
-
-    def should_allocate(self):
-        return True
-
-
-class OutputBuffer(ExternKernel):
-    """
-    Represent the output buffer used by ops that require multiple of them
-    """
-
-    def __init__(self, layout):
-        super().__init__(name=None, layout=layout, inputs=[])
-        self.name = V.graph.register_buffer(self)
-
-    def should_allocate(self):
-        return True
-
-    def codegen(self, wrapper):
-        wrapper.writeline(f"# collective out buffer {self.name}")
-
-
-class MultiOutputNoSizeAssert(MultiOutput):
-    """
-    Extract partial output from a multi-output OP.
-    Works like MultiOutput but doesn't assert size. This must be a property guaranteed by the op emitting this.
-    """
-
-    def __init__(self, layout, input, index):
-        super().__init__(layout, input, [])
-        self.index = index
-
-    def codegen(self, wrapper):
-        wrapper.writeline(
-            f"{self.get_name()} = {self.inputs[0].get_name()}{self.index}"
-        )
-
-
-class Broadcast(InPlaceCollectiveKernel):
-    def __init__(self, layout, inputs, constant_args, src):
-        super().__init__(layout, inputs, constant_args)
-        self.src = src
-
-    def get_mutation_names(self):
-        return [self.inputs[0].get_name()]
-
-    def get_unbacked_symbol_defs(self) -> Set[sympy.Symbol]:
-        return set()
-
-    @classmethod
-    def create(
-        cls, x: "TensorBox", src: int, tag: str, ranks: List[int], group_size: int
-    ):
-        inplace_inputs = cls.wrap_inputs_as_inplace([x])
-        packed = Broadcast(
-            layout=NoneLayout(inplace_inputs[0].get_device()),  # type: ignore[arg-type]
-            inputs=inplace_inputs,
-            constant_args=[tag, ranks, group_size],
-            src=src,
-        )
-        mark_node_as_mutating(packed, inplace_inputs[0])
-        return inplace_inputs[0]
-
-    def codegen_collective(self, wrapper, output_name, input_names):
-        wrapper.writeline(
-            f"{output_name}_work = dist.broadcast("
-            f"{output_name}, async_op=True, group={output_name}_pg, src={self.src})"
-        )
-
-
-class AllReduceCoalesced(InPlaceCollectiveKernel):
-    def __init__(self, layout, inputs, constant_args, reduce_op):
-        super().__init__(layout, inputs, constant_args)
-        self.reduce_op = reduce_op
-
-    def should_allocate(self):
-        return False
-
-    def get_mutation_names(self):
-        return [self.inputs[0].get_name()]
-
-    def get_unbacked_symbol_defs(self) -> Set[sympy.Symbol]:
-        return set()
-
-    @classmethod
-    def create(
-        cls,
-        inputs: List["TensorBox"],
-        reduce_op: str,
-        tag: str,
-        ranks: List[int],
-        group_size: int,
-    ):
-        inplace_inputs = cls.wrap_inputs_as_inplace(inputs)
-        packed = AllReduceCoalesced(
-            layout=NoneLayout(inplace_inputs[0].get_device()),  # type: ignore[arg-type]
-            inputs=inplace_inputs,
-            constant_args=[tag, ranks, group_size],
-            reduce_op=reduce_op,
-        )
-        mark_node_as_mutating(packed, inplace_inputs[0])
-        return inplace_inputs
-
-    def codegen_collective(self, wrapper, output_name, input_names):
-        wrapper.writeline(
-            f"{output_name}_work = dist.all_reduce_coalesced("
-            f"{output_name}, "
-            f"op=fun_col_impl._str_to_reduce_op('{str(self.reduce_op)}'), "
-            f"group={output_name}_pg, "
-            "async_op=True)"
-        )
-
-
-class AllReduce(InPlaceCollectiveKernel):
-    def __init__(self, layout, inputs, constant_args, reduce_op):
-        super().__init__(layout, inputs, constant_args)
-        self.reduce_op = reduce_op
-
-    def get_mutation_names(self):
-        return [self.inputs[0].get_name()]
-
-    def get_unbacked_symbol_defs(self) -> Set[sympy.Symbol]:
-        return set()
-
-    @classmethod
-    def create(
-        cls, x: "TensorBox", reduce_op: str, tag: str, ranks: List[int], group_size: int
-    ):
-        inplace_inputs = cls.wrap_inputs_as_inplace([x])
-
-        packed = AllReduce(
-            layout=NoneLayout(inplace_inputs[0].get_device()),  # type: ignore[arg-type]
-            inputs=inplace_inputs,
-            constant_args=[tag, ranks, group_size],
-            reduce_op=reduce_op,
-        )
-        mark_node_as_mutating(packed, inplace_inputs[0])
-        return inplace_inputs[0]
-
-    def codegen_collective(self, wrapper, output_name, input_names):
-        wrapper.writeline(
-            f"{output_name}_work = dist.all_reduce("
-            f"{output_name}, async_op=True, group={output_name}_pg, op=fun_col_impl._str_to_reduce_op('{str(self.reduce_op)}'))"
-        )
-
-
-class AllGatherIntoTensor(OutOfPlaceCollectiveKernel):
-    def __init__(self, layout, inputs, outputs, constant_args):
-        super().__init__(layout, inputs, outputs, constant_args)
-
-    @classmethod
-    def create(cls, x: "TensorBox", tag: str, ranks: List[int], group_size: int):
-        inputs = [cls.realize_input(x)]
-
-        def compute_size(new_size):
-            new_size[0] *= group_size
-
-        outputs = cls.create_output_buffers(inputs, compute_size)
-
-        layout = MultiOutputLayout(inputs[0].get_device())
-
-        packed = AllGatherIntoTensor(
-            layout=layout,
-            inputs=inputs,
-            outputs=outputs,
-            constant_args=[tag, ranks, group_size],
-        )
-        return cls.create_output_nodes(packed, outputs)[0]
-
-    def codegen_collective(self, wrapper, output_name, input_names):
-        wrapper.writeline(
-            f"{output_name}_work = dist.all_gather_into_tensor("
-            f"{output_name}[0], {output_name}_inputs[0], async_op=True, group={output_name}_pg)"
-        )
-
-
-class ReduceScatterTensor(OutOfPlaceCollectiveKernel):
-    def __init__(self, layout, inputs, outputs, constant_args, reduce_op):
-        super().__init__(layout, inputs, outputs, constant_args)
-        self.reduce_op = reduce_op
-
-    @classmethod
-    def create(
-        cls,
-        x: "TensorBox",
-        reduce_op: str,
-        tag: str,
-        ranks: List[int],
-        group_size: int,
-    ):
-        inputs = [cls.realize_input(x)]
-
-        def compute_size(new_size):
-            new_size[0] //= group_size
-
-        outputs = cls.create_output_buffers(inputs, compute_size)
-
-        layout = MultiOutputLayout(inputs[0].get_device())
-
-        packed = ReduceScatterTensor(
-            layout=layout,
-            inputs=inputs,
-            outputs=outputs,
-            constant_args=[tag, ranks, group_size],
-            reduce_op=reduce_op,
-        )
-        return cls.create_output_nodes(packed, outputs)[0]
-
-    def codegen_collective(self, wrapper, output_name, input_names):
-        wrapper.writeline(
-            f"{output_name}_work = dist.reduce_scatter_tensor("
-            f"{output_name}[0], {output_name}_inputs[0], "
-            f"async_op=True, group={output_name}_pg, op=fun_col_impl._str_to_reduce_op('{str(self.reduce_op)}'))"
-        )
-
-
-class AllGatherIntoTensorCoalesced(OutOfPlaceCollectiveKernel):
-    def __init__(self, layout, inputs, outputs, constant_args):
-        super().__init__(layout, inputs, outputs, constant_args)
-
-    @classmethod
-    def create(
-        cls,
-        inputs: List["TensorBox"],
-        tag: str,
-        ranks: List[int],
-        group_size: int,
-    ):
-        inputs = [cls.realize_input(x) for x in inputs]
-
-        def compute_size(new_size):
-            new_size[0] *= group_size
-
-        outputs = cls.create_output_buffers(inputs, compute_size)
-
-        layout = MultiOutputLayout(inputs[0].get_device())
-
-        packed = AllGatherIntoTensorCoalesced(
-            layout=layout,
-            inputs=inputs,
-            outputs=outputs,
-            constant_args=[tag, ranks, group_size],
-        )
-
-        return outputs
-        # return cls.create_output_nodes(packed, outputs)
-
-    def codegen_collective(self, wrapper, output_name, input_names):
-        wrapper.writeline(
-            f"{output_name}_work = fun_col_impl._all_gather_into_tensor_coalesced_fallback("
-            f"output_tensors={output_name}, "
-            f"input_tensors={output_name}_inputs, "
-            f"group={output_name}_pg, "
-            "async_op=True)"
-        )
-
-
-class ReduceScatterTensorCoalesced(OutOfPlaceCollectiveKernel):
-    def __init__(self, layout, inputs, outputs, constant_args, reduce_op):
-        super().__init__(layout, inputs, outputs, constant_args)
-        self.reduce_op = reduce_op
-
-    @classmethod
-    def create(
-        cls,
-        inputs: List["TensorBox"],
-        reduce_op: str,
-        tag: str,
-        ranks: List[int],
-        group_size: int,
-    ):
-        inputs = [cls.realize_input(x) for x in inputs]
-
-        def compute_size(new_size):
-            new_size[0] //= group_size
-
-        outputs = cls.create_output_buffers(inputs, compute_size)
-
-        layout = MultiOutputLayout(inputs[0].get_device())
-
-        _ = ReduceScatterTensorCoalesced(
-            layout=layout,
-            inputs=inputs,
-            outputs=outputs,
-            constant_args=[tag, ranks, group_size],
-            reduce_op=reduce_op,
-        )
-
-        return outputs
-
-    def codegen_collective(self, wrapper, output_name, input_names):
-        wrapper.writeline(
-            f"{output_name}_work = fun_col_impl._reduce_scatter_tensor_coalesced_fallback("
-            f"output_tensors={output_name}, "
-            f"input_tensors={output_name}_inputs, "
-            f"op=fun_col_impl._str_to_reduce_op('{str(self.reduce_op)}'), "
-            f"group={output_name}_pg, "
-            "async_op=True)"
-        )
-
-
-# TODO(yifu): replace the CollectiveKernel IR hierarchy with _CollectiveKernel.
-=======
->>>>>>> ee0c4734
 class _CollectiveKernel(FallbackKernel):
     def should_allocate(self):
         return False
@@ -8502,13 +7983,13 @@
         cpp_kernel_name = kernel._name
         python_kernel_name = cpp_kernel_name.replace("::", ".")
         with V.graph.fake_mode:
-<<<<<<< HEAD
             if kernel is torch.ops._c10d_functional.all_gather_into_tensor_.default:
                 (
                     example_output,
                     tensor_args,
                     non_tensor_args,
                     unflatten_args,
+                    unbacked_bindings,
                 ) = cls.process_kernel(kernel, *mutated_inputs, *args, **kwargs)
             else:
                 (
@@ -8516,17 +7997,9 @@
                     tensor_args,
                     non_tensor_args,
                     unflatten_args,
+                    unbacked_bindings,
                 ) = cls.process_kernel(kernel, mutated_inputs, *args, **kwargs)
-=======
-            (
-                example_output,
-                tensor_args,
-                non_tensor_args,
-                unflatten_args,
-                unbacked_bindings,
-            ) = cls.process_kernel(kernel, inputs, *args, **kwargs)
-        assert not unbacked_bindings, f"{kernel} {unbacked_bindings}"
->>>>>>> ee0c4734
+                assert not unbacked_bindings, f"{kernel} {unbacked_bindings}"
         for tensor_arg in tensor_args:
             tensor_arg.realize()
 
