# mypy: disallow-untyped-defs
import collections
import dataclasses
import functools
import itertools
import logging
import math
import operator
import os
import pprint
import textwrap
<<<<<<< HEAD
import typing
=======
>>>>>>> 4e08643c
from abc import abstractmethod
from typing import (
    Any,
    Counter,
    DefaultDict,
    Dict,
    Generic,
    List,
    Optional,
    Sequence,
    Set,
    Tuple,
    TypeVar,
    Union,
)

import sympy

import torch
from torch._dynamo.utils import counters, dynamo_timed
from torch._inductor.metrics import get_metric_table, is_metric_table_enabled
from torch.utils._sympy.symbol import free_symbol_is_type, SymT
from torch.utils._triton import has_triton

from . import comms, config, dependencies, ir, metrics
from .codecache import write_text
from .codegen.common import get_scheduling_for_device, Kernel
from .comm_analysis import estimate_nccl_collective_runtime
from .dependencies import Dep, MemoryDep, StarDep, WeakDep
from .ir import ComputedBuffer, MultiOutput, MultiOutputLayout
from .runtime.runtime_utils import green_text, red_text
from .sizevars import SimplifyIndexing
from .utils import (
    cache_on_self,
    cmp,
    device_need_guard,
    get_device_tflops,
    get_dtype_size,
    get_gpu_dram_gbps,
    IndentedBuffer,
    is_collective,
    is_gpu,
    is_wait,
    sympy_product,
)
from .virtualized import V


log = logging.getLogger(__name__)
fusion_log = torch._logging.getArtifactLogger(__name__, "fusion")


class WhyNoFuse:
    # TODO when we drop support for Python < 3.10, we can use
    # @dataclass(slots=True) instead of manually specifying __slots__.
    __slots__ = ["node1", "node2", "reason", "args"]
    reason: str
    args: Tuple[Any, ...]

    def __init__(self, node1: "BaseSchedulerNode", node2: "BaseSchedulerNode"):
        self.node1 = node1
        self.node2 = node2

    def __call__(self, reason: str, *args: Any) -> None:
        self.reason = reason
        self.args = args
        fusion_log.debug(self)

    def __str__(self) -> str:
        return f"cannot fuse {self.node1.get_name()} with {self.node2.get_name()}: " + (
            self.reason % self.args
        )


def pformat(obj: Any) -> str:
    if isinstance(obj, set):
        # pformat has trouble with sets of sympy exprs
        obj = sorted(obj, key=str)
    result = pprint.pformat(obj, indent=4)
    if "\n" in result:
        return f"\n{textwrap.indent(result, ' '*4)}"
    return result


class OutputNode:
    def __init__(self, dep: StarDep) -> None:
        self.unmet_dependencies = {dep}
        self.inverse_users: List[BaseSchedulerNode] = []

    def is_reduction(self) -> bool:
        return False

    def get_inputs_that_alias_output(self) -> Sequence[str]:
        return ()

    def get_name(self) -> str:
        return "OUTPUT"

    __repr__ = get_name


def _prune_redundant_deps(
    node: "BaseSchedulerNode", name_to_fused_node: Dict[str, "BaseSchedulerNode"]
) -> None:
    """
    Prunes weakdeps intended for mutation ordering
    on an upstream fused node if after fusion there is another dependency
    on the fused upstream node, making the weakdep redundant

    In essence this enforces an ordering on fusions. As fusions occur, weakdeps will
    be incrementally removed, enabling other fusions, ensuring they are fused in order.
    """
    name_to_dep_count: Counter[str] = collections.Counter()

    for dep in node.unmet_dependencies:
        if not isinstance(dep, WeakDep):
            name_to_dep_count[name_to_fused_node[dep.name].get_name()] += 1

    def should_prune(dep: Dep) -> bool:
        if isinstance(dep, WeakDep):
            is_redundant = (
                name_to_dep_count[name_to_fused_node[dep.name].get_name()] > 0
            )
            # These can occur because fused nodes always gather deps from their snodes
            # If B has a weakdep on A
            # B gets fused with C, then any time BC is fused, the weakdep will reappear
            is_self_dep = name_to_fused_node[dep.name] == node
            return is_redundant or is_self_dep
        else:
            return False

    deps_to_prune = {dep for dep in node.unmet_dependencies if should_prune(dep)}

    if deps_to_prune:
        node.unmet_dependencies = node.unmet_dependencies - deps_to_prune
        node.set_read_writes(node.read_writes.remove_reads(deps_to_prune))


# TODO(xmfan): reuse an existing mapping for this if it exists, or formalize this into ir.py:ExternKernel
kernel_name_to_op = {
    "extern_kernels.convolution": torch.ops.aten.convolution,
    "extern_kernels.mm": torch.ops.aten.mm,
    "extern_kernels.bmm": torch.ops.aten.bmm,
    "extern_kernels.addmm": torch.ops.aten.addmm,
}


# This is the base class for both NodeSchedulerNode (where self.node is actually
# meaningful) and FusedSchedulerNode (where self.node is not meaningful).
class BaseSchedulerNode:
    unmet_dependencies: Set[Dep]
    read_writes: dependencies.ReadWrites
    users: List["NodeUser"]
    node: ir.Buffer
    scheduler: "Scheduler"
    inverse_users: List["BaseSchedulerNode"]
    node_users: List["BaseSchedulerNode"]
    group: Tuple[torch.device, Union[Sequence[Sequence[sympy.Expr]], str]]
    ancestors: Set[Any]
    min_order: int
    max_order: int
    last_usage: Set[str]

    @abstractmethod
    def add_fake_dep(self, dep: Dep) -> None: ...  # noqa: E704
    @abstractmethod
    def add_mutation_dep(self, name: Dep) -> None: ...  # noqa: E704
    @abstractmethod
    def can_free(self) -> bool: ...  # noqa: E704
    @abstractmethod
    def can_inplace(self, read_dep: dependencies.Dep) -> bool: ...  # noqa: E704
    @abstractmethod
    def debug_str(self) -> str: ...  # noqa: E704
    @abstractmethod
    def get_aliases(self) -> Sequence[str]: ...  # noqa: E704
    @abstractmethod
    def get_device(self) -> torch.device: ...  # noqa: E704
    @abstractmethod
    def get_estimated_runtime(self) -> float: ...  # noqa: E704
    @abstractmethod
    def get_first_name(self) -> str: ...  # noqa: E704
    @abstractmethod
    def get_mutations(self) -> List[str]: ...  # noqa: E704
    @abstractmethod
    def get_name(self) -> str: ...  # noqa: E704
    @abstractmethod
    def get_names(self) -> Set[str]: ...  # noqa: E704
    @abstractmethod
    def get_nodes(self) -> Sequence["BaseSchedulerNode"]: ...  # noqa: E704
    @abstractmethod
    def get_template_node(self) -> Optional[ir.TemplateBuffer]: ...  # noqa: E704
    @abstractmethod
    def has_aliasing_or_mutation(self) -> bool: ...  # noqa: E704
    @abstractmethod
    def has_side_effects(self) -> bool: ...  # noqa: E704
    @abstractmethod
    def is_extern(self) -> bool: ...  # noqa: E704
    @abstractmethod
    def is_foreach(self) -> bool: ...  # noqa: E704
    @abstractmethod
    def is_reduction(self) -> bool: ...  # noqa: E704
    @abstractmethod
    def is_split_scan(self) -> bool: ...  # noqa: E704
    @abstractmethod
    def is_template(self) -> bool: ...  # noqa: E704
    @abstractmethod
    def log_details(self) -> None: ...  # noqa: E704
    @abstractmethod
    def op_counts(self) -> Counter[str]: ...  # noqa: E704
    @abstractmethod
    def prune_deps(self) -> None: ...  # noqa: E704

    @abstractmethod
    def prune_redundant_deps(  # noqa: E704
        self, name_to_fused_node: Dict[str, "BaseSchedulerNode"]
    ) -> None: ...

    @abstractmethod
    def prune_weak_deps(self) -> None: ...  # noqa: E704

    @abstractmethod
    def set_last_usage(  # noqa: E704
        self, future_used_buffers: Set[str], mutation_real_name: Dict[str, str]
    ) -> None: ...

    @abstractmethod
    def set_read_writes(self, rw: dependencies.ReadWrites) -> None: ...  # noqa: E704
    @abstractmethod
    def set_users(self, users: List["NodeUser"]) -> None: ...  # noqa: E704
    @abstractmethod
    def used_buffer_names(self) -> Set[str]: ...  # noqa: E704
    @abstractmethod
    def used_or_aliased_buffer_names(self) -> Set[str]: ...  # noqa: E704
    @abstractmethod
    def update_mutated_names(self, renames: Dict[str, str]) -> None: ...  # noqa: E704


class NodeSchedulerNode(BaseSchedulerNode):
    def __init__(self, scheduler: "Scheduler", node: ir.Buffer) -> None:
        self.scheduler: Scheduler = scheduler
        self.node = node
        self.users: List[NodeUser] = []
        self.inverse_users: List[BaseSchedulerNode] = []
        self.node_users: List[BaseSchedulerNode] = []
        self.set_read_writes(node.get_read_writes())
        self.ancestors: Set[str] = set()
        self.min_order: int
        self.max_order: int
        self.last_usage: Set[str] = (
            set()
        )  # buffers that won't be used after this kernel
        self.written = False
        self.group: Tuple[torch.device, Union[Sequence[Sequence[sympy.Expr]], str]]

<<<<<<< HEAD
    def __repr__(self) -> str:
=======
    @abstractmethod
    def debug_str(self) -> str: ...  # noqa: E704

    def log_details(self):
        log.info(
            "%s: unmet_dependencies = %s, writes = %s",
            self,
            self.unmet_dependencies,
            self.read_writes.writes,
        )

    @abstractmethod
    def update_mutated_names(self, renames: Dict[str, str]): ...  # noqa: E704

    @abstractmethod
    def add_mutation_dep(self, dep): ...  # noqa: E704

    def add_fake_dep(self, dep):
        self.set_read_writes(self.read_writes.with_read(dep))

    @abstractmethod
    def set_users(self, users: List["NodeUser"]): ...  # noqa: E704

    @abstractmethod
    def set_last_usage(  # noqa: E704
        self, future_used_buffers: Set[str], mutation_real_name: Dict[str, str]
    ): ...

    @abstractmethod
    def get_aliases(self): ...  # noqa: E704

    @abstractmethod
    def get_mutations(self): ...  # noqa: E704

    @abstractmethod
    def has_aliasing_or_mutation(self): ...  # noqa: E704

    def set_read_writes(self, rw: dependencies.ReadWrites):
        self.read_writes: dependencies.ReadWrites = rw
        self.unmet_dependencies = self.read_writes.reads
        self.prune_deps()

    @abstractmethod
    def op_counts(self): ...  # noqa: E704

    @abstractmethod
    def used_buffer_names(self) -> Set[str]: ...  # noqa: E704

    @abstractmethod
    def used_or_aliased_buffer_names(self) -> Set[str]: ...  # noqa: E704

    def prune_deps(self):
        self.unmet_dependencies = {
            dep
            for dep in self.unmet_dependencies
            if dep.name not in self.scheduler.available_buffer_names
        }

    def prune_weak_deps(self):
        # Prune weak dependencies on buffers that have been removed
        def should_prune(dep):
            return isinstance(dep, WeakDep) and dep.name in V.graph.removed_buffers

        to_remove = {dep for dep in self.read_writes.reads if should_prune(dep)}
        self.set_read_writes(self.read_writes.remove_reads(to_remove))

    @abstractmethod
    def prune_redundant_deps(self, name_to_fused_node): ...  # noqa: E704

    @abstractmethod
    def get_name(self) -> str: ...  # noqa: E704

    @abstractmethod
    def get_first_name(self) -> str: ...  # noqa: E704

    @abstractmethod
    def get_names(self) -> Set[str]: ...  # noqa: E704

    @abstractmethod
    def get_nodes(self) -> Sequence["BaseSchedulerNode"]: ...  # noqa: E704

    @abstractmethod
    def get_device(self): ...  # noqa: E704

    def is_reduction(self):
        return False

    def is_split_scan(self):
        return False

    def is_template(self):
        return False

    def is_extern(self):
        return False

    def is_foreach(self):
        return False

    def can_inplace(self, read_dep: dependencies.MemoryDep):
        return False

    def has_side_effects(self):
        return False

    @abstractmethod
    def can_free(self): ...  # noqa: E704

    def get_read_write_buffers_sizes(self) -> int:
        """
        Counting the number of bytes accessed for a kernel is
        surprisingly tricky. In particular, there is a differentiation
        between 'theoretical' memory accesses and practical memory
        accesses. For example, a layernorm kernel may actually access an
        input 3 times, but in theory, it only needs to access its input
        once (and may be optimized to do so through say, persistent
        reductions)

        Another example is that even though a buffer is passed in, we may
        not access the entire buffer. This may occur if we are accessing
        a slice of the buffer. Another tricky case is for indirect
        indexing, where the amount of bytes accessed depends on the
        values of the input.

        What this function aims to compute is the memory accesses for
        worst-case inputs, best-case optimization. What this means is
        that for each buffer we compute the amount of potential accesses in two ways and take the minimum.

        1. Numel in ranges multiplied by number of deps the buffer has
        2. The buffer size
        """
        if isinstance(self, NopKernelSchedulerNode):
            return 0
        if isinstance(self, ExternKernelSchedulerNode) and isinstance(
            self.node, MultiOutput
        ):
            return 0

        if isinstance(self, SchedulerNode):
            node_numel = V.graph.sizevars.size_hint(
                sympy_product(self.get_ranges()[0])
                * sympy_product(self.get_ranges()[1])
            )
        else:
            node_numel = int(1e9)
        buf_accesses = collections.defaultdict(list)
        for dep in self.read_writes.reads | self.read_writes.writes:
            buf_accesses[dep.name].append(dep)

        reads = {dep.name for dep in self.read_writes.reads}
        writes = {dep.name for dep in self.read_writes.writes}

        def is_materialized(buf, snodes):
            users = self.scheduler.name_to_node[buf].users
            buf_uses = {user.node for user in users}
            return len(buf_uses - set(snodes)) > 0

        if isinstance(self, FusedSchedulerNode):
            removed_buffers = {
                dep for dep in writes if not is_materialized(dep, self.snodes)
            }
            writes = writes - removed_buffers
            reads = reads - removed_buffers
        node_bytes = 0

        for buf_name in reads | writes:
            buf_accessed_elems = sum(node_numel for dep in buf_accesses[buf_name])
            buf: Union[ir.Buffer, ir.TensorBox]
            if buf_name in V.graph.name_to_buffer:
                buf = V.graph.name_to_buffer[buf_name]
            elif buf_name in V.graph.graph_inputs:
                buf = V.graph.graph_inputs[buf_name]
            else:
                continue

            def get_buf_elems(buf):
                return V.graph.sizevars.size_hint(sympy_product(buf.get_size()))

            # Kind of a lazy way to get the MultiOutput nodes corresponding to
            # a MultiOutputLayout
            if isinstance(buf.layout, MultiOutputLayout):
                users = self.scheduler.name_to_node[buf.get_name()].users
                buf_elems = sum(get_buf_elems(user.node.node) for user in users)
            else:
                buf_elems = get_buf_elems(buf)

            node_bytes += min(buf_elems, buf_accessed_elems) * get_dtype_size(
                buf.get_dtype()
            )

        return node_bytes

    def get_estimated_runtime(self) -> float:
        """
        Returns estimated op runtime in nanoseconds (ns)
        """
        layout = None
        dtype = None
        if not hasattr(self, "node") or not self.node:
            assert isinstance(
                self, (FusedSchedulerNode, ForeachKernelSchedulerNode)
            ), f"{type(self)=}"
            assert self.snodes
            if not self.snodes[0].node:
                return 0
            layout = self.snodes[0].node.get_layout()
            dtype = self.snodes[0].node.get_dtype()
        else:
            layout = self.node.get_layout()
            dtype = self.node.get_dtype()

        if not is_gpu(layout.device.type):
            # default to no reordering based on runtime
            return 0

        # Collective kernels
        if is_collective(self.node):
            return estimate_nccl_collective_runtime(self.node)
        elif is_wait(self.node):
            # ir.Wait is only used for collective ops.
            # The time needed for the collective op is already estimated and considered
            # when we are processing the collective op IR node, so ir.Wait takes 0 time
            # since it doesn't take extra time to get the result after the collective is completed.
            return 0

        try:
            gpu_memory_bandwidth = get_gpu_dram_gbps()
            gpu_flops = get_device_tflops(dtype) * 10**12
        except Exception:
            return 0

        if isinstance(self, ExternKernelSchedulerNode):
            assert isinstance(self.node, ir.ExternKernel), f"{type(self.node)=}"
            op = kernel_name_to_op.get(
                getattr(self.node, "python_kernel_name", ""), None
            )

            # if there is a resolved op, dry-run using fake mode and record flop count
            if op is not None:
                from torch._subclasses.fake_tensor import FakeTensorMode
                from torch.utils.flop_counter import FlopCounterMode

                assert self.node.fx_node is not None
                with FakeTensorMode() as fake_mode, FlopCounterMode(
                    display=False
                ) as flop_counter_mode, V.set_current_node(
                    self.node.fx_node
                ), V.set_fake_mode(
                    fake_mode
                ):
                    assert V.current_node is not None
                    from .ir import ir_node_to_tensor

                    fake_inputs = [
                        ir_node_to_tensor(input, guard_shape=False)
                        for input in self.node.inputs
                    ]
                    cls = self.node.__class__
                    cls.process_kernel(op, *fake_inputs, **self.node.kwargs)

                    # TODO(xmfan): find a better heuristic to model FLOPS/latency relationship
                    factor = 1.0
                    counted_flops = flop_counter_mode.get_total_flops()
                    counted_bytes = self.get_read_write_buffers_sizes()
                    compute_time = (factor * counted_flops / gpu_flops) * 1e9
                    transfer_time = counted_bytes / gpu_memory_bandwidth

                    # Return estimated runtime in nanoseconds
                    return max(compute_time, transfer_time)

        elif isinstance(self, FusedSchedulerNode) or isinstance(
            self.node, ComputedBuffer
        ):
            # Return estimated runtime in nanoseconds (bytes / gbps)
            return self.get_read_write_buffers_sizes() / gpu_memory_bandwidth

        return 0


class NodeSchedulerNode(BaseSchedulerNode):
    def __repr__(self):
>>>>>>> 4e08643c
        return f"{type(self).__name__}(name={self.get_name()!r})"

    def debug_str(self) -> str:
        """Longer form printout for trace logs"""
        name = self.get_name()
        lines = [
            f"{name}: {type(self).__name__}({type(getattr(self, 'node', None)).__name__})",
            f"{name}.writes = {pformat(self.read_writes.writes)}",
            f"{name}.unmet_dependencies = {pformat(self.unmet_dependencies)}",
            f"{name}.met_dependencies = {pformat(self.read_writes.reads - self.unmet_dependencies)}",
            f"{name}.users = {self.users}",
        ]
        try:
            lines += [
                self.debug_str_extra(),
            ]
        except Exception:
            log.warning("Ignoring error in debug_str()", exc_info=True)

        return "\n".join(lines).rstrip()

    def debug_str_extra(self) -> str:
        return ""

<<<<<<< HEAD
    def log_details(self) -> None:
        log.info(
            "%s: unmet_dependencies = %s, writes = %s",
            self,
            self.unmet_dependencies,
            self.read_writes.writes,
        )

    def update_mutated_names(self, renames: Dict[str, str]) -> None:
=======
    def update_mutated_names(self, renames: Dict[str, str]):
>>>>>>> 4e08643c
        self.set_read_writes(self.read_writes.rename(renames))

    def add_mutation_dep(self, dep: Dep) -> None:
        self.set_read_writes(self.read_writes.with_read(dep))

<<<<<<< HEAD
    def add_fake_dep(self, dep: Dep) -> None:
        self.set_read_writes(self.read_writes.with_read(dep))

    def set_users(self, users: List["NodeUser"]) -> None:
=======
    def set_users(self, users: List["NodeUser"]):
>>>>>>> 4e08643c
        # deduplicate
        result: Dict[int, NodeUser] = {}
        for use in users:
            if id(use.node) in result:
                result[id(use.node)] = use.merge(result[id(use.node)])
            else:
                result[id(use.node)] = use
        self.users = list(result.values())

    def set_last_usage(
        self, future_used_buffers: Set[str], mutation_real_name: Dict[str, str]
    ) -> None:
        used_buffers = self.used_or_aliased_buffer_names()
        used_buffers = {mutation_real_name.get(k, k) for k in used_buffers}
        self.last_usage = used_buffers - future_used_buffers

    def get_aliases(self) -> Sequence[str]:
        return self.node.get_inputs_that_alias_output()

    def get_mutations(self) -> List[str]:
        return self.node.get_mutation_names()

    def has_aliasing_or_mutation(self) -> bool:
        return bool(self.get_aliases() or self.get_mutations())

<<<<<<< HEAD
    def set_read_writes(self, rw: dependencies.ReadWrites) -> None:
        self.read_writes: dependencies.ReadWrites = rw
        self.unmet_dependencies = self.read_writes.reads
        self.prune_deps()

    def op_counts(self) -> Counter[str]:
=======
    def op_counts(self):
>>>>>>> 4e08643c
        return self.read_writes.op_counts

    def used_buffer_names(self) -> Set[str]:
        return {
            dep.name
            for dep in itertools.chain(self.read_writes.reads, self.read_writes.writes)
        }

    def used_or_aliased_buffer_names(self) -> Set[str]:
        used_names = set()

        deps = [
            dep.name
            for dep in itertools.chain(self.read_writes.reads, self.read_writes.writes)
        ]
        while len(deps) > 0:
            dep = deps.pop()
            used_names.add(dep)
            if V.graph.name_to_buffer.get(dep):
                for alias in V.graph.name_to_buffer[dep].get_inputs_that_alias_output():
                    if alias not in used_names:
                        deps.append(alias)
        return used_names

<<<<<<< HEAD
    def prune_deps(self) -> None:
        self.unmet_dependencies = {
            dep
            for dep in self.unmet_dependencies
            if dep.name not in self.scheduler.available_buffer_names
        }

    def prune_weak_deps(self) -> None:
        # Prune weak dependencies on buffers that have been removed
        def should_prune(dep: Dep) -> bool:
            return isinstance(dep, WeakDep) and dep.name in V.graph.removed_buffers

        to_remove = {dep for dep in self.read_writes.reads if should_prune(dep)}
        self.set_read_writes(self.read_writes.remove_reads(to_remove))

    def prune_redundant_deps(
        self, name_to_fused_node: Dict[str, "BaseSchedulerNode"]
    ) -> None:
=======
    def prune_redundant_deps(self, name_to_fused_node):
>>>>>>> 4e08643c
        _prune_redundant_deps(self, name_to_fused_node)

    def get_name(self) -> str:
        return self.node.get_name()

    def get_first_name(self) -> str:
        return self.get_name()

    def get_names(self) -> Set[str]:
        return {self.get_name()}

    def get_nodes(self) -> Sequence["BaseSchedulerNode"]:
        return [self]

    def get_device(self) -> torch.device:
        return self.node.get_device()

<<<<<<< HEAD
    def is_reduction(self) -> bool:
        return False

    def is_split_scan(self) -> bool:
        return False

    def is_template(self) -> bool:
        return False

    def is_extern(self) -> bool:
        return False

    def is_foreach(self) -> bool:
        return False

    def can_inplace(self, read_dep: dependencies.Dep) -> bool:
        return False

    def has_side_effects(self) -> bool:
        return False

    def get_template_node(self) -> Optional[ir.TemplateBuffer]:
        return None

    def decide_inplace_update(self) -> None:
=======
    def decide_inplace_update(self):
>>>>>>> 4e08643c
        """
        Decide if there should be inplace updates for the node
        and record the decision in the active kernel.
        """
        if not self.node.should_allocate():
            return

        if isinstance(self, (SchedulerNode,)) and (
            self.node.get_inputs_that_alias_output() or self.node.get_mutation_names()
        ):
            return

        if (
            isinstance(self, (SchedulerNode,))
            and config.inplace_buffers
            and (
                not isinstance(V.kernel, torch._inductor.codegen.triton.TritonKernel)
                or getattr(V.kernel, "mutations", None) is not None
            )
        ):
            from .codegen.wrapper import buffer_reuse_key

            ordered_reads = sorted(self.read_writes.reads, key=lambda x: x.name)

            for read in ordered_reads:
                input_node: Optional[BaseSchedulerNode] = (
                    self.scheduler.name_to_node.get(read.name)
                )
                if (
                    input_node
                    and V.graph.wrapper_code.can_reuse(input_node, self)
                    and not isinstance(input_node, NopKernelSchedulerNode)
                ):
                    assert input_node.users is not None
                    remaining_uses = [
                        x
                        for x in input_node.users
                        if x.node.get_name()
                        not in self.scheduler.available_buffer_names
                    ]
                    if (
                        len(remaining_uses) == 1
                        and remaining_uses[0].can_inplace
                        and remaining_uses[0].node is self
                        and not isinstance(
                            input_node.node.get_layout(),
                            (
                                ir.MultiOutputLayout,
                                ir.MutationLayoutSHOULDREMOVE,
                            ),
                        )
                        and not (
                            isinstance(
                                input_node.node, (ir.FallbackKernel, ir.MultiOutput)
                            )
                            and len(input_node.node.get_inputs_that_alias_output()) > 0
                        )
                        and buffer_reuse_key(input_node.node)
                        == buffer_reuse_key(self.node)
                    ):
                        # hacky check for if V.kernel is a real kernel or NullHandler
                        if hasattr(V.kernel, "args"):
                            # if there isn't a triton kernel, then we don't need to call triton-specific things.
                            # but TODO this might be a convenient place to signal to the Collective kernels to inplace
                            # (and, can we make "kernel" less generic of a name?)
                            V.kernel.args.make_inplace(
                                input_node.get_name(), self.get_name()
                            )
                            # mutations not tracked in cpp kernels
                            if isinstance(
                                V.kernel, torch._inductor.codegen.triton.TritonKernel
                            ):
                                V.kernel.mutations.add(input_node.get_name())
                                V.kernel.mutations.add(self.get_name())

                            # update last usage of reused node
                            self.last_usage.discard(input_node.get_name())

                            V.kernel.inplace_update_buffers[self.get_name()] = (
                                input_node.get_name()
                            )
                        break

    def allocate(self) -> None:
        if not self.node.should_allocate():
            return

        if isinstance(self, (SchedulerNode,)) and (
            self.node.get_inputs_that_alias_output() or self.node.get_mutation_names()
        ):
            V.graph.wrapper_code.codegen_allocation(self.node)
            return

        # hacky check for if V.kernel is a real kernel or NullHandler
        if (
            hasattr(V.kernel, "args")
            and self.get_name() in V.kernel.inplace_update_buffers
        ):
            V.graph.wrapper_code.codegen_inplace_reuse(
                self.scheduler.name_to_node[
                    V.kernel.inplace_update_buffers[self.get_name()]
                ].node,
                self.node,
            )
        else:
            V.graph.wrapper_code.codegen_allocation(self.node)

    def can_free(self) -> bool:
        # There's no real allocated buffer, no need to free it
        if isinstance(self.node.layout, ir.NoneLayout):
            return False
        for use in self.users:
            if isinstance(use.node, OutputNode):
                return False
        return True

    def codegen_originating_info(
        self, buffer: IndentedBuffer, only_once: bool = True
    ) -> None:
        if not config.comment_origin:
            return

        if only_once and self.written:
            return
        origins = self.node.origins
        out_lines = []

        for o in origins:
            if o.op == "output":
                # These are boring and samey
                continue

            out_lines.append("")
            # TODO(voz): Should the pragma be constant somewhere?
            out_lines.append("#pragma CMT ORIGIN:")
            op_info_str = f"#pragma CMT {o.op} {o.target}"
            if "seq_nr" in o.meta:
                op_info_str = op_info_str + f" seq_nr:{o.meta['seq_nr']}"
            out_lines.append(op_info_str)
            if "stack_trace" in o.meta:
                stack_trace = f"{o.meta['stack_trace']}"
                stack_trace_last_line = stack_trace.split("|")[-1]
                out_lines.append(
                    "#pragma CMT "
                    + stack_trace_last_line.replace("{", "{{")
                    .replace("}", "}}")
                    .replace("\n", "\\")
                )
                out_lines.append("#pragma CMT END ORIGIN")
                out_lines.append("")

        if len(out_lines) == 0:
            return

        # TODO(voz): Ostensibly, we should not need this. But there are cases where C++ codegen does
        # not use BracesBuffer, so we have no good indicator of a C++ buffer atm.
        buffer.writelines(out_lines)
        self.written = True

<<<<<<< HEAD
    def get_read_write_buffers_sizes(self) -> int:
        """
        Counting the number of bytes accessed for a kernel is
        surprisingly tricky. In particular, there is a differentiation
        between 'theoretical' memory accesses and practical memory
        accesses. For example, a layernorm kernel may actually access an
        input 3 times, but in theory, it only needs to access its input
        once (and may be optimized to do so through say, persistent
        reductions)

        Another example is that even though a buffer is passed in, we may
        not access the entire buffer. This may occur if we are accessing
        a slice of the buffer. Another tricky case is for indirect
        indexing, where the amount of bytes accessed depends on the
        values of the input.

        What this function aims to compute is the memory accesses for
        worst-case inputs, best-case optimization. What this means is
        that for each buffer we compute the amount of potential accesses in two ways and take the minimum.

        1. Numel in ranges multiplied by number of deps the buffer has
        2. The buffer size
        """
        if isinstance(self, NopKernelSchedulerNode):
            return 0
        if isinstance(self, ExternKernelSchedulerNode) and isinstance(
            self.node, MultiOutput
        ):
            return 0

        if isinstance(self, SchedulerNode):
            node_numel = V.graph.sizevars.size_hint(
                sympy_product(self.get_ranges()[0])
                * sympy_product(self.get_ranges()[1])
            )
        else:
            node_numel = int(1e9)
        buf_accesses = collections.defaultdict(list)
        for dep in self.read_writes.reads | self.read_writes.writes:
            buf_accesses[dep.name].append(dep)

        reads = {dep.name for dep in self.read_writes.reads}
        writes = {dep.name for dep in self.read_writes.writes}

        def is_materialized(buf: str, snodes: Sequence[BaseSchedulerNode]) -> bool:
            users = self.scheduler.name_to_node[buf].users
            buf_uses = {user.node for user in users}
            return len(buf_uses - set(snodes)) > 0

        if isinstance(self, FusedSchedulerNode):
            removed_buffers = {
                dep for dep in writes if not is_materialized(dep, self.snodes)
            }
            writes = writes - removed_buffers
            reads = reads - removed_buffers
        node_bytes = 0

        for buf_name in reads | writes:
            buf_accessed_elems = sum(node_numel for dep in buf_accesses[buf_name])
            buf: Union[ir.Buffer, ir.TensorBox]
            if buf_name in V.graph.name_to_buffer:
                buf = V.graph.name_to_buffer[buf_name]
            elif buf_name in V.graph.graph_inputs:
                buf = V.graph.graph_inputs[buf_name]
            else:
                continue

            def get_buf_elems(buf: Union[ir.Buffer, ir.TensorBox]) -> int:
                return V.graph.sizevars.size_hint(sympy_product(buf.get_size()))

            # Kind of a lazy way to get the MultiOutput nodes corresponding to
            # a MultiOutputLayout
            if isinstance(buf.layout, MultiOutputLayout):
                users = self.scheduler.name_to_node[buf.get_name()].users
                buf_elems = sum(
                    get_buf_elems(user.node.node)
                    for user in users
                    if isinstance(user.node, BaseSchedulerNode)
                )
            else:
                buf_elems = get_buf_elems(buf)

            node_bytes += min(buf_elems, buf_accessed_elems) * get_dtype_size(
                buf.get_dtype()
            )

        return node_bytes

    def get_estimated_runtime(self) -> float:
        """
        Returns estimated op runtime in nanoseconds (ns)
        """
        layout = None
        dtype = None
        if not hasattr(self, "node") or not self.node:
            assert isinstance(
                self, (FusedSchedulerNode, ForeachKernelSchedulerNode)
            ), f"{type(self)=}"
            assert self.snodes
            if not self.snodes[0].node:
                return 0
            layout = self.snodes[0].node.get_layout()
            dtype = self.snodes[0].node.get_dtype()
        else:
            layout = self.node.get_layout()
            dtype = self.node.get_dtype()

        if not is_gpu(layout.device.type):
            # default to no reordering based on runtime
            return 0

        # Collective kernels
        if is_collective(self.node):
            return estimate_nccl_collective_runtime(self.node)
        elif is_wait(self.node):
            # ir.Wait is only used for collective ops.
            # The time needed for the collective op is already estimated and considered
            # when we are processing the collective op IR node, so ir.Wait takes 0 time
            # since it doesn't take extra time to get the result after the collective is completed.
            return 0

        try:
            gpu_memory_bandwidth = get_gpu_dram_gbps()
            gpu_flops = get_device_tflops(dtype) * 10**12
        except Exception:
            return 0

        if isinstance(self, ExternKernelSchedulerNode):
            assert isinstance(self.node, ir.ExternKernel), f"{type(self.node)=}"
            op = kernel_name_to_op.get(
                getattr(self.node, "python_kernel_name", ""), None
            )

            # if there is a resolved op, dry-run using fake mode and record flop count
            if op is not None:
                from torch._subclasses.fake_tensor import FakeTensorMode
                from torch.utils.flop_counter import FlopCounterMode

                assert self.node.fx_node is not None
                with FakeTensorMode() as fake_mode, FlopCounterMode(
                    display=False
                ) as flop_counter_mode, V.set_current_node(
                    self.node.fx_node
                ), V.set_fake_mode(
                    fake_mode
                ):
                    assert V.current_node is not None
                    from .ir import ir_node_to_tensor

                    fake_inputs = [
                        ir_node_to_tensor(input, guard_shape=False)
                        for input in self.node.inputs
                    ]
                    cls = self.node.__class__
                    cls.process_kernel(op, *fake_inputs, **self.node.kwargs)

                    # TODO(xmfan): find a better heuristic to model FLOPS/latency relationship
                    factor = 1.0
                    counted_flops = flop_counter_mode.get_total_flops()
                    counted_bytes = self.get_read_write_buffers_sizes()
                    compute_time = (factor * counted_flops / gpu_flops) * 1e9
                    transfer_time = counted_bytes / gpu_memory_bandwidth

                    # Return estimated runtime in nanoseconds
                    return max(compute_time, transfer_time)

        elif isinstance(self, FusedSchedulerNode) or isinstance(
            self.node, ComputedBuffer
        ):
            # Return estimated runtime in nanoseconds (bytes / gbps)
            return self.get_read_write_buffers_sizes() / gpu_memory_bandwidth

        return 0


=======

>>>>>>> 4e08643c
class ExternKernelSchedulerNode(NodeSchedulerNode):
    def debug_str_extra(self) -> str:
        return f"{self.get_name()}.node.kernel = {getattr(self.node, 'python_kernel_name', None)}"

    def is_extern(self) -> bool:
        return True

    def has_side_effects(self) -> bool:
        return hasattr(self.node, "has_side_effects") and self.node.has_side_effects()


class NopKernelSchedulerNode(NodeSchedulerNode):
    pass


def _get_multi_template_node(
    node: Union["SchedulerNode", "FusedSchedulerNode"]
) -> Optional[ir.MultiTemplateBuffer]:
    template = node.get_template_node()
    if template is None:
        return None
    if not isinstance(template, ir.MultiTemplateBuffer):
        return None
    return template


def debug_triton_code(node: Union["SchedulerNode", "FusedSchedulerNode"]) -> List[str]:
    lines = []

    template = _get_multi_template_node(node)
    if template is not None and template.make_kernel_render is None:
        lines.append(f"{node.get_name()} Unfinalized multi template buffer")
    else:
        snodes = (node,) if isinstance(node, SchedulerNode) else node.snodes
        device: torch.device = snodes[0].get_device()
        backend = node.scheduler.get_backend(device)
        backend = typing.cast(
            "torch._inductor.codegen.triton.TritonScheduling", backend
        )
        V.graph.scheduler.current_device = device

        # Don't increment kernel count when generating debug string.
        # This will confuse some unit tests that check the number of
        # generated kernels.
        old_generated_kernel_count = metrics.generated_kernel_count
        triton_code = backend.generate_kernel_code_from_nodes(snodes).strip()
        metrics.generated_kernel_count = old_generated_kernel_count

        lines.append(f"{node.get_name()} Triton code:")
        lines.append(textwrap.indent(triton_code, "    "))
    return lines


class SchedulerNode(NodeSchedulerNode):
    def __init__(
        self,
        scheduler: "Scheduler",
        node: ir.Buffer,
    ) -> None:
        self._sizes: Tuple[Tuple[sympy.Expr, ...], Tuple[sympy.Expr, ...]]
        super().__init__(scheduler, node)
        self._compute_attrs()

    def _compute_attrs(
        self,
        extra_indexing_constraints: Optional[Tuple[Dict[Any, Any], List[Any]]] = None,
    ) -> None:
        assert isinstance(self.node, (ir.ComputedBuffer, ir.TemplateBuffer))
        self._sizes, self._body = self.node.simplify_and_reorder(
            extra_indexing_constraints=extra_indexing_constraints
        )

        group_fn = self.scheduler.get_backend(self.node.get_device()).group_fn
        self.group = (self.node.get_device(), group_fn(self._sizes))

        if isinstance(self.node, ir.TemplateBuffer):
            self.set_read_writes(self.node.normalized_read_writes())
        else:
            self.set_read_writes(
                dependencies.extract_read_writes(
                    self._body, *self._sizes, normalize=True
                )
            )

    def recompute_size_and_body(
        self, extra_indexing_constraints: Tuple[Dict[Any, Any], List[Any]]
    ) -> None:
        self._compute_attrs(extra_indexing_constraints=extra_indexing_constraints)

    def debug_str_extra(self) -> str:
        name = self.get_name()
        lines = [
            f"{name}.group.device = {self.group[0]}",
            f"{name}.group.iteration = {self.group[1]}",
            f"{name}.sizes = {self._sizes}",
        ]
        for dep in self.read_writes.reads_and_writes():
            buf_name = dep.name
            buf = V.graph.get_buffer(buf_name)
            lines.append(f"{buf_name}_layout = {pformat(buf.layout)}")
        if self.get_aliases():
            lines.append(f"{name}.aliases = {pformat(self.get_aliases())}")
        if self.get_mutations():
            lines.append(f"{name}.mutations = {pformat(self.get_mutations())}")
        if isinstance(self._body, ir.LoopBody):
            lines.append(f"class {name}_loop_body:")
            lines.append(textwrap.indent(self._body.debug_str(), "    "))

        if ir.is_triton(self.node.get_device()):
            lines.extend(debug_triton_code(self))

        return "\n".join(lines)

    def get_ranges(self) -> Sequence[Sequence[sympy.Expr]]:
        return self._sizes

    def is_reduction(self) -> bool:
        assert isinstance(
            self.node, (ir.ComputedBuffer, ir.TemplateBuffer)
        ), f"{type(self.node)=}"
        return bool(self.node.get_reduction_type())

    def is_split_scan(self) -> bool:
        assert isinstance(
            self.node, (ir.ComputedBuffer, ir.TemplateBuffer)
        ), f"{type(self.node)=}"
        return isinstance(self.node, ir.ComputedBuffer) and isinstance(
            self.node.data, ir.SplitScan
        )

    def is_template(self) -> bool:
        return isinstance(self.node, ir.TemplateBuffer)

    def get_template_node(self) -> Optional[ir.TemplateBuffer]:
        return self.node if isinstance(self.node, ir.TemplateBuffer) else None

    def run(self, *index_vars: Sequence[sympy.Expr]) -> None:
        self.decide_inplace_update()
        self.mark_run()
        self.codegen(index_vars)

    def mark_run(self) -> None:
        self.allocate()

    def ranges_from_index_vars(
        self, index_vars: Sequence[Sequence[sympy.Expr]]
    ) -> Dict[sympy.Expr, sympy.Expr]:
        sizes = self._sizes
        assert sum(map(len, sizes)) == sum(map(len, index_vars))
        var_ranges = dict(
            zip(
                itertools.chain.from_iterable(index_vars),
                itertools.chain.from_iterable(sizes),
            )
        )
        return var_ranges

    def codegen(self, index_vars: Sequence[Sequence[sympy.Expr]]) -> None:
        var_ranges = self.ranges_from_index_vars(index_vars)
        try:
            with V.set_ops_handler(
                SimplifyIndexing(V.get_ops_handler(), var_ranges)
            ), V.kernel.set_current_node(self):
                self._body(*index_vars)
        except Exception:
            log.fatal("Error in codegen for %s", self.node)
            raise

    def pointwise_read_writes(self) -> dependencies.ReadWrites:
        """
        Get the memory dependencies in the non-reduction axis.
        """
        sizes, reduction_sizes = self._sizes

        def fn(index: Sequence[sympy.Symbol]) -> str:
            res = self._body(index, [sympy.Integer(0) for _ in reduction_sizes])
            return res

        return dependencies.extract_read_writes(fn, sizes)

    def can_inplace(self, read_dep: dependencies.Dep) -> bool:
        if self.get_aliases() or self.is_template():
            return False
        if len(self.read_writes.writes) == 1 and isinstance(
            read_dep, dependencies.MemoryDep
        ):
            write_dep = next(iter(self.read_writes.writes))
            assert isinstance(write_dep, dependencies.MemoryDep), f"{type(write_dep)=}"
            return read_dep.index == write_dep.index and read_dep.size == write_dep.size
        return False

    @cache_on_self
    def _get_atomic_add_buffers(self) -> Set[str]:
        buffers_store_as_atomic_add = set()
        if isinstance(self._body, ir.LoopBody):
            for node in self._body.get_nodes():
                if (
                    node.op == "call_method"
                    and node.target == "store"
                    and (
                        ("mode" in node.kwargs and node.kwargs["mode"] == "atomic_add")
                        or (len(node.args) == 5 and node.args[4] == "atomic_add")
                    )
                ):
                    buffers_store_as_atomic_add.add(
                        node.kwargs["name"]
                        if "name" in node.kwargs
                        else (node.args[1] if len(node.args) >= 2 else "")
                    )
        return buffers_store_as_atomic_add


class FusedSchedulerNode(BaseSchedulerNode):
    """
    This is a "fake" scheduler node that represents a group of scheduler nodes
    that are meant to be fused together. The way it does this is by maintaining
    its unmet dependencies as the union of its constituent nodes.
    """

    @classmethod
    def fuse(
        cls, node1: BaseSchedulerNode, node2: BaseSchedulerNode
    ) -> "FusedSchedulerNode":
        assert node1.scheduler is node2.scheduler
        assert isinstance(node1, (SchedulerNode, FusedSchedulerNode)) and isinstance(
            node2, (SchedulerNode, FusedSchedulerNode)
        )
        return cls(node1.scheduler, list(node1.get_nodes()) + list(node2.get_nodes()))

    def __init__(
        self, scheduler: "Scheduler", snodes: Sequence[BaseSchedulerNode]
    ) -> None:
        # NB: No need to call super().__init__() because we don't need to re-use any of its logic.
        self.snodes = snodes
        self.scheduler = scheduler
        self.users: List[NodeUser] = []
        self.inverse_users = []
        self.node_users = []
        self.group = max(snodes, key=lambda x: int(x.is_reduction())).group
        self.ancestors = set.union(
            *[x.ancestors for x in snodes if x.ancestors is not None]
        )
        self.last_usage: Set[str] = set()
        self.read_writes = dependencies.ReadWrites(set(), set(), set())

        self.set_read_writes(
            dependencies.ReadWrites.merge_list([x.read_writes for x in snodes])
        )

        self.unmet_dependencies = {
            dep
            for dep in set.union(*[x.unmet_dependencies for x in snodes])
            if dep.name not in self.get_names()
        } - self.read_writes.writes
        self.min_order = min(x.min_order for x in self.snodes)
        self.max_order = max(x.max_order for x in self.snodes)

    @cache_on_self
    def get_name(self) -> str:
        return "_".join([x.get_name() for x in self.snodes])

    def get_first_name(self) -> str:
        return self.snodes[0].get_name()

    @cache_on_self
    def get_names(self) -> Set[str]:
        return set.union(*[x.get_names() for x in self.snodes])

    def debug_str_extra(self) -> str:
        lines = [
            f"{self.get_name()}.snodes[{i}] =\n{node.debug_str()}"
            for i, node in enumerate(self.snodes)
        ]
        device = self.snodes[0].node.get_device()
        if ir.is_triton(device):
            lines.extend(debug_triton_code(self))

        return textwrap.indent("\n".join(lines).rstrip(), "    ")

    def set_last_usage(
        self, future_used_buffers: Set[str], mutation_real_name: Dict[str, str]
    ) -> None:
        # Set self.last_usage using the global information
        # This will be used for inter-kernel optimisations
        super().set_last_usage(future_used_buffers, mutation_real_name)
        # Set self.last_usage on the snodes
        # This will be used for optimisations within the kernel
        future_used_buffers: Set[str] = set()
        for node in reversed(self.snodes):
            node.set_last_usage(future_used_buffers, mutation_real_name)
            future_used_buffers.update(node.last_usage)

    @cache_on_self
    def used_buffer_names(self) -> Set[str]:
        return set.union(*[x.used_buffer_names() for x in self.snodes])

    @cache_on_self
    def used_or_aliased_buffer_names(self) -> Set[str]:
        return set.union(*[x.used_or_aliased_buffer_names() for x in self.snodes])

    def get_nodes(self) -> Sequence[BaseSchedulerNode]:
        return self.snodes

    def __repr__(self) -> str:
        return f"{type(self).__name__}(nodes={self.get_name()})"

    @cache_on_self
    def is_reduction(self) -> bool:
        return any(x.is_reduction() for x in self.snodes)

    @cache_on_self
    def is_split_scan(self) -> bool:
        return any(x.is_split_scan() for x in self.snodes)

    @cache_on_self
    def is_template(self) -> bool:
        return any(x.is_template() for x in self.snodes)

    @cache_on_self
    def get_template_node(self) -> Optional[ir.TemplateBuffer]:
        for node in self.snodes:
            if node.is_template():
                return node.get_template_node()
        return None

    def get_device(self) -> torch.device:
        return self.group[0]

    @cache_on_self
    def has_aliasing_or_mutation(self) -> bool:
        return any(x.has_aliasing_or_mutation() for x in self.snodes)

    @cache_on_self
    def op_counts(self) -> Counter[str]:
        op_counts: Counter[str] = collections.Counter()
        for node in self.snodes:
            op_counts.update(node.op_counts())
        return op_counts

    # None of these need to be implemented, as a FusedSchedulerNode is just an
    # abstraction for scheduling purposes
    def update_mutated_names(self, renames: Dict[str, str]) -> None:
        raise NotImplementedError

    def add_mutation_dep(self, name: Dep) -> None:
        raise NotImplementedError

    def set_users(self, users: List["NodeUser"]) -> None:
        raise NotImplementedError

    def get_aliases(self) -> Sequence[str]:
        raise NotImplementedError

    def get_mutations(self) -> List[str]:
        raise NotImplementedError

    def can_inplace(self, read_dep: dependencies.Dep) -> bool:
        raise NotImplementedError

    def debug_str(self) -> str:
        """Longer form printout for trace logs"""
        name = self.get_name()
        node_typestr = ",".join(type(n).__name__ for n in self.snodes)
        lines = [
            f"{name}: {type(self).__name__}({node_typestr})",
            f"{name}.writes = {pformat(self.read_writes.writes)}",
            f"{name}.unmet_dependencies = {pformat(self.unmet_dependencies)}",
            f"{name}.met_dependencies = {pformat(self.read_writes.reads - self.unmet_dependencies)}",
            f"{name}.users = {self.users}",
        ]
        try:
            lines += [
                self.debug_str_extra(),
            ]
        except Exception:
            log.warning("Ignoring error in debug_str()", exc_info=True)

        return "\n".join(lines).rstrip()

    def add_fake_dep(self, dep: Dep) -> None:
        raise NotImplementedError

    def get_estimated_runtime(self) -> float:
        raise NotImplementedError

    def has_side_effects(self) -> bool:
        raise NotImplementedError

    def is_extern(self) -> bool:
        raise NotImplementedError

    def log_details(self) -> None:
        raise NotImplementedError

    def prune_deps(self) -> None:
        raise NotImplementedError

    def prune_weak_deps(self) -> None:
        raise NotImplementedError

    def set_read_writes(self, rw: dependencies.ReadWrites) -> None:
        raise NotImplementedError


class ForeachKernelSchedulerNode(FusedSchedulerNode):
    """Scheduler node which consists of a list of scheduler nodes that each operate on a
    distinct tensor in a list of tensors."""

    def get_consumer_subnode_for(
        self, producer: BaseSchedulerNode
    ) -> Optional[BaseSchedulerNode]:
        if producer.get_name() in self.read_to_node:
            return self.read_to_node[producer.get_name()]

        return None

    def get_producer_subnode_for(
        self, consumer: BaseSchedulerNode
    ) -> Optional[BaseSchedulerNode]:
        for rd in consumer.read_writes.reads:
            if rd.name in self.name_to_node:
                return self.name_to_node[rd.name]

        return None

    @classmethod
    def can_fuse(cls, producer: BaseSchedulerNode, consumer: BaseSchedulerNode) -> bool:
        why = WhyNoFuse(producer, consumer)
        if producer.is_foreach() and consumer.is_foreach():
            producer = typing.cast(ForeachKernelSchedulerNode, producer)
            consumer = typing.cast(ForeachKernelSchedulerNode, consumer)
            foreach_match = len(producer.snodes) == len(consumer.snodes)
            if not foreach_match:
                why("foreach do not have same length")
            return foreach_match and all(
                producer.scheduler.can_fuse(l, r)
                for l, r in zip(producer.snodes, consumer.snodes)
            )
        elif consumer.is_foreach():
            consumer = typing.cast(ForeachKernelSchedulerNode, consumer)
            consumer_subnode = consumer.get_consumer_subnode_for(producer)
            if consumer_subnode is not None:
                return consumer.scheduler.can_fuse(producer, consumer_subnode)

            why("candidate producer is not dep of any foreach consumer")
            return False

        elif producer.is_foreach():
            producer = typing.cast(ForeachKernelSchedulerNode, producer)
            producer_subnode = producer.get_producer_subnode_for(consumer)
            if producer_subnode is not None:
                return producer.scheduler.can_fuse(producer_subnode, consumer)

            why("candidate consumer has no dep in any foreach producer")
            return False

        raise AssertionError(
            "At least one node passed to ForeachKernelSchedulerNode.can_fuse should be a foreach node"
        )

    @classmethod
    def fuse(
        cls, producer: BaseSchedulerNode, consumer: BaseSchedulerNode
    ) -> "ForeachKernelSchedulerNode":
        assert producer.is_foreach() or consumer.is_foreach()
        prev_node_1 = None
        prev_node_2 = None
        fused_nodes: List[BaseSchedulerNode]
        if producer.is_foreach() and consumer.is_foreach():
            producer = typing.cast(ForeachKernelSchedulerNode, producer)
            consumer = typing.cast(ForeachKernelSchedulerNode, consumer)
            fused_nodes = [
                FusedSchedulerNode.fuse(l, r)
                for l, r in zip(producer.snodes, consumer.snodes)
            ]
        elif producer.is_foreach():
            producer = typing.cast(ForeachKernelSchedulerNode, producer)
            producer_subnode = producer.get_producer_subnode_for(consumer)
            fused_nodes = []
            prev_node_1 = producer
            prev_node_2 = None
            for node in producer.snodes:
                if node is producer_subnode:
                    new_node = FusedSchedulerNode.fuse(node, consumer)
                    prev_node_2 = new_node
                    fused_nodes.append(new_node)
                else:
                    fused_nodes.append(node)

        elif consumer.is_foreach():
            consumer = typing.cast(ForeachKernelSchedulerNode, consumer)
            consumer_subnode = consumer.get_consumer_subnode_for(producer)
            fused_nodes = []
            prev_node_1 = consumer
            prev_node_2 = None

            for node in consumer.snodes:
                if node is consumer_subnode:
                    new_node = FusedSchedulerNode.fuse(producer, node)
                    prev_node_2 = new_node
                    fused_nodes.append(new_node)
                else:
                    fused_nodes.append(node)

        return cls(producer.scheduler, fused_nodes, prev_node_1, prev_node_2)

    def __init__(
        self,
        scheduler: "Scheduler",
        nodes: Sequence[BaseSchedulerNode],
        prev_node_1: Optional[BaseSchedulerNode] = None,
        prev_node_2: Optional[BaseSchedulerNode] = None,
    ) -> None:
        self.read_to_node = {}
        self.name_to_node = {}

        if prev_node_1 is None or prev_node_2 is None:
            super().__init__(scheduler, nodes)

            for node in nodes:
                for read in node.read_writes.reads:
                    self.read_to_node[read.name] = node

                for name in node.get_names():
                    self.name_to_node[name] = node
        else:
            self.scheduler = scheduler
            self.snodes = nodes
            # Copy prev_node_1's buffer so we don't have to check for `None`
            # everywhere.
            self.node: ir.Buffer = prev_node_1.node
            self.users: List[NodeUser] = []

            self.set_read_writes(
                dependencies.ReadWrites.merge_list(
                    [prev_node_1.read_writes, prev_node_2.read_writes]
                )
            )

            self.unmet_dependencies = {
                dep
                for dep in set.union(
                    prev_node_1.unmet_dependencies, prev_node_2.unmet_dependencies
                )
                if dep.name not in self.get_names()
            } - self.read_writes.writes

            self.min_order = min([prev_node_1.min_order, prev_node_2.min_order])
            self.max_order = max([prev_node_1.max_order, prev_node_2.max_order])

            foreach_node: ForeachKernelSchedulerNode = typing.cast(
                ForeachKernelSchedulerNode,
                prev_node_1 if prev_node_1.is_foreach() else prev_node_2,
            )
            other_node = prev_node_2 if prev_node_1.is_foreach() else prev_node_1

            self.ancestors = foreach_node.ancestors
            self.ancestors.update(other_node.ancestors)

            self.name_to_node = foreach_node.name_to_node
            for name in other_node.get_names():
                self.name_to_node[name] = other_node

        self.group = (nodes[0].get_device(), "foreach")

        self.origins: Set[torch.fx.Node] = set()

    def mark_run(self) -> None:
        raise NotImplementedError

    def codegen(self) -> None:
        assert isinstance(self.node, ir.ComputedBuffer), f"{type(self.node)=}"
        self.node.get_store_function()(self.node.make_loader()())

    def can_free(self) -> bool:
        raise NotImplementedError

    def is_foreach(self) -> bool:
        return True

    def get_subkernel_nodes(self) -> List[BaseSchedulerNode]:
        """Returns a list of nodes which comprise the foreach kernel, operating on corresponding elements of our input lists.
        These nodes may be vertically fused."""
        return list(self.snodes)

    def get_nodes(self) -> Sequence[BaseSchedulerNode]:
        """Returns all nodes contained in this kernel, unpacking fused nodes into their constituent scheduler nodes."""
        return list(itertools.chain.from_iterable(x.get_nodes() for x in self.snodes))

    def get_first_name(self) -> str:
        return self.snodes[0].get_first_name()

    def prune_redundant_deps(
        self, name_to_fused_node: Dict[str, BaseSchedulerNode]
    ) -> None:
        _prune_redundant_deps(self, name_to_fused_node)

        for node in self.snodes:
            node.prune_redundant_deps(name_to_fused_node)


def pick_loop_order(
    stride_lengths: List[List[int]],
    sizes: List[sympy.Expr],
    priority_idx: Tuple[int, ...] = (),
) -> List[int]:
    """
    A heuristic to decide loop iteration orders.  This has not been well
    tuned and may be something we should autotune.
    """

    @functools.cmp_to_key
    def index_cmp(a: int, b: int) -> int:
        if sizes[a] == 1 or sizes[b] == 1:
            # 1-sizes don't matter, just move them to the end
            return cmp(sizes[a] == 1, sizes[b] == 1)

        stride_len_a = [sl[a] for sl in stride_lengths]
        stride_len_b = [sl[b] for sl in stride_lengths]

        # equivalent to
        # np.logical_or(stride_lengths[:, b] == 0, stride_lengths[:, a] < stride_lengths[:, b]).all()
        a_first = sum(
            sl_b == 0 or sl_a < sl_b for sl_a, sl_b in zip(stride_len_a, stride_len_b)
        )
        b_first = sum(
            sl_a == 0 or sl_b < sl_a for sl_a, sl_b in zip(stride_len_a, stride_len_b)
        )
        if a_first > b_first:
            return -1
        if b_first > a_first:
            return 1

        # otherwise contiguous
        return cmp(b, a)

    order = list(reversed(range(len(stride_lengths[0]))))
    if len(priority_idx) > 0:
        # if we have priority node, only use that node's order
        stride_lengths = [stride_lengths[pi] for pi in priority_idx]
    if config.pick_loop_orders:
        order.sort(key=index_cmp)
    return order


@dataclasses.dataclass
class NodeUser:
    node: Union[BaseSchedulerNode, OutputNode]
    can_inplace: bool = False

    # A weak user must be scheduled after a given node, but doesn't actually
    # use the result
    is_weak: bool = False

    def __hash__(self) -> int:
        return hash((self.node.get_name(), self.can_inplace, self.is_weak))

    def __eq__(self, other: object) -> bool:
        return (
            isinstance(other, NodeUser)
            and self.get_name() == other.get_name()
            and self.can_inplace == other.can_inplace
            and self.is_weak == other.is_weak
        )

    def get_name(self) -> str:
        return self.node.get_name()

    def merge(self, other: "NodeUser") -> "NodeUser":
        assert self.node is other.node
        return NodeUser(
            self.node,
            self.can_inplace and other.can_inplace,
            self.is_weak and other.is_weak,
        )


_post_grad_graph_counter = itertools.count()


class Scheduler:
    @dynamo_timed
    def __init__(self, nodes: List[ir.Buffer]) -> None:
        super().__init__()
        V.graph.scheduler = self
        self.backends: Dict[torch.device, BaseScheduling] = {}
        self.post_grad_graph_id = next(_post_grad_graph_counter)

        self.available_buffer_names = {
            *V.graph.graph_inputs.keys(),
            *V.graph.constants.keys(),
            *V.graph.torchbind_constants.keys(),
        }

        self.nodes = [self.create_scheduler_node(n) for n in nodes]

        # some new constants could have been created above
        self.available_buffer_names.update(V.graph.constants.keys())
        for node in self.nodes:
            node.prune_deps()

        self.name_to_node: Dict[str, BaseSchedulerNode] = {
            n.get_name(): n for n in self.nodes
        }
        self.name_to_fused_node: Dict[str, BaseSchedulerNode] = (
            dict()
        )  # set in fuse_nodes()

        # mutation_real_name: Maps back to the original name for codegen
        # Example:
        # If you mutate buf0 inside of buf1's kernel, then:
        # mutation_real_name = {"buf0" : "buf1"}
        # all subsequent uses of buf0 become buf1's usage in dependency graph
        self.mutation_real_name: Dict[str, str] = {}

        # We handle mutation by renaming modified versions of the same
        # buffer in the dependency graph to prevent cycles.
        # mutation_renames: tracks the current name for a given buffer
        #                   (changed once per mutation)
        # Example:
        # If you mutate buf0 inside of buf1's kernel, then:
        # mutation_renames = {"buf1" : "buf0"}
        # in codegen we only use buf0, never buf1
        self.mutation_renames: Dict[str, str] = {}

        self.compute_dependencies()
        self.topological_sort_schedule()
        self.dead_node_elimination()
        if config.reorder_for_compute_comm_overlap:
            comms.decide_global_ordering_of_comms(self.nodes)
        self.compute_ancestors()

        metrics.ir_nodes_pre_fusion += len(self.nodes)
        V.debug.ir_pre_fusion(self.nodes)
        self.num_orig_nodes = len(self.nodes)
        self.name_to_fused_node = {n.get_name(): n for n in self.nodes}
        self.create_foreach_nodes()
        self.topological_sort_schedule()
        self.logged_slow_fusion: Set[Tuple[str, str]] = set()
        self.fuse_nodes()
        self.finalize_multi_template_buffers()
        if config.reorder_for_compute_comm_overlap:
            # Refresh node_users and inverse_users to reflect fused nodes
            self.compute_node_users()
            self.nodes = comms.reorder_compute_and_comm_for_overlap(self.nodes)
        self.compute_last_usage()
        V.debug.ir_post_fusion(self.nodes)
        V.debug.graph_diagram(self.nodes)
        self.debug_draw_graph()

        # used during codegen:
        self.current_device: Optional[torch.device] = None
        self.buffer_names_to_free: Set[str] = set()

        # fx graph node to the position it appears in the graph
        # for debug attribution
        self.origin_to_index: Dict[torch.fx.Node, int] = {}

        get_metric_table("graph_stats").add_row(
            lambda: {
                "graph_id": self.post_grad_graph_id,
                "num_nodes_before_fusion": self.num_orig_nodes,
                "num_nodes_after_fusion": len(self.nodes),
            }
        )

    def debug_draw_graph(self) -> None:
        """Generate an image of the graph for debugging"""
        if os.environ.get("INDUCTOR_WRITE_SCHEDULER_GRAPH", None) == "1":
            from .debug import draw_buffers

            draw_buffers(self.nodes, print_graph=True)

    def debug_print_nodes(self, label: str) -> None:
        if log.isEnabledFor(logging.INFO):
            log.info("%s:", label)
            for node in self.nodes:
                node.log_details()

    def create_scheduler_node(self, node: ir.Buffer) -> BaseSchedulerNode:
        assert (
            node.origins is not None
        ), "All nodes passed to scheduling must have an origin"
        if node.is_no_op():
            return NopKernelSchedulerNode(self, node)
        elif isinstance(node, (ir.ComputedBuffer, ir.TemplateBuffer)):
            return SchedulerNode(self, node)
        elif isinstance(node, ir.ExternKernel):
            return ExternKernelSchedulerNode(self, node)
        else:
            raise NotImplementedError(node)

    def create_foreach_nodes(self) -> None:
        removed_node_names = set()
        fe_nodes = []
        kept_node_names = self.name_to_fused_node.keys()

        for names in V.graph.lists.values():
            names = [
                name
                for name in names
                if name in kept_node_names
                and not isinstance(self.name_to_node[name], NopKernelSchedulerNode)
            ]
            if not names:
                # All nodes eliminated
                continue

            removed_node_names.update(names)
            snodes = [self.name_to_node[name] for name in names]

            fe_node = ForeachKernelSchedulerNode(self, snodes)

            fe_nodes.append(fe_node)

            for name in names:
                self.name_to_fused_node[name] = fe_node

        fe_nodes = typing.cast(List[BaseSchedulerNode], fe_nodes)
        self.nodes = [
            node for node in self.nodes if node.get_name() not in removed_node_names
        ] + fe_nodes

    def compute_dependencies(self) -> None:
        """
        Create dependency edges between nodes, handling aliasing and
        mutation properly.
        """

        T = TypeVar("T")

        class DedupList(Generic[T]):
            """
            This data structure behaves like a list except it makes sure the
            elements remain unique.
            Normally one could use a set/dict for this purpose however
            the list in question gets elements appended as it is being
            iterated over which means that we need to keep the list
            semantics.
            """

            def __init__(
                self,
                items: Optional[List[T]] = None,
                membership: Optional[Set[T]] = None,
            ) -> None:
                self.items = items or list()
                self.membership = membership or set()

            def append(self, node_user: T) -> None:
                if node_user in self.membership:
                    return
                self.items.append(node_user)
                self.membership.add(node_user)

            def __add__(self, other: "DedupList[T]") -> "DedupList[T]":
                new_membership = set.union(self.membership, other.membership)
                new_items = self.items + [
                    x for x in other.items if x not in self.membership
                ]
                return DedupList(new_items, new_membership)

        name_to_users: DefaultDict[str, DedupList[NodeUser]] = collections.defaultdict(
            DedupList
        )

        # handle aliasing by using python aliasing in name_to_users
        # if foo aliases bar then we will make name_to_users["foo"] point
        # to the same python list as name_to_users["bar"]
        for node1 in self.nodes:
            node1_name = node1.get_name()
            for node2_name in node1.get_aliases():
                if node1_name in name_to_users and node2_name in name_to_users:
                    # merge the two
                    list1 = name_to_users[node1_name]
                    list2 = name_to_users[node2_name]
                    combined = list1 + list2
                    for key in name_to_users.keys():
                        if name_to_users[key] is list1 or name_to_users[key] is list2:
                            name_to_users[key] = combined
                elif node1_name in name_to_users:
                    name_to_users[node2_name] = name_to_users[node1_name]
                else:
                    name_to_users[node1_name] = name_to_users[node2_name]

        def rename(n: str) -> str:
            if n in self.mutation_renames:
                return rename(self.mutation_renames[n])
            return n

        def dep_closure(node_name: str) -> Set[str]:
            reachable_names = {node_name}
            node = self.name_to_node[node_name]
            write_dep = next(iter(node.read_writes.writes))
            for read_dep in node.read_writes.reads:
                if (
                    read_dep.name in self.name_to_node
                    and isinstance(read_dep, dependencies.MemoryDep)
                    and isinstance(write_dep, dependencies.MemoryDep)
                    and read_dep.index == write_dep.index
                    and read_dep.size == write_dep.size
                ):
                    reachable_names.update(dep_closure(read_dep.name))
            return reachable_names

        def add_user(
            used_by_name: str,
            user_node: Union[BaseSchedulerNode, OutputNode],
            can_inplace: bool = False,
            is_weak: bool = False,
        ) -> None:
            name_to_users[rename(used_by_name)].append(
                NodeUser(user_node, can_inplace, is_weak)
            )

        unbacked_symbol_to_origin_node = {}

        # NB: None means that the dependency is on an input.  Don't actually
        # generate a dependency because if we do, Inductor will start trying
        # to free the unbacked int but that's pointless
        for name, val in V.graph.graph_inputs.items():
            if isinstance(val, sympy.Symbol):
                unbacked_symbol_to_origin_node[val] = None

        for node in self.nodes:
            log.debug("scheduling %s", node.node)

            # unbacked symbols don't follow ordinary buffer dependencies, so
            # we track their def/uses separately
            unbacked_symbol_defs = sorted(
                node.node.get_unbacked_symbol_defs(), key=lambda x: x.name
            )
            for s in unbacked_symbol_defs:
                assert isinstance(s, sympy.Symbol)
                # Pick the first definer as canonical.  There may be multiple
                # because if a MultiOutputLayout buffer propagates an unbacked
                # symint to multiple outputs, they will all claim to def it.
                if s not in unbacked_symbol_to_origin_node:
                    unbacked_symbol_to_origin_node[s] = node.get_name()

            unbacked_symbol_uses = sorted(
                node.node.get_unbacked_symbol_uses(), key=lambda x: x.name
            )
            # if a kernel takes unbacked symints, register dependencies
            for s in unbacked_symbol_uses:
                assert (
                    s in unbacked_symbol_to_origin_node
                ), f"{s} not in {unbacked_symbol_to_origin_node}"
                if (r := unbacked_symbol_to_origin_node[s]) is not None:
                    node.add_fake_dep(StarDep(r))

            if (
                len(node.read_writes.writes) == 1
                and (dep := next(iter(node.read_writes.writes)))
                and isinstance(dep, MemoryDep)
            ):
                node_mode = dep.mode
            else:
                node_mode = None

            # a node will mutate either 0 or 1 buffers
            assert len(node.get_mutations()) <= 1
            for alt_name in node.get_mutations():
                alt_name = rename(alt_name)
                # this node must run after the prior writer
                add_user(alt_name, node)
                node.add_mutation_dep(StarDep(alt_name, mode=node_mode))
                for other_node in name_to_users[alt_name].items:
                    # this node must run after all prior readers
                    other_name = rename(other_node.get_name())
                    known_dep_node_names = dep_closure(node.get_name())
                    if other_name not in known_dep_node_names:
                        # If this node already directly or indirectly depends on other_node,
                        # we don't need to insert an extra dep.
                        node.add_mutation_dep(WeakDep(other_name))
                        add_user(other_name, node, is_weak=True)

            # add normal non-mutation dependencies
            for read in node.read_writes.reads:
                is_weak = isinstance(read, WeakDep)
                add_user(read.name, node, node.can_inplace(read), is_weak)

            node.update_mutated_names(self.mutation_renames)

            # update our renaming scheme for the next iteration
            for alt_name in node.get_mutations():
                self.mutation_renames[rename(alt_name)] = node.get_name()
                self.mutation_renames[alt_name] = node.get_name()
                self.mutation_real_name[node.get_name()] = self.mutation_real_name.get(
                    alt_name, alt_name
                )

        # make sure outputs aren't dead-code-eliminated
        for node_name in V.graph.get_output_names():
            log.debug("scheduling output %s", node_name)
            add_user(node_name, OutputNode(StarDep(node_name)))

        # make sure unbacked symints aren't dead-code-eliminated
        for node in V.graph.graph_outputs:
            for s in node.get_unbacked_symbol_uses():
                assert (
                    s in unbacked_symbol_to_origin_node
                ), f"{s} not in {unbacked_symbol_to_origin_node.keys()}"
                if (node_name := unbacked_symbol_to_origin_node[s]) is not None:
                    log.debug(
                        "scheduling output %s for unbacked symint %s", node_name, s
                    )
                    add_user(node_name, OutputNode(StarDep(node_name)))

        # make sure input mutation isn't dead-code-eliminated
        for name in self.mutation_renames:
            if name in V.graph.graph_inputs:
                add_user(name, OutputNode(StarDep(name)))
                V.graph.mutated_inputs.add(name)
            elif name in V.graph.constants:
                # In AOTI, module parameters and buffers are not lifted as graph inputs
                add_user(name, OutputNode(StarDep(name)))

        inp_names = {
            name: index for index, name in enumerate(V.graph.graph_inputs.keys())
        }
        V.graph.mutated_input_idxs = [
            inp_names[name] for name in V.graph.mutated_inputs
        ]

        # copy users information onto the nodes
        for node in self.nodes:
            node.set_users(name_to_users[node.get_name()].items)

        # populate inverse_users
        for node in self.nodes:
            for user in node.users:
                user.node.inverse_users.append(node)

    def compute_node_users(self) -> None:
        # set up buffer name to (fused)snode mapping
        buf_to_snode: Dict[str, BaseSchedulerNode] = {}
        for node in self.nodes:
            if isinstance(node, FusedSchedulerNode):
                for x in node.snodes:
                    buf_to_snode[x.get_name()] = node
            buf_to_snode[node.get_name()] = node

        for node in self.nodes:
            node.node_users = []
            node.inverse_users = []

        # compute inverse_users
        for node in self.nodes:
            inverse_users = []
            for dep in node.unmet_dependencies:
                assert dep.name in buf_to_snode
                dep_node = buf_to_snode[dep.name]
                inverse_users.append(dep_node)
            node.inverse_users = inverse_users

        # compute node_users
        # TODO: ideally, we should deduplicate .users and .node_users,
        # but currently .users contains extra information that's difficult to
        # extract into a standalone container.
        node_to_users: Dict[BaseSchedulerNode, List[BaseSchedulerNode]] = {}
        for node in self.nodes:
            for inverse_user in node.inverse_users:
                node_to_users.setdefault(inverse_user, []).append(node)
        for node, users in node_to_users.items():
            node.node_users = users

    def dead_node_elimination(self) -> None:
        """
        Remove any nodes without users
        """
        again = True  # repeat until a fixed point
        while again:
            updated_nodes = []
            for node in self.nodes:

                def can_eliminate_user(user: NodeUser) -> bool:
                    return user.is_weak or user.get_name() in V.graph.removed_buffers

                can_eliminate = not node.has_side_effects() and all(
                    can_eliminate_user(u) for u in node.users
                )

                if not can_eliminate:
                    updated_nodes.append(node)
                else:
                    # dead code
                    log.debug("removed dead node: %s", node.get_name())
                    V.graph.removed_buffers.add(node.get_name())

            again = len(self.nodes) > len(updated_nodes)
            self.nodes = updated_nodes

        # Prune any WeakDeps no longer needed
        for node in self.nodes:
            node.prune_weak_deps()

    def topological_sort_schedule(self) -> None:
        """
        Ensure self.nodes is in topologically sorted order
        """
        seen: Set[BaseSchedulerNode] = set()
        name_to_node: Dict[str, BaseSchedulerNode] = dict()
        result: List[BaseSchedulerNode] = []

        def visit(n: BaseSchedulerNode) -> None:
            if n not in seen:
                seen.add(n)
                for dep in sorted(n.unmet_dependencies, key=lambda d: d.name):
                    visit(name_to_node[dep.name])
                result.append(n)

        for node in self.nodes:
            for name in node.get_names():
                name_to_node[name] = node
        for node in self.nodes:
            visit(node)
        self.nodes = result

    def compute_ancestors(self) -> None:
        """
        Populate each node.ancestors
        """
        # note self.nodes is topologically sorted
        name_to_ancestors: Dict[str, Set[str]] = {}
        for node in self.nodes:
            ancestors = set()
            for dep in node.unmet_dependencies:
                ancestors.add(dep.name)
                ancestors |= name_to_ancestors[dep.name]
            name_to_ancestors[node.get_name()] = ancestors
            node.ancestors = ancestors

        for order, node in enumerate(self.nodes):
            node.min_order = order
            node.max_order = order

    def fuse_nodes(self) -> None:
        """
        Mutates self.nodes to combine nodes into FusedSchedulerNodes.
        """
        for i in range(10):
            old_len = len(self.nodes)
            fusion_log.debug(
                "===== attempting fusion (%d/10): %d nodes =====",
                i + 1,
                old_len,
            )
            self.fuse_nodes_once()
            new_len = len(self.nodes)
            fusion_log.debug(
                "completed fusion round (%d/10): fused %d nodes into %d nodes\n",
                i + 1,
                old_len,
                new_len,
            )
            if new_len == old_len or new_len == 1:
                fusion_log.debug("===== fusion complete (%d iterations) =====", i + 1)
                break

    def benchmark_fused_nodes(
        self, nodes: Sequence[BaseSchedulerNode]
    ) -> Tuple[float, str]:
        """
        Benchmark fused list of nodes and return the execution time
        in milliseconds on randomly generated inputs.
        """
        assert len(nodes) > 0
        device = nodes[0].get_device()
        self.current_device = device
        backend = self.get_backend(device)
        return backend.benchmark_fused_nodes(nodes)

    def finalize_multi_template_buffers(self) -> None:
        def replace_buffer(
            orig_node: ir.MultiTemplateBuffer, new_node: ir.Buffer
        ) -> None:
            replaced_name = new_node.name
            orig_name = orig_node.get_name()
            assert isinstance(orig_name, str) and isinstance(replaced_name, str)

            del V.graph.name_to_buffer[replaced_name]
            new_node.name = orig_name

            V.graph.buffers.remove(orig_node)
            V.graph.name_to_buffer[orig_name] = new_node

        for i, node in enumerate(self.nodes):
            if isinstance(node, SchedulerNode) and isinstance(
                node.node, ir.MultiTemplateBuffer
            ):
                multi_node = node.node
                min_node_unfused, _ = multi_node.get_min_choice()

                if isinstance(
                    min_node_unfused,
                    torch._inductor.ir.TritonTemplateCallerBase,
                ):
                    node.node.finalize_as_triton_caller(min_node_unfused)
                    continue

                out_tensorbox = min_node_unfused.output_node()
                out_storage = out_tensorbox.data
                assert isinstance(out_storage, ir.StorageBox)
                out_buffer = out_storage.data
                assert isinstance(out_buffer, ir.Buffer)

                out_buffer.layout = multi_node.layout
                replace_buffer(multi_node, out_buffer)
                new_scheduler_node = self.create_scheduler_node(out_buffer)

                self.nodes[i] = new_scheduler_node
                self.name_to_node[node.get_name()] = new_scheduler_node
                self.name_to_fused_node[node.get_name()] = new_scheduler_node

                new_scheduler_node.users = node.users
                new_scheduler_node.min_order = node.min_order
                new_scheduler_node.max_order = node.max_order
                new_scheduler_node.last_usage = node.last_usage
                for user in new_scheduler_node.users:
                    user.node.inverse_users.remove(node)
                    user.node.inverse_users.append(new_scheduler_node)

    def speedup_by_fusion(
        self, node1: BaseSchedulerNode, node2: BaseSchedulerNode
    ) -> bool:
        """
        If config.benchmark_fusion is False, always return True.
        Otherwise, return True if fusion can brings speedup.
        """

        is_multi_template = node1.is_template() and isinstance(
            node1.get_template_node(), ir.MultiTemplateBuffer
        )
        if not config.benchmark_fusion and not is_multi_template:
            return True

        if (
            node1.is_template()
            and not isinstance(node1.get_template_node(), ir.TritonTemplateBuffer)
            or node1.is_foreach()
            or node2.is_foreach()
        ):
            # TODO support benchmarking epilogue fusion
            return True

        node_list_1 = node1.get_nodes()
        device = node_list_1[0].get_device()

        # don't support benchmark fusion for CPU right now.
        if device.type == "cpu":
            return True

        node_list_2 = node2.get_nodes()
        node_list_fused = list(itertools.chain(node_list_1, node_list_2))

        # We can not accurately benchmark kernel using atomic_add
        # due to how we generate random integer inputs.
        # Skip benchmarking them by allowing fusion.
        if any(
            hasattr(n.node, "data")
            and hasattr(n.node.data, "scatter_mode")
            and n.node.data.scatter_mode == "atomic_add"
            for n in node_list_fused
        ):
            return True

        from triton.compiler.errors import CompilationError

        why = WhyNoFuse(node1, node2)

        def log_fusion(ms_fused: float, ms1: float, ms2: float) -> None:
            if fusion_log.isEnabledFor(logging.DEBUG):
                if ms_fused < ms1 + ms2:
                    fusion_log.debug(
                        "can fuse (benchmark): fusing %s with %s cause %sx speedup",
                        node1.get_names(),
                        node2.get_names(),
                        green_text(f"{(ms1 + ms2) / ms_fused:.3f}"),
                    )
                else:
                    fusion_log.debug(
                        "cannot fuse (benchmark): fusing %s with %s cause %sx slowdown",
                        node1.get_names(),
                        node2.get_names(),
                        red_text(f"{ms_fused / (ms1 + ms2):.3f}"),
                    )

        if isinstance(node1, SchedulerNode) and isinstance(
            node1.node, ir.MultiTemplateBuffer
        ):
            multi_node = node1.node
            choice_timings = multi_node.choice_timings

            _, ms1 = multi_node.get_min_choice()
            ms2, path2 = self.benchmark_fused_nodes(node_list_2)

            min_ms_fused = float("inf")
            ms_fused_choice = None

            triton_choices = 0

            for choice, unfused_time in choice_timings.items():
                if not isinstance(choice, torch._inductor.ir.TritonTemplateCallerBase):
                    continue

                if unfused_time >= ms1 + ms2:
                    continue

                triton_choices += 1
                if triton_choices > config.max_epilogue_benchmarked_choices:
                    break

                # TODO - parallel compile triton templates
                # TODO - should prune/skip choices that are not within certain % of best choice
                with node1.node.swap_as_triton_caller(choice):
                    ms_fused, _ = self.benchmark_fused_nodes(node_list_fused)

                    if ms_fused < min_ms_fused:
                        min_ms_fused = ms_fused
                        ms_fused_choice = choice

            log_fusion(min_ms_fused, ms1, ms2)

            # after we do a fusion, we finalize a triton template.
            # TODO - could preserve multi template and choices for subsequent fusions
            if min_ms_fused < (ms1 + ms2) and ms_fused_choice is not None:
                node1.node.finalize_as_triton_caller(ms_fused_choice)
                return True
            else:
                return False
        else:
            try:
                ms1, path1 = self.benchmark_fused_nodes(node_list_1)
                if math.isinf(ms1):
                    why("register spilling of the first kernel")
                    return False
                ms2, path2 = self.benchmark_fused_nodes(node_list_2)
                if math.isinf(ms2):
                    why("register spilling of the second kernel")
                    return False
                ms_fused, path_fused = self.benchmark_fused_nodes(node_list_fused)
                if math.isinf(ms_fused):
                    why("register spilling of the fused kernel")
                    return False
            except CompilationError as e:
                # workaround triton issue: https://github.com/openai/triton/issues/2151
                if "Loop-carried variable" in str(e):
                    return True  # allow fusion
                else:
                    raise

        log_fusion(ms_fused, ms1, ms2)
        if (
            is_metric_table_enabled("slow_fusion")
            and ms_fused >= ms1 + ms2
            and (path1, path2) not in self.logged_slow_fusion
        ):
            self.logged_slow_fusion.add((path1, path2))
            get_metric_table("slow_fusion").add_row(
                lambda: {
                    "kernel1_path": path1,
                    "kernel1_latency": ms1,
                    "kernel2_path": path2,
                    "kernel2_latency": ms2,
                    "fused_kernel_path": path_fused,
                    "fused_kernel_latency": ms_fused,
                    "slow_down_ratio": ms_fused / (ms1 + ms2),
                }
            )
        return ms_fused < ms1 + ms2

    def fuse_nodes_once(self) -> None:
        """
        Mutates self.nodes to combine nodes into FusedSchedulerNodes.

        This relies on two key functions to control the logic:
            - self.can_fuse(): checks if a fusion is legal
            - self.score_fusion(): assigns priority to a given fusion
        """
        fused_nodes = set(self.nodes)
        for node1, node2 in self.get_possible_fusions():
            node1 = self.name_to_fused_node[node1.get_first_name()]
            node2 = self.name_to_fused_node[node2.get_first_name()]
            if self.can_fuse(node1, node2) and not self.will_fusion_create_cycle(
                node1, node2
            ):
                if not self.speedup_by_fusion(node1, node2):
                    continue
                fusion_log.debug(
                    "fusing %s with %s", node1.get_name(), node2.get_name()
                )

                # above can_fuse asserts that node2 has the same device
                device = node1.get_device()
                node3 = self.get_backend(device).fuse(node1, node2)
                fused_nodes.remove(node1)
                fused_nodes.remove(node2)
                fused_nodes.add(node3)
                self.name_to_fused_node.update(
                    {n.get_name(): node3 for n in node3.get_nodes()}
                )
        self.nodes = sorted(fused_nodes, key=lambda x: x.min_order)
        self.topological_sort_schedule()
        self.prune_redundant_deps()

    def prune_redundant_deps(self) -> None:
        for node in self.nodes:
            node.prune_redundant_deps(self.name_to_fused_node)

    def get_possible_fusions(self) -> List[Tuple[BaseSchedulerNode, BaseSchedulerNode]]:
        """
        Helper to find all legal fusion opportunities, sorted by self.score_fusion()
        """
        possible_fusions = []
        seen = set()

        def check_all_pairs(nodes: List[BaseSchedulerNode]) -> None:
            for node1_index, node1 in enumerate(nodes):
                for node2 in nodes[node1_index + 1 :]:
                    key = (node1, node2)
                    if key in seen:
                        continue
                    seen.add(key)

                    if self.can_fuse(node1, node2):
                        possible_fusions.append(key)
                    elif (node2.is_template() or node2.is_foreach()) and self.can_fuse(
                        node2, node1
                    ):
                        # foreach fusions and epilogue fusions are order dependent
                        possible_fusions.append((node2, node1))

        buffer_names_grouping: Dict[str, List[BaseSchedulerNode]] = (
            collections.defaultdict(list)
        )
        for node in self.nodes:
            for buf in node.used_buffer_names():
                buffer_names_grouping[buf].append(node)
        for node_grouping in buffer_names_grouping.values():
            check_all_pairs(node_grouping)

        if config.aggressive_fusion:
            group_grouping = collections.defaultdict(list)
            for node in self.nodes:
                group = getattr(node, "group", None)
                if group:
                    group_grouping[group].append(node)
            for node_grouping in group_grouping.values():
                check_all_pairs(node_grouping)

        possible_fusions = self.get_possible_fusions_with_highest_priority(
            possible_fusions
        )
        possible_fusions.sort(key=self.score_fusion_key, reverse=True)
        fusion_log.debug("found %d possible fusions", len(possible_fusions))
        return possible_fusions

    def will_fusion_create_cycle(
        self, node1: BaseSchedulerNode, node2: BaseSchedulerNode
    ) -> bool:
        """
        Finds whether there's a path from node1 to node2 (or vice-versa)
        caused indirectly by other fusions.
        """

        visited = set()

        def found_path(node: BaseSchedulerNode) -> bool:
            # only fused nodes can introduce new ancestors.
            if isinstance(node, FusedSchedulerNode) and node not in visited:
                visited.add(node)
                if node.get_names().issubset(combined_ancestors):
                    # All fusion outputs are in ancestors of node1 and node2, thus
                    # cannot introduce new path:
                    #
                    # 1. if output is neither descendent of node1 or node2, the
                    #        output cannot introduce a path
                    # 2. due to [can_fuse]: if WLOG output is descendent of node1, it cannot be
                    #        on path(node1->node2), hence it cannot be ancestor of node2
                    # 3. due to [acyclic]: if WLOG output is descendent of node1, it cannot be
                    #        ancestor of node1
                    return False
                else:
                    # continue DFS of new ancestors introduced by the fusion
                    return bool(combined_names & node.ancestors) or any(
                        found_path(self.name_to_fused_node[n])
                        for n in node.ancestors - combined_ancestors
                    )
            return False

        combined_names = node1.get_names() | node2.get_names()
        combined_ancestors = (node1.ancestors | node2.ancestors) - combined_names
        cycle = any(found_path(self.name_to_fused_node[n]) for n in combined_ancestors)
        if cycle:
            WhyNoFuse(node1, node2)("will create cycle")
        return cycle

    def can_fusion_increase_peak_memory(
        self, node1: BaseSchedulerNode, node2: BaseSchedulerNode
    ) -> bool:
        """
        This function prevents fusion for nodes that can increase memory
        footprint. This problem is more common in horizontal fusion, where nodes
        that are far apart in the original order get fused, lengthening the live
        intervals of tensors. This is very evident in models with activation
        checkpointing, where the recomputed nodes from different checkpointed
        regions get fused and significantly increase the memory footprint.

        The current attempt is a quick, possibly hacky, heuristic to prevent the
        fusion of nodes that are far away in the original order.

        A better but difficult to implement heurisitic would be to use live
        intervals of the buffers, find region of peak pressure in the original
        program and prevent fusion that crosses that peak region. We might need
        special care or good approximation in this implementation, as fusion of
        node changes live intervals, and re-computing live intervals and peak
        memory after each fusion can introduce large compilation overhead.
        """
        proximity_score = max(
            abs(node1.min_order - node2.max_order),
            abs(node2.min_order - node1.max_order),
        )
        return proximity_score > 64

    def decide_fusion_fail_reason(
        self,
        node1: BaseSchedulerNode,
        node2: BaseSchedulerNode,
        common_buf_names: Tuple[str, ...],
    ) -> str:
        """
        Try to decide reasons why fusion fail due to no shared memory even though
        there are common buffers.
        """
        reasons = {}
        node1_name2dep = {dep.name: dep for dep in node1.read_writes.reads_and_writes()}
        node2_name2dep = {dep.name: dep for dep in node2.read_writes.reads_and_writes()}

        for buf_name in common_buf_names:
            buf = V.graph.get_buffer(buf_name)
            lhs_dep = node1_name2dep[buf_name]
            rhs_dep = node2_name2dep[buf_name]

            if lhs_dep.get_numel() != rhs_dep.get_numel():
                reasons[buf_name] = (
                    f"different numel: {lhs_dep.get_numel()} v.s. {rhs_dep.get_numel()}"
                )
                continue

            # same numel but different MemoryDep.size. Should be broadcasting
            if sympy_product(lhs_dep.size) != sympy_product(rhs_dep.size):
                reasons[buf_name] = "broadcast"
                continue

            if not isinstance(lhs_dep, MemoryDep) or not isinstance(rhs_dep, MemoryDep):
                reasons[buf_name] = (
                    f"not MemoryDep: {type(lhs_dep)} v.s. {type(rhs_dep)}"
                )
                continue

            lhs_off = lhs_dep.get_offset()
            rhs_off = rhs_dep.get_offset()
            if lhs_off != rhs_off:
                # One example is in transformer, we use a concatenated linear layer
                # to project Q/K/V and then split the result. The 3 splits will
                # point to the same buffer with different offsets.
                reasons[buf_name] = f"different offset: {lhs_off} v.s. {rhs_off}"
                continue

            if (
                lhs_dep.normalize_with_stride_order()
                == rhs_dep.normalize_with_stride_order()
            ):
                reasons[buf_name] = f"Mismatch loop orders: {lhs_dep} v.s. {rhs_dep}"
                continue

            # Add more rules here
            reasons[buf_name] = (
                f"Unknown reason: {lhs_dep} v.s. {rhs_dep}. Layout: {buf.layout}"
            )

        return str(reasons)

    def can_fuse(self, node1: BaseSchedulerNode, node2: BaseSchedulerNode) -> bool:
        """
        Determine if it is possible to combine node1 and node2 into a
        single fused node.
        """

        if node1 is node2:
            return False

        why = WhyNoFuse(node1, node2)

        if (
            isinstance(node1, (ExternKernelSchedulerNode, NopKernelSchedulerNode))
            and not node1.is_template()
        ):
            why("node1 is extern or nop")
            return False
        if (
            isinstance(node2, (ExternKernelSchedulerNode, NopKernelSchedulerNode))
            and not node2.is_template()
        ):
            why("node2 is extern or nop")
            return False

        if node2.get_names() & node1.ancestors:
            why("node1 must go before node2")
            return False

        if node2.is_template():
            why("templates can only fuse epilogues")
            return False
        if node1.is_template() and (
            node2.has_aliasing_or_mutation()
            or node2.is_reduction()
            or not config.epilogue_fusion
        ):
            why("template epilogue not satisfied")
            return False

        device = node1.get_device()
        device2 = node2.get_device()
        if device != device2:
            why("device mismatch (%s vs %s)", device, device2)
            return False
        del device2

        no_shared_data = self.score_fusion_memory(node1, node2) == 0
        if no_shared_data and (
            not config.aggressive_fusion or node1.is_reduction() or node2.is_reduction()
        ):
            if is_metric_table_enabled("fusion_failure_due_to_indexing_mismatch"):
                common_buf_names = (
                    node1.read_writes.buffer_names() & node2.read_writes.buffer_names()
                )
                if len(common_buf_names) > 0:
                    get_metric_table("fusion_failure_due_to_indexing_mismatch").add_row(
                        lambda: {
                            "pre_grad_graph_id": V.graph.graph_id,
                            "post_grad_graph_id": V.graph.post_grad_graph_id,
                            "node1_name": node1.get_name(),
                            "node2_name": node2.get_name(),
                            "node1_debug_str": write_text(node1.debug_str()),
                            "node2_debug_str": write_text(node2.debug_str()),
                            "common_buffer_names": list(common_buf_names),
                            "failure_reason": self.decide_fusion_fail_reason(
                                node1, node2, common_buf_names
                            ),
                        }
                    )

                    why("no shared data due to indexing mismatch")
                    return False
            why("no shared data")
            return False  # heuristic not needed for correctness

        if (
            not node1.is_foreach()
            and not node2.is_foreach()
            and len(node1.get_nodes()) + len(node2.get_nodes()) > config.max_fusion_size
        ):
            why("exceeds max fusion")
            return False  # heuristic not needed for correctness

        if node1.get_names() & node2.ancestors:
            # node2 depends on node1 outputs
            if not self.can_fuse_vertical(node1, node2):
                return False
            return self.get_backend(device).can_fuse_vertical(node1, node2)
        else:  # nodes don't depend on each other, but may have common reads
            if self.can_fusion_increase_peak_memory(node1, node2):
                why("will increase peak memory")
                return False
            return self.get_backend(device).can_fuse_horizontal(node1, node2)

    def can_fuse_vertical(
        self, node1: BaseSchedulerNode, node2: BaseSchedulerNode
    ) -> bool:
        """
        Check if it is legal to fuse a consumer (node2) into a producer (node1).

        We can fuse them if all the reads of node2 either match
        corresponding writes in node1, or are written by nodes that can
        be scheduled before the fusion of node1 and node2.

        We also disable fusion of a write subsequent to a read if the reads
        and writes do not align.
        """
        node1_names = node1.get_names()
        computed_deps = set()
        why = WhyNoFuse(node1, node2)

        # StarDep doesn't match MemoryDep, different indices don't match
        # However, broadcasting sometimes strips dimensions, and if that's the case
        # we still can match unmet dep
        # if there's indirect indexing, don't match it
        def fusable_read_and_write(read: Dep, write: Dep) -> bool:
            read_name = self.mutation_renames.get(read.name, read.name)
            write_name = self.mutation_renames.get(write.name, write.name)
            if (
                isinstance(read, MemoryDep)
                and isinstance(write, MemoryDep)
                and read.mode == write.mode
                and write.mode is not None
            ):
                return True
            if (
                isinstance(read, StarDep)
                and isinstance(write, MemoryDep)
                and read.mode == write.mode
                and write.mode is not None
                and read_name == write_name
            ):
                return True
            return (
                self.mutation_renames.get(read.name, read.name) == write.name
                and (isinstance(read, MemoryDep) and isinstance(write, MemoryDep))
                and not free_symbol_is_type(read.index, SymT.TMP)
                and not free_symbol_is_type(write.index, SymT.TMP)
                and read.index == write.index
                and len(read.size) >= len(write.size)
                and read.size[: len(write.size)] == write.size
            )

        for rd in node2.unmet_dependencies:
            for cd in node1.read_writes.writes:
                if fusable_read_and_write(rd, cd):
                    computed_deps.add(rd)

        remaining_deps = {dep.name for dep in node2.unmet_dependencies - computed_deps}
        if remaining_deps & node1_names:
            # MemoryDeps didn't match and read different locations of the same buffer.
            # Examples here include:
            #   - MemoryDep("foo", x) != MemoryDep("foo", x + 1)
            #   - MemoryDep("foo", x) != StarDep("foo")
            why("memory deps did not match")
            return False
        for name in remaining_deps:
            if node1_names & self.name_to_fused_node[name].ancestors:
                why("intermediate nodes between node1 & node2")
                return False

        # similar to can_inplace, if we are going to fuse a write subsequent to a read
        # require that the indexing and size is the same
        for write in node2.read_writes.writes:
            for read in node1.read_writes.reads:
                if write.name != self.mutation_renames.get(read.name, read.name):
                    continue

                # bail on StarDep
                if not fusable_read_and_write(read=read, write=write):
                    why("fusing a write into a read with different indexing formula")
                    return False

        return True

    def score_fusion(
        self, node1: BaseSchedulerNode, node2: BaseSchedulerNode
    ) -> Tuple[bool, bool, int, int]:
        """
        Assign a score (higher comes first) to the fusion of node1
        and node2.  When different fusions conflict with each other,
        this is the way we decide what order to run them in.

        Our current score is based on:
        - Estimate of the saved memory operations
        - Fusions closer together in original order
        """
        memory_score = self.score_fusion_memory(node1, node2)
        proximity_score = -max(
            abs(node1.min_order - node2.max_order),
            abs(node2.min_order - node1.max_order),
        )
        return (
            node1.is_template() == config.epilogue_fusion_first and memory_score > 0,
            node1.is_reduction() == node2.is_reduction() and memory_score > 0,
            memory_score,
            proximity_score,
        )

    def score_fusion_memory(
        self, node1: BaseSchedulerNode, node2: BaseSchedulerNode
    ) -> int:
        """
        The first term in our fusion score that estimates number of saved memory operations.
        """
        common_memory_deps = (node1.read_writes.reads | node1.read_writes.writes) & (
            node2.read_writes.reads | node2.read_writes.writes
        )
        common_memory_deps = {
            dep for dep in common_memory_deps if not dep.has_unbacked_symbols()
        }
        return sum(dep.numbytes_hint() for dep in common_memory_deps)

    def get_possible_fusions_with_highest_priority(
        self, possible_fusions: List[Tuple[BaseSchedulerNode, BaseSchedulerNode]]
    ) -> List[Tuple[BaseSchedulerNode, BaseSchedulerNode]]:
        # Group the possible fusions based on their priority from the backend.
        # Only return the group of possible fusions with highest priority.
        if len(possible_fusions) == 0:
            return possible_fusions
        possible_fusions_group_by_priority: Dict[
            int, List[Tuple["BaseSchedulerNode", "BaseSchedulerNode"]]
        ] = {}

        for node1, node2 in possible_fusions:
            assert node1.get_device() == node2.get_device()
            device = node1.get_device()
            fusion_pair_priority = int(
                self.get_backend(device).get_fusion_pair_priority(node1, node2)
            )
            if fusion_pair_priority not in possible_fusions_group_by_priority:
                possible_fusions_group_by_priority[fusion_pair_priority] = [
                    (node1, node2),
                ]
            else:
                possible_fusions_group_by_priority[fusion_pair_priority].append(
                    (node1, node2)
                )
        # return the possible fusions with highest priority
        possible_fusions_with_highest_priority = min(
            possible_fusions_group_by_priority.items(), key=operator.itemgetter(0)
        )[1]
        assert len(possible_fusions_with_highest_priority) > 0
        return possible_fusions_with_highest_priority

    def score_fusion_key(
        self, nodes: Tuple[BaseSchedulerNode, BaseSchedulerNode]
    ) -> Tuple[bool, bool, int, int]:
        """
        Shim for list.sort(key=...)
        """
        node1, node2 = nodes
        return self.score_fusion(node1, node2)

    def compute_last_usage(self) -> None:
        """
        Populate node.last_usage recursively (also for the nodes within a FusedSchedulerNode)
        """

        future_used_buffers = set(V.graph.get_output_names())

        for node in reversed(self.nodes):
            node.set_last_usage(future_used_buffers, self.mutation_real_name)
            future_used_buffers.update(node.last_usage)

    def free_buffers(self) -> None:
        """Free any buffers that are no longer needed"""
        for name in sorted(
            self.buffer_names_to_free
            - V.graph.removed_buffers
            - V.graph.wrapper_code.freed
        ):
            if name in self.name_to_node:
                node = self.name_to_node[name]
                if node.can_free():
                    V.graph.wrapper_code.codegen_free(node.node)
            elif name in V.graph.graph_inputs:
                storage = V.graph.graph_inputs[name].data
                assert isinstance(storage, ir.StorageBox) and storage.is_input_buffer()
                V.graph.wrapper_code.codegen_free(storage.data)

        self.buffer_names_to_free.clear()

    def remove_kernel_local_buffers(self) -> None:
        """
        Any buffers that are both created and have a last use in the
        same kernel can be removed.
        """

        # V.kernel.store_buffer_names should represent the set of nodes
        # get fused
        fused_node_names = V.kernel.store_buffer_names
        names_to_remove = []
        for out_buf in V.kernel.store_buffer_names:
            users = self.name_to_node[out_buf].users
            assert users is not None
            users = {user.get_name() for user in users if not user.is_weak}
            if users.issubset(fused_node_names):
                names_to_remove.append(out_buf)

        def remove_filter(n: str) -> bool:
            return (
                n not in V.kernel.must_keep_buffers
                and n not in V.kernel.args.input_buffers
                and n not in self.mutation_renames
                and n not in self.mutation_real_name
            )

        names_to_remove = list(filter(remove_filter, names_to_remove))

        for name in names_to_remove:
            if name in V.kernel.args.inplace_buffers:
                buf = V.kernel.args.inplace_buffers[name]
                if isinstance(buf, str) and buf.startswith("REMOVED"):
                    continue
                remove = all(n in names_to_remove for n in buf.other_names)
                if remove:
                    self.remove_inplace_buffer(name)
                V.kernel.inplaced_to_remove.add(name)
            else:
                self.remove_buffer(name)

    def remove_buffer(self, name: str) -> None:
        # Assign a special value instead of deleting the entry
        # because we still rely on output_buffers's length to
        # generate unique arg name.
        log.debug("remove_buffer(%r)", name)
        V.kernel.args.output_buffers[name] = "REMOVED"
        V.kernel.removed_buffers.add(name)

    def remove_inplace_buffer(self, name: str) -> None:
        log.debug("removing_inplace_buffer(%r)", name)
        inner_name = V.kernel.args.inplace_buffers[name].inner_name
        V.kernel.args.inplace_buffers[name] = inner_name.replace(
            "in_out_ptr", "REMOVED"
        )
        V.kernel.removed_buffers.add(name)

    def flush(self) -> None:
        for backend in self.backends.values():
            backend.flush()
        self.free_buffers()

    def codegen_extern_call(self, scheduler_node: ExternKernelSchedulerNode) -> None:
        assert isinstance(scheduler_node, ExternKernelSchedulerNode)
        # 'decide_inplace_update' stores the inplace update decisions in
        # the current kernel from where 'allocate' retrieve those decisions.
        # We have to make sure there is a non-NULL kernel handler to store
        # those inplace update decisions.
        counters["inductor"]["extern_calls"] += 1
        with V.set_kernel_handler(Kernel(increase_kernel_count=False)):
            scheduler_node.decide_inplace_update()
            scheduler_node.allocate()
        node = scheduler_node.node
        assert isinstance(node, ir.ExternKernel), f"{type(node)=}"
        node.codegen(V.graph.wrapper_code)
        self.free_buffers()

    def create_backend(self, device: torch.device) -> "BaseScheduling":
        assert (
            not is_gpu(device.type) or device.index is not None
        ), f"{device} should have been normalized in lowering"
        V.graph.add_device_info(device)

        device_scheduling = get_scheduling_for_device(device.type)
        if device_scheduling is None:
            raise RuntimeError(f"Unsupported device type: {device.type}")

        if not has_triton():
            if (
                device.type == "cuda"
                and (device_props := torch.cuda.get_device_properties(device)).major < 7
            ):
                raise RuntimeError(
                    f"Found {device_props.name} which is too old to be supported by the triton GPU compiler, which is used as the backend. Triton only supports devices of CUDA Capability >= 7.0, but your device is of CUDA capability {device_props.major}.{device_props.minor}"  # noqa: B950
                )
            elif is_gpu(device.type):
                raise RuntimeError(
                    "Cannot find a working triton installation. More information on installing Triton can be found at https://github.com/openai/triton"  # noqa: B950
                )

        return device_scheduling(self)

    def get_backend(self, device: torch.device) -> "BaseScheduling":
        if device not in self.backends:
            self.backends[device] = self.create_backend(device)
        return self.backends[device]

    def enter_context(self, node: BaseSchedulerNode) -> None:
        def get_order(n: torch.fx.Node) -> int:
            if n not in self.origin_to_index:
                self.origin_to_index.update({n: i for i, n in enumerate(n.graph.nodes)})
            return self.origin_to_index[n]

        # Use a dict to have ordering
        origins = {
            (get_order(e), e): None for n in node.get_nodes() for e in n.node.origins
        }
        origins = list(origins.keys())
        if origins:
            _, last = max(origins, key=operator.itemgetter(0))
            V.graph.wrapper_code.enter_context(last)

    @dynamo_timed
    def codegen(self) -> None:
        for node in self.nodes:
            try:
                log.debug(
                    "Generating code for node %s with estimated runtime %f",
                    node.get_name(),
                    node.get_estimated_runtime(),
                )
            except Exception as e:
                log.debug(
                    "Generating code for node %s with estimated runtime 0.0",
                    node.get_name(),
                )

            self.enter_context(node)

            if not isinstance(node, NopKernelSchedulerNode) and (
                device := node.get_device()
            ):
                if (
                    device != self.current_device
                    or node.is_extern()
                    or node.is_template()
                ):
                    self.flush()
                if device != self.current_device:
                    if self.current_device and device_need_guard(
                        self.current_device.type
                    ):
                        V.graph.wrapper_code.codegen_device_guard_exit()
                    if device_need_guard(device.type):
                        assert device.index is not None, "device should have an index"
                        V.graph.wrapper_code.codegen_device_guard_enter(device.index)

                    self.current_device = device

            self.buffer_names_to_free.update(node.last_usage)

            if node.is_template():
                node, *epilogue = node.get_nodes()
                self.get_backend(device).codegen_template(node, epilogue)
            elif node.is_extern():
                node = typing.cast(ExternKernelSchedulerNode, node)
                self.codegen_extern_call(node)
            elif node.is_foreach():
                node = typing.cast(ForeachKernelSchedulerNode, node)
                self.get_backend(device).codegen_foreach(node)
            elif isinstance(node, (FusedSchedulerNode, SchedulerNode)):
                self.get_backend(device).codegen_node(node)
            else:
                assert isinstance(node, NopKernelSchedulerNode)
                node.allocate()

            if config.debug_check_inf_and_nan:
                V.graph.wrapper_code.generate_inf_and_nan_checker(node)

            if config.triton.debug_sync_kernel:
                self.get_backend(device).codegen_sync()

            self.available_buffer_names.update(node.get_names())

            if not isinstance(node, NopKernelSchedulerNode):
                device = node.get_device()
                if device is not None and self.get_backend(device).ready_to_flush():
                    self.flush()

        if self.current_device and device_need_guard(self.current_device.type):
            # exit the outermost CUDA device guard. this is
            # important for nested indentation codegen-ing.
            V.graph.wrapper_code.codegen_device_guard_exit()

        self.flush()

    def get_buffer_layout(self, buf_name: str) -> ir.Layout:
        node = self.name_to_node[buf_name]
        return node.node.get_layout()


class BaseScheduling:
    def can_fuse_vertical(
        self, node1: BaseSchedulerNode, node2: BaseSchedulerNode
    ) -> bool:
        """
        Check whether node1 and node2 can be vertically fused or not.
        """
        raise NotImplementedError

    def can_fuse_horizontal(
        self, node1: BaseSchedulerNode, node2: BaseSchedulerNode
    ) -> bool:
        """
        Check whether node1 and node2 can be horizontally fused or not.
        """
        raise NotImplementedError

    def fuse(
        self, node1: BaseSchedulerNode, node2: BaseSchedulerNode
    ) -> FusedSchedulerNode:
        """
        Fuse two nodes
        """
        if node1.is_foreach() or node2.is_foreach():
            return ForeachKernelSchedulerNode.fuse(node1, node2)
        else:
            return FusedSchedulerNode.fuse(node1, node2)

    def group_fn(
        self, sizes: Sequence[Sequence[sympy.Expr]]
    ) -> Sequence[Sequence[sympy.Expr]]:
        """
        Process the iteration sizes in case a transformation needs to be applied.
        """
        raise NotImplementedError

    def codegen_template(
        self, template_node: BaseSchedulerNode, epilogue_nodes: List[BaseSchedulerNode]
    ) -> None:
        """
        Given a template node, generate a kernel.

        This function is only available for triton now. If the third-party backend behaves as a sub-class
        of TritonScheduling, it can override it or reuse it.
        """
        raise NotImplementedError

    def codegen_foreach(self, node: ForeachKernelSchedulerNode) -> None:
        raise NotImplementedError

    def codegen_node(self, node: Union[FusedSchedulerNode, SchedulerNode]) -> None:
        """
        Generate a kernel given a list of pre-fused nodes.
        """
        raise NotImplementedError

    def codegen_sync(self) -> None:
        """
        Generate synchronization code for the kernel. This method depends on the hardware characteristics.
        """
        raise NotImplementedError

    def ready_to_flush(self) -> bool:
        """
        Check whether the backend is requesting the scheduler to flush the generated kernel.
        If not supported, please return False.
        """
        return False

    def flush(self) -> None:
        """
        Flush the generated kernel and python wrapper code to the source code file.
        """
        raise NotImplementedError

    def benchmark_fused_nodes(
        self, nodes: Sequence[BaseSchedulerNode]
    ) -> Tuple[float, str]:
        """
        Benchmark fused list of nodes and return the execution time
        in milliseconds on randomly generated inputs.
        """
        raise NotImplementedError

    def get_fusion_pair_priority(
        self, node1: BaseSchedulerNode, node2: BaseSchedulerNode
    ) -> int:
        """
        Return an unsigned integer which represents the priority of this fusion pair.
        The smaller is with higher priority.
        """
        return 0<|MERGE_RESOLUTION|>--- conflicted
+++ resolved
@@ -9,10 +9,7 @@
 import os
 import pprint
 import textwrap
-<<<<<<< HEAD
 import typing
-=======
->>>>>>> 4e08643c
 from abc import abstractmethod
 from typing import (
     Any,
@@ -163,75 +160,41 @@
 # This is the base class for both NodeSchedulerNode (where self.node is actually
 # meaningful) and FusedSchedulerNode (where self.node is not meaningful).
 class BaseSchedulerNode:
+    ancestors: Set[Any]
+    group: Tuple[torch.device, Union[Sequence[Sequence[sympy.Expr]], str]]
+    inverse_users: List["BaseSchedulerNode"]
+    last_usage: Set[str]
+    max_order: int
+    min_order: int
+    node: ir.Buffer
+    node_users: List["BaseSchedulerNode"]
+    read_writes: dependencies.ReadWrites
+    scheduler: "Scheduler"
     unmet_dependencies: Set[Dep]
-    read_writes: dependencies.ReadWrites
     users: List["NodeUser"]
-    node: ir.Buffer
-    scheduler: "Scheduler"
-    inverse_users: List["BaseSchedulerNode"]
-    node_users: List["BaseSchedulerNode"]
-    group: Tuple[torch.device, Union[Sequence[Sequence[sympy.Expr]], str]]
-    ancestors: Set[Any]
-    min_order: int
-    max_order: int
-    last_usage: Set[str]
 
     @abstractmethod
-    def add_fake_dep(self, dep: Dep) -> None: ...  # noqa: E704
+    def debug_str(self) -> str: ...  # noqa: E704
+
+    def log_details(self) -> None:
+        log.info(
+            "%s: unmet_dependencies = %s, writes = %s",
+            self,
+            self.unmet_dependencies,
+            self.read_writes.writes,
+        )
+
+    @abstractmethod
+    def update_mutated_names(self, renames: Dict[str, str]) -> None: ...  # noqa: E704
+
     @abstractmethod
     def add_mutation_dep(self, name: Dep) -> None: ...  # noqa: E704
+
+    def add_fake_dep(self, dep: Dep) -> None:
+        self.set_read_writes(self.read_writes.with_read(dep))
+
     @abstractmethod
-    def can_free(self) -> bool: ...  # noqa: E704
-    @abstractmethod
-    def can_inplace(self, read_dep: dependencies.Dep) -> bool: ...  # noqa: E704
-    @abstractmethod
-    def debug_str(self) -> str: ...  # noqa: E704
-    @abstractmethod
-    def get_aliases(self) -> Sequence[str]: ...  # noqa: E704
-    @abstractmethod
-    def get_device(self) -> torch.device: ...  # noqa: E704
-    @abstractmethod
-    def get_estimated_runtime(self) -> float: ...  # noqa: E704
-    @abstractmethod
-    def get_first_name(self) -> str: ...  # noqa: E704
-    @abstractmethod
-    def get_mutations(self) -> List[str]: ...  # noqa: E704
-    @abstractmethod
-    def get_name(self) -> str: ...  # noqa: E704
-    @abstractmethod
-    def get_names(self) -> Set[str]: ...  # noqa: E704
-    @abstractmethod
-    def get_nodes(self) -> Sequence["BaseSchedulerNode"]: ...  # noqa: E704
-    @abstractmethod
-    def get_template_node(self) -> Optional[ir.TemplateBuffer]: ...  # noqa: E704
-    @abstractmethod
-    def has_aliasing_or_mutation(self) -> bool: ...  # noqa: E704
-    @abstractmethod
-    def has_side_effects(self) -> bool: ...  # noqa: E704
-    @abstractmethod
-    def is_extern(self) -> bool: ...  # noqa: E704
-    @abstractmethod
-    def is_foreach(self) -> bool: ...  # noqa: E704
-    @abstractmethod
-    def is_reduction(self) -> bool: ...  # noqa: E704
-    @abstractmethod
-    def is_split_scan(self) -> bool: ...  # noqa: E704
-    @abstractmethod
-    def is_template(self) -> bool: ...  # noqa: E704
-    @abstractmethod
-    def log_details(self) -> None: ...  # noqa: E704
-    @abstractmethod
-    def op_counts(self) -> Counter[str]: ...  # noqa: E704
-    @abstractmethod
-    def prune_deps(self) -> None: ...  # noqa: E704
-
-    @abstractmethod
-    def prune_redundant_deps(  # noqa: E704
-        self, name_to_fused_node: Dict[str, "BaseSchedulerNode"]
-    ) -> None: ...
-
-    @abstractmethod
-    def prune_weak_deps(self) -> None: ...  # noqa: E704
+    def set_users(self, users: List["NodeUser"]) -> None: ...  # noqa: E704
 
     @abstractmethod
     def set_last_usage(  # noqa: E704
@@ -239,15 +202,263 @@
     ) -> None: ...
 
     @abstractmethod
-    def set_read_writes(self, rw: dependencies.ReadWrites) -> None: ...  # noqa: E704
+    def get_aliases(self) -> Sequence[str]: ...  # noqa: E704
+
     @abstractmethod
-    def set_users(self, users: List["NodeUser"]) -> None: ...  # noqa: E704
+    def get_mutations(self) -> List[str]: ...  # noqa: E704
+
+    @abstractmethod
+    def has_aliasing_or_mutation(self) -> bool: ...  # noqa: E704
+
+    def set_read_writes(self, rw: dependencies.ReadWrites) -> None:
+        self.read_writes: dependencies.ReadWrites = rw
+        self.unmet_dependencies = self.read_writes.reads
+        self.prune_deps()
+
+    @abstractmethod
+    def op_counts(self) -> Counter[str]: ...  # noqa: E704
+
     @abstractmethod
     def used_buffer_names(self) -> Set[str]: ...  # noqa: E704
+
     @abstractmethod
     def used_or_aliased_buffer_names(self) -> Set[str]: ...  # noqa: E704
+
+    def prune_deps(self) -> None:
+        self.unmet_dependencies = {
+            dep
+            for dep in self.unmet_dependencies
+            if dep.name not in self.scheduler.available_buffer_names
+        }
+
+    def prune_weak_deps(self) -> None:
+        # Prune weak dependencies on buffers that have been removed
+        def should_prune(dep: Dep) -> bool:
+            return isinstance(dep, WeakDep) and dep.name in V.graph.removed_buffers
+
+        to_remove = {dep for dep in self.read_writes.reads if should_prune(dep)}
+        self.set_read_writes(self.read_writes.remove_reads(to_remove))
+
     @abstractmethod
-    def update_mutated_names(self, renames: Dict[str, str]) -> None: ...  # noqa: E704
+    def prune_redundant_deps(  # noqa: E704
+        self, name_to_fused_node: Dict[str, "BaseSchedulerNode"]
+    ) -> None: ...  # noqa: E704
+
+    @abstractmethod
+    def get_name(self) -> str: ...  # noqa: E704
+
+    @abstractmethod
+    def get_first_name(self) -> str: ...  # noqa: E704
+
+    @abstractmethod
+    def get_names(self) -> Set[str]: ...  # noqa: E704
+
+    @abstractmethod
+    def get_nodes(self) -> Sequence["BaseSchedulerNode"]: ...  # noqa: E704
+
+    @abstractmethod
+    def get_device(self) -> torch.device: ...  # noqa: E704
+
+    def is_reduction(self) -> bool:
+        return False
+
+    def is_split_scan(self) -> bool:
+        return False
+
+    def is_template(self) -> bool:
+        return False
+
+    def is_extern(self) -> bool:
+        return False
+
+    def is_foreach(self) -> bool:
+        return False
+
+    def can_inplace(self, read_dep: dependencies.Dep) -> bool:
+        return False
+
+    def has_side_effects(self) -> bool:
+        return False
+
+    @abstractmethod
+    def can_free(self) -> bool: ...  # noqa: E704
+
+    def get_read_write_buffers_sizes(self) -> int:
+        """
+        Counting the number of bytes accessed for a kernel is
+        surprisingly tricky. In particular, there is a differentiation
+        between 'theoretical' memory accesses and practical memory
+        accesses. For example, a layernorm kernel may actually access an
+        input 3 times, but in theory, it only needs to access its input
+        once (and may be optimized to do so through say, persistent
+        reductions)
+
+        Another example is that even though a buffer is passed in, we may
+        not access the entire buffer. This may occur if we are accessing
+        a slice of the buffer. Another tricky case is for indirect
+        indexing, where the amount of bytes accessed depends on the
+        values of the input.
+
+        What this function aims to compute is the memory accesses for
+        worst-case inputs, best-case optimization. What this means is
+        that for each buffer we compute the amount of potential accesses in two ways and take the minimum.
+
+        1. Numel in ranges multiplied by number of deps the buffer has
+        2. The buffer size
+        """
+        if isinstance(self, NopKernelSchedulerNode):
+            return 0
+        if isinstance(self, ExternKernelSchedulerNode) and isinstance(
+            self.node, MultiOutput
+        ):
+            return 0
+
+        if isinstance(self, SchedulerNode):
+            node_numel = V.graph.sizevars.size_hint(
+                sympy_product(self.get_ranges()[0])
+                * sympy_product(self.get_ranges()[1])
+            )
+        else:
+            node_numel = int(1e9)
+        buf_accesses = collections.defaultdict(list)
+        for dep in self.read_writes.reads | self.read_writes.writes:
+            buf_accesses[dep.name].append(dep)
+
+        reads = {dep.name for dep in self.read_writes.reads}
+        writes = {dep.name for dep in self.read_writes.writes}
+
+        def is_materialized(buf: str, snodes: Sequence[BaseSchedulerNode]) -> bool:
+            users = self.scheduler.name_to_node[buf].users
+            buf_uses = {user.node for user in users}
+            return len(buf_uses - set(snodes)) > 0
+
+        if isinstance(self, FusedSchedulerNode):
+            removed_buffers = {
+                dep for dep in writes if not is_materialized(dep, self.snodes)
+            }
+            writes = writes - removed_buffers
+            reads = reads - removed_buffers
+        node_bytes = 0
+
+        for buf_name in reads | writes:
+            buf_accessed_elems = sum(node_numel for dep in buf_accesses[buf_name])
+            buf: Union[ir.Buffer, ir.TensorBox]
+            if buf_name in V.graph.name_to_buffer:
+                buf = V.graph.name_to_buffer[buf_name]
+            elif buf_name in V.graph.graph_inputs:
+                buf = V.graph.graph_inputs[buf_name]
+            else:
+                continue
+
+            def get_buf_elems(buf: Union[ir.Buffer, ir.TensorBox]) -> int:
+                return V.graph.sizevars.size_hint(sympy_product(buf.get_size()))
+
+            # Kind of a lazy way to get the MultiOutput nodes corresponding to
+            # a MultiOutputLayout
+            if isinstance(buf.layout, MultiOutputLayout):
+                users = self.scheduler.name_to_node[buf.get_name()].users
+                buf_elems = sum(
+                    get_buf_elems(user.node.node)
+                    for user in users
+                    if isinstance(user.node, BaseSchedulerNode)
+                )
+            else:
+                buf_elems = get_buf_elems(buf)
+
+            node_bytes += min(buf_elems, buf_accessed_elems) * get_dtype_size(
+                buf.get_dtype()
+            )
+
+        return node_bytes
+
+    def get_estimated_runtime(self) -> float:
+        """
+        Returns estimated op runtime in nanoseconds (ns)
+        """
+        layout = None
+        dtype = None
+        if not hasattr(self, "node") or not self.node:
+            assert isinstance(
+                self, (FusedSchedulerNode, ForeachKernelSchedulerNode)
+            ), f"{type(self)=}"
+            assert self.snodes
+            if not self.snodes[0].node:
+                return 0
+            layout = self.snodes[0].node.get_layout()
+            dtype = self.snodes[0].node.get_dtype()
+        else:
+            layout = self.node.get_layout()
+            dtype = self.node.get_dtype()
+
+        if not is_gpu(layout.device.type):
+            # default to no reordering based on runtime
+            return 0
+
+        # Collective kernels
+        if is_collective(self.node):
+            return estimate_nccl_collective_runtime(self.node)
+        elif is_wait(self.node):
+            # ir.Wait is only used for collective ops.
+            # The time needed for the collective op is already estimated and considered
+            # when we are processing the collective op IR node, so ir.Wait takes 0 time
+            # since it doesn't take extra time to get the result after the collective is completed.
+            return 0
+
+        try:
+            gpu_memory_bandwidth = get_gpu_dram_gbps()
+            gpu_flops = get_device_tflops(dtype) * 10**12
+        except Exception:
+            return 0
+
+        if isinstance(self, ExternKernelSchedulerNode):
+            assert isinstance(self.node, ir.ExternKernel), f"{type(self.node)=}"
+            op = kernel_name_to_op.get(
+                getattr(self.node, "python_kernel_name", ""), None
+            )
+
+            # if there is a resolved op, dry-run using fake mode and record flop count
+            if op is not None:
+                from torch._subclasses.fake_tensor import FakeTensorMode
+                from torch.utils.flop_counter import FlopCounterMode
+
+                assert self.node.fx_node is not None
+                with FakeTensorMode() as fake_mode, FlopCounterMode(
+                    display=False
+                ) as flop_counter_mode, V.set_current_node(
+                    self.node.fx_node
+                ), V.set_fake_mode(
+                    fake_mode
+                ):
+                    assert V.current_node is not None
+                    from .ir import ir_node_to_tensor
+
+                    fake_inputs = [
+                        ir_node_to_tensor(input, guard_shape=False)
+                        for input in self.node.inputs
+                    ]
+                    cls = self.node.__class__
+                    cls.process_kernel(op, *fake_inputs, **self.node.kwargs)
+
+                    # TODO(xmfan): find a better heuristic to model FLOPS/latency relationship
+                    factor = 1.0
+                    counted_flops = flop_counter_mode.get_total_flops()
+                    counted_bytes = self.get_read_write_buffers_sizes()
+                    compute_time = (factor * counted_flops / gpu_flops) * 1e9
+                    transfer_time = counted_bytes / gpu_memory_bandwidth
+
+                    # Return estimated runtime in nanoseconds
+                    return max(compute_time, transfer_time)
+
+        elif isinstance(self, FusedSchedulerNode) or isinstance(
+            self.node, ComputedBuffer
+        ):
+            # Return estimated runtime in nanoseconds (bytes / gbps)
+            return self.get_read_write_buffers_sizes() / gpu_memory_bandwidth
+
+        return 0
+
+    @abstractmethod
+    def get_template_node(self) -> Optional[ir.TemplateBuffer]: ...  # noqa: E704
 
 
 class NodeSchedulerNode(BaseSchedulerNode):
@@ -267,291 +478,7 @@
         self.written = False
         self.group: Tuple[torch.device, Union[Sequence[Sequence[sympy.Expr]], str]]
 
-<<<<<<< HEAD
     def __repr__(self) -> str:
-=======
-    @abstractmethod
-    def debug_str(self) -> str: ...  # noqa: E704
-
-    def log_details(self):
-        log.info(
-            "%s: unmet_dependencies = %s, writes = %s",
-            self,
-            self.unmet_dependencies,
-            self.read_writes.writes,
-        )
-
-    @abstractmethod
-    def update_mutated_names(self, renames: Dict[str, str]): ...  # noqa: E704
-
-    @abstractmethod
-    def add_mutation_dep(self, dep): ...  # noqa: E704
-
-    def add_fake_dep(self, dep):
-        self.set_read_writes(self.read_writes.with_read(dep))
-
-    @abstractmethod
-    def set_users(self, users: List["NodeUser"]): ...  # noqa: E704
-
-    @abstractmethod
-    def set_last_usage(  # noqa: E704
-        self, future_used_buffers: Set[str], mutation_real_name: Dict[str, str]
-    ): ...
-
-    @abstractmethod
-    def get_aliases(self): ...  # noqa: E704
-
-    @abstractmethod
-    def get_mutations(self): ...  # noqa: E704
-
-    @abstractmethod
-    def has_aliasing_or_mutation(self): ...  # noqa: E704
-
-    def set_read_writes(self, rw: dependencies.ReadWrites):
-        self.read_writes: dependencies.ReadWrites = rw
-        self.unmet_dependencies = self.read_writes.reads
-        self.prune_deps()
-
-    @abstractmethod
-    def op_counts(self): ...  # noqa: E704
-
-    @abstractmethod
-    def used_buffer_names(self) -> Set[str]: ...  # noqa: E704
-
-    @abstractmethod
-    def used_or_aliased_buffer_names(self) -> Set[str]: ...  # noqa: E704
-
-    def prune_deps(self):
-        self.unmet_dependencies = {
-            dep
-            for dep in self.unmet_dependencies
-            if dep.name not in self.scheduler.available_buffer_names
-        }
-
-    def prune_weak_deps(self):
-        # Prune weak dependencies on buffers that have been removed
-        def should_prune(dep):
-            return isinstance(dep, WeakDep) and dep.name in V.graph.removed_buffers
-
-        to_remove = {dep for dep in self.read_writes.reads if should_prune(dep)}
-        self.set_read_writes(self.read_writes.remove_reads(to_remove))
-
-    @abstractmethod
-    def prune_redundant_deps(self, name_to_fused_node): ...  # noqa: E704
-
-    @abstractmethod
-    def get_name(self) -> str: ...  # noqa: E704
-
-    @abstractmethod
-    def get_first_name(self) -> str: ...  # noqa: E704
-
-    @abstractmethod
-    def get_names(self) -> Set[str]: ...  # noqa: E704
-
-    @abstractmethod
-    def get_nodes(self) -> Sequence["BaseSchedulerNode"]: ...  # noqa: E704
-
-    @abstractmethod
-    def get_device(self): ...  # noqa: E704
-
-    def is_reduction(self):
-        return False
-
-    def is_split_scan(self):
-        return False
-
-    def is_template(self):
-        return False
-
-    def is_extern(self):
-        return False
-
-    def is_foreach(self):
-        return False
-
-    def can_inplace(self, read_dep: dependencies.MemoryDep):
-        return False
-
-    def has_side_effects(self):
-        return False
-
-    @abstractmethod
-    def can_free(self): ...  # noqa: E704
-
-    def get_read_write_buffers_sizes(self) -> int:
-        """
-        Counting the number of bytes accessed for a kernel is
-        surprisingly tricky. In particular, there is a differentiation
-        between 'theoretical' memory accesses and practical memory
-        accesses. For example, a layernorm kernel may actually access an
-        input 3 times, but in theory, it only needs to access its input
-        once (and may be optimized to do so through say, persistent
-        reductions)
-
-        Another example is that even though a buffer is passed in, we may
-        not access the entire buffer. This may occur if we are accessing
-        a slice of the buffer. Another tricky case is for indirect
-        indexing, where the amount of bytes accessed depends on the
-        values of the input.
-
-        What this function aims to compute is the memory accesses for
-        worst-case inputs, best-case optimization. What this means is
-        that for each buffer we compute the amount of potential accesses in two ways and take the minimum.
-
-        1. Numel in ranges multiplied by number of deps the buffer has
-        2. The buffer size
-        """
-        if isinstance(self, NopKernelSchedulerNode):
-            return 0
-        if isinstance(self, ExternKernelSchedulerNode) and isinstance(
-            self.node, MultiOutput
-        ):
-            return 0
-
-        if isinstance(self, SchedulerNode):
-            node_numel = V.graph.sizevars.size_hint(
-                sympy_product(self.get_ranges()[0])
-                * sympy_product(self.get_ranges()[1])
-            )
-        else:
-            node_numel = int(1e9)
-        buf_accesses = collections.defaultdict(list)
-        for dep in self.read_writes.reads | self.read_writes.writes:
-            buf_accesses[dep.name].append(dep)
-
-        reads = {dep.name for dep in self.read_writes.reads}
-        writes = {dep.name for dep in self.read_writes.writes}
-
-        def is_materialized(buf, snodes):
-            users = self.scheduler.name_to_node[buf].users
-            buf_uses = {user.node for user in users}
-            return len(buf_uses - set(snodes)) > 0
-
-        if isinstance(self, FusedSchedulerNode):
-            removed_buffers = {
-                dep for dep in writes if not is_materialized(dep, self.snodes)
-            }
-            writes = writes - removed_buffers
-            reads = reads - removed_buffers
-        node_bytes = 0
-
-        for buf_name in reads | writes:
-            buf_accessed_elems = sum(node_numel for dep in buf_accesses[buf_name])
-            buf: Union[ir.Buffer, ir.TensorBox]
-            if buf_name in V.graph.name_to_buffer:
-                buf = V.graph.name_to_buffer[buf_name]
-            elif buf_name in V.graph.graph_inputs:
-                buf = V.graph.graph_inputs[buf_name]
-            else:
-                continue
-
-            def get_buf_elems(buf):
-                return V.graph.sizevars.size_hint(sympy_product(buf.get_size()))
-
-            # Kind of a lazy way to get the MultiOutput nodes corresponding to
-            # a MultiOutputLayout
-            if isinstance(buf.layout, MultiOutputLayout):
-                users = self.scheduler.name_to_node[buf.get_name()].users
-                buf_elems = sum(get_buf_elems(user.node.node) for user in users)
-            else:
-                buf_elems = get_buf_elems(buf)
-
-            node_bytes += min(buf_elems, buf_accessed_elems) * get_dtype_size(
-                buf.get_dtype()
-            )
-
-        return node_bytes
-
-    def get_estimated_runtime(self) -> float:
-        """
-        Returns estimated op runtime in nanoseconds (ns)
-        """
-        layout = None
-        dtype = None
-        if not hasattr(self, "node") or not self.node:
-            assert isinstance(
-                self, (FusedSchedulerNode, ForeachKernelSchedulerNode)
-            ), f"{type(self)=}"
-            assert self.snodes
-            if not self.snodes[0].node:
-                return 0
-            layout = self.snodes[0].node.get_layout()
-            dtype = self.snodes[0].node.get_dtype()
-        else:
-            layout = self.node.get_layout()
-            dtype = self.node.get_dtype()
-
-        if not is_gpu(layout.device.type):
-            # default to no reordering based on runtime
-            return 0
-
-        # Collective kernels
-        if is_collective(self.node):
-            return estimate_nccl_collective_runtime(self.node)
-        elif is_wait(self.node):
-            # ir.Wait is only used for collective ops.
-            # The time needed for the collective op is already estimated and considered
-            # when we are processing the collective op IR node, so ir.Wait takes 0 time
-            # since it doesn't take extra time to get the result after the collective is completed.
-            return 0
-
-        try:
-            gpu_memory_bandwidth = get_gpu_dram_gbps()
-            gpu_flops = get_device_tflops(dtype) * 10**12
-        except Exception:
-            return 0
-
-        if isinstance(self, ExternKernelSchedulerNode):
-            assert isinstance(self.node, ir.ExternKernel), f"{type(self.node)=}"
-            op = kernel_name_to_op.get(
-                getattr(self.node, "python_kernel_name", ""), None
-            )
-
-            # if there is a resolved op, dry-run using fake mode and record flop count
-            if op is not None:
-                from torch._subclasses.fake_tensor import FakeTensorMode
-                from torch.utils.flop_counter import FlopCounterMode
-
-                assert self.node.fx_node is not None
-                with FakeTensorMode() as fake_mode, FlopCounterMode(
-                    display=False
-                ) as flop_counter_mode, V.set_current_node(
-                    self.node.fx_node
-                ), V.set_fake_mode(
-                    fake_mode
-                ):
-                    assert V.current_node is not None
-                    from .ir import ir_node_to_tensor
-
-                    fake_inputs = [
-                        ir_node_to_tensor(input, guard_shape=False)
-                        for input in self.node.inputs
-                    ]
-                    cls = self.node.__class__
-                    cls.process_kernel(op, *fake_inputs, **self.node.kwargs)
-
-                    # TODO(xmfan): find a better heuristic to model FLOPS/latency relationship
-                    factor = 1.0
-                    counted_flops = flop_counter_mode.get_total_flops()
-                    counted_bytes = self.get_read_write_buffers_sizes()
-                    compute_time = (factor * counted_flops / gpu_flops) * 1e9
-                    transfer_time = counted_bytes / gpu_memory_bandwidth
-
-                    # Return estimated runtime in nanoseconds
-                    return max(compute_time, transfer_time)
-
-        elif isinstance(self, FusedSchedulerNode) or isinstance(
-            self.node, ComputedBuffer
-        ):
-            # Return estimated runtime in nanoseconds (bytes / gbps)
-            return self.get_read_write_buffers_sizes() / gpu_memory_bandwidth
-
-        return 0
-
-
-class NodeSchedulerNode(BaseSchedulerNode):
-    def __repr__(self):
->>>>>>> 4e08643c
         return f"{type(self).__name__}(name={self.get_name()!r})"
 
     def debug_str(self) -> str:
@@ -576,32 +503,13 @@
     def debug_str_extra(self) -> str:
         return ""
 
-<<<<<<< HEAD
-    def log_details(self) -> None:
-        log.info(
-            "%s: unmet_dependencies = %s, writes = %s",
-            self,
-            self.unmet_dependencies,
-            self.read_writes.writes,
-        )
-
     def update_mutated_names(self, renames: Dict[str, str]) -> None:
-=======
-    def update_mutated_names(self, renames: Dict[str, str]):
->>>>>>> 4e08643c
         self.set_read_writes(self.read_writes.rename(renames))
 
     def add_mutation_dep(self, dep: Dep) -> None:
         self.set_read_writes(self.read_writes.with_read(dep))
 
-<<<<<<< HEAD
-    def add_fake_dep(self, dep: Dep) -> None:
-        self.set_read_writes(self.read_writes.with_read(dep))
-
     def set_users(self, users: List["NodeUser"]) -> None:
-=======
-    def set_users(self, users: List["NodeUser"]):
->>>>>>> 4e08643c
         # deduplicate
         result: Dict[int, NodeUser] = {}
         for use in users:
@@ -627,16 +535,7 @@
     def has_aliasing_or_mutation(self) -> bool:
         return bool(self.get_aliases() or self.get_mutations())
 
-<<<<<<< HEAD
-    def set_read_writes(self, rw: dependencies.ReadWrites) -> None:
-        self.read_writes: dependencies.ReadWrites = rw
-        self.unmet_dependencies = self.read_writes.reads
-        self.prune_deps()
-
     def op_counts(self) -> Counter[str]:
-=======
-    def op_counts(self):
->>>>>>> 4e08643c
         return self.read_writes.op_counts
 
     def used_buffer_names(self) -> Set[str]:
@@ -661,28 +560,9 @@
                         deps.append(alias)
         return used_names
 
-<<<<<<< HEAD
-    def prune_deps(self) -> None:
-        self.unmet_dependencies = {
-            dep
-            for dep in self.unmet_dependencies
-            if dep.name not in self.scheduler.available_buffer_names
-        }
-
-    def prune_weak_deps(self) -> None:
-        # Prune weak dependencies on buffers that have been removed
-        def should_prune(dep: Dep) -> bool:
-            return isinstance(dep, WeakDep) and dep.name in V.graph.removed_buffers
-
-        to_remove = {dep for dep in self.read_writes.reads if should_prune(dep)}
-        self.set_read_writes(self.read_writes.remove_reads(to_remove))
-
     def prune_redundant_deps(
         self, name_to_fused_node: Dict[str, "BaseSchedulerNode"]
     ) -> None:
-=======
-    def prune_redundant_deps(self, name_to_fused_node):
->>>>>>> 4e08643c
         _prune_redundant_deps(self, name_to_fused_node)
 
     def get_name(self) -> str:
@@ -700,35 +580,10 @@
     def get_device(self) -> torch.device:
         return self.node.get_device()
 
-<<<<<<< HEAD
-    def is_reduction(self) -> bool:
-        return False
-
-    def is_split_scan(self) -> bool:
-        return False
-
-    def is_template(self) -> bool:
-        return False
-
-    def is_extern(self) -> bool:
-        return False
-
-    def is_foreach(self) -> bool:
-        return False
-
-    def can_inplace(self, read_dep: dependencies.Dep) -> bool:
-        return False
-
-    def has_side_effects(self) -> bool:
-        return False
-
     def get_template_node(self) -> Optional[ir.TemplateBuffer]:
         return None
 
     def decide_inplace_update(self) -> None:
-=======
-    def decide_inplace_update(self):
->>>>>>> 4e08643c
         """
         Decide if there should be inplace updates for the node
         and record the decision in the active kernel.
@@ -888,185 +743,7 @@
         buffer.writelines(out_lines)
         self.written = True
 
-<<<<<<< HEAD
-    def get_read_write_buffers_sizes(self) -> int:
-        """
-        Counting the number of bytes accessed for a kernel is
-        surprisingly tricky. In particular, there is a differentiation
-        between 'theoretical' memory accesses and practical memory
-        accesses. For example, a layernorm kernel may actually access an
-        input 3 times, but in theory, it only needs to access its input
-        once (and may be optimized to do so through say, persistent
-        reductions)
-
-        Another example is that even though a buffer is passed in, we may
-        not access the entire buffer. This may occur if we are accessing
-        a slice of the buffer. Another tricky case is for indirect
-        indexing, where the amount of bytes accessed depends on the
-        values of the input.
-
-        What this function aims to compute is the memory accesses for
-        worst-case inputs, best-case optimization. What this means is
-        that for each buffer we compute the amount of potential accesses in two ways and take the minimum.
-
-        1. Numel in ranges multiplied by number of deps the buffer has
-        2. The buffer size
-        """
-        if isinstance(self, NopKernelSchedulerNode):
-            return 0
-        if isinstance(self, ExternKernelSchedulerNode) and isinstance(
-            self.node, MultiOutput
-        ):
-            return 0
-
-        if isinstance(self, SchedulerNode):
-            node_numel = V.graph.sizevars.size_hint(
-                sympy_product(self.get_ranges()[0])
-                * sympy_product(self.get_ranges()[1])
-            )
-        else:
-            node_numel = int(1e9)
-        buf_accesses = collections.defaultdict(list)
-        for dep in self.read_writes.reads | self.read_writes.writes:
-            buf_accesses[dep.name].append(dep)
-
-        reads = {dep.name for dep in self.read_writes.reads}
-        writes = {dep.name for dep in self.read_writes.writes}
-
-        def is_materialized(buf: str, snodes: Sequence[BaseSchedulerNode]) -> bool:
-            users = self.scheduler.name_to_node[buf].users
-            buf_uses = {user.node for user in users}
-            return len(buf_uses - set(snodes)) > 0
-
-        if isinstance(self, FusedSchedulerNode):
-            removed_buffers = {
-                dep for dep in writes if not is_materialized(dep, self.snodes)
-            }
-            writes = writes - removed_buffers
-            reads = reads - removed_buffers
-        node_bytes = 0
-
-        for buf_name in reads | writes:
-            buf_accessed_elems = sum(node_numel for dep in buf_accesses[buf_name])
-            buf: Union[ir.Buffer, ir.TensorBox]
-            if buf_name in V.graph.name_to_buffer:
-                buf = V.graph.name_to_buffer[buf_name]
-            elif buf_name in V.graph.graph_inputs:
-                buf = V.graph.graph_inputs[buf_name]
-            else:
-                continue
-
-            def get_buf_elems(buf: Union[ir.Buffer, ir.TensorBox]) -> int:
-                return V.graph.sizevars.size_hint(sympy_product(buf.get_size()))
-
-            # Kind of a lazy way to get the MultiOutput nodes corresponding to
-            # a MultiOutputLayout
-            if isinstance(buf.layout, MultiOutputLayout):
-                users = self.scheduler.name_to_node[buf.get_name()].users
-                buf_elems = sum(
-                    get_buf_elems(user.node.node)
-                    for user in users
-                    if isinstance(user.node, BaseSchedulerNode)
-                )
-            else:
-                buf_elems = get_buf_elems(buf)
-
-            node_bytes += min(buf_elems, buf_accessed_elems) * get_dtype_size(
-                buf.get_dtype()
-            )
-
-        return node_bytes
-
-    def get_estimated_runtime(self) -> float:
-        """
-        Returns estimated op runtime in nanoseconds (ns)
-        """
-        layout = None
-        dtype = None
-        if not hasattr(self, "node") or not self.node:
-            assert isinstance(
-                self, (FusedSchedulerNode, ForeachKernelSchedulerNode)
-            ), f"{type(self)=}"
-            assert self.snodes
-            if not self.snodes[0].node:
-                return 0
-            layout = self.snodes[0].node.get_layout()
-            dtype = self.snodes[0].node.get_dtype()
-        else:
-            layout = self.node.get_layout()
-            dtype = self.node.get_dtype()
-
-        if not is_gpu(layout.device.type):
-            # default to no reordering based on runtime
-            return 0
-
-        # Collective kernels
-        if is_collective(self.node):
-            return estimate_nccl_collective_runtime(self.node)
-        elif is_wait(self.node):
-            # ir.Wait is only used for collective ops.
-            # The time needed for the collective op is already estimated and considered
-            # when we are processing the collective op IR node, so ir.Wait takes 0 time
-            # since it doesn't take extra time to get the result after the collective is completed.
-            return 0
-
-        try:
-            gpu_memory_bandwidth = get_gpu_dram_gbps()
-            gpu_flops = get_device_tflops(dtype) * 10**12
-        except Exception:
-            return 0
-
-        if isinstance(self, ExternKernelSchedulerNode):
-            assert isinstance(self.node, ir.ExternKernel), f"{type(self.node)=}"
-            op = kernel_name_to_op.get(
-                getattr(self.node, "python_kernel_name", ""), None
-            )
-
-            # if there is a resolved op, dry-run using fake mode and record flop count
-            if op is not None:
-                from torch._subclasses.fake_tensor import FakeTensorMode
-                from torch.utils.flop_counter import FlopCounterMode
-
-                assert self.node.fx_node is not None
-                with FakeTensorMode() as fake_mode, FlopCounterMode(
-                    display=False
-                ) as flop_counter_mode, V.set_current_node(
-                    self.node.fx_node
-                ), V.set_fake_mode(
-                    fake_mode
-                ):
-                    assert V.current_node is not None
-                    from .ir import ir_node_to_tensor
-
-                    fake_inputs = [
-                        ir_node_to_tensor(input, guard_shape=False)
-                        for input in self.node.inputs
-                    ]
-                    cls = self.node.__class__
-                    cls.process_kernel(op, *fake_inputs, **self.node.kwargs)
-
-                    # TODO(xmfan): find a better heuristic to model FLOPS/latency relationship
-                    factor = 1.0
-                    counted_flops = flop_counter_mode.get_total_flops()
-                    counted_bytes = self.get_read_write_buffers_sizes()
-                    compute_time = (factor * counted_flops / gpu_flops) * 1e9
-                    transfer_time = counted_bytes / gpu_memory_bandwidth
-
-                    # Return estimated runtime in nanoseconds
-                    return max(compute_time, transfer_time)
-
-        elif isinstance(self, FusedSchedulerNode) or isinstance(
-            self.node, ComputedBuffer
-        ):
-            # Return estimated runtime in nanoseconds (bytes / gbps)
-            return self.get_read_write_buffers_sizes() / gpu_memory_bandwidth
-
-        return 0
-
-
-=======
-
->>>>>>> 4e08643c
+
 class ExternKernelSchedulerNode(NodeSchedulerNode):
     def debug_str_extra(self) -> str:
         return f"{self.get_name()}.node.kernel = {getattr(self.node, 'python_kernel_name', None)}"
@@ -1103,9 +780,8 @@
         snodes = (node,) if isinstance(node, SchedulerNode) else node.snodes
         device: torch.device = snodes[0].get_device()
         backend = node.scheduler.get_backend(device)
-        backend = typing.cast(
-            "torch._inductor.codegen.triton.TritonScheduling", backend
-        )
+        from torch._inductor.codegen.triton import TritonScheduling
+        backend = typing.cast(TritonScheduling, backend)
         V.graph.scheduler.current_device = device
 
         # Don't increment kernel count when generating debug string.
@@ -1242,8 +918,7 @@
         sizes, reduction_sizes = self._sizes
 
         def fn(index: Sequence[sympy.Symbol]) -> str:
-            res = self._body(index, [sympy.Integer(0) for _ in reduction_sizes])
-            return res
+            return self._body(index, [sympy.Integer(0) for _ in reduction_sizes])
 
         return dependencies.extract_read_writes(fn, sizes)
 
@@ -1445,30 +1120,6 @@
             log.warning("Ignoring error in debug_str()", exc_info=True)
 
         return "\n".join(lines).rstrip()
-
-    def add_fake_dep(self, dep: Dep) -> None:
-        raise NotImplementedError
-
-    def get_estimated_runtime(self) -> float:
-        raise NotImplementedError
-
-    def has_side_effects(self) -> bool:
-        raise NotImplementedError
-
-    def is_extern(self) -> bool:
-        raise NotImplementedError
-
-    def log_details(self) -> None:
-        raise NotImplementedError
-
-    def prune_deps(self) -> None:
-        raise NotImplementedError
-
-    def prune_weak_deps(self) -> None:
-        raise NotImplementedError
-
-    def set_read_writes(self, rw: dependencies.ReadWrites) -> None:
-        raise NotImplementedError
 
 
 class ForeachKernelSchedulerNode(FusedSchedulerNode):
