--- conflicted
+++ resolved
@@ -907,31 +907,8 @@
         return buffers_store_as_atomic_add
 
 
-<<<<<<< HEAD
 class _BaseGroupedSchedulerNode(BaseSchedulerNode):
     def __init__(self, scheduler: "Scheduler", snodes: List[BaseSchedulerNode]):
-=======
-class FusedSchedulerNode(BaseSchedulerNode):
-    """
-    This is a "fake" scheduler node that represents a group of scheduler nodes
-    that are meant to be fused together. The way it does this is by maintaining
-    its unmet dependencies as the union of its constituent nodes.
-    """
-
-    @classmethod
-    def fuse(
-        cls, node1: BaseSchedulerNode, node2: BaseSchedulerNode
-    ) -> "FusedSchedulerNode":
-        assert node1.scheduler is node2.scheduler
-        assert isinstance(node1, (SchedulerNode, FusedSchedulerNode))
-        assert isinstance(node2, (SchedulerNode, FusedSchedulerNode))
-        nodes = list(itertools.chain(node1.get_nodes(), node2.get_nodes()))
-        return cls(node1.scheduler, nodes)
-
-    def __init__(
-        self, scheduler: "Scheduler", snodes: Sequence[BaseSchedulerNode]
-    ) -> None:
->>>>>>> 93ba5e72
         # NB: No need to call super().__init__() because we don't need to re-use any of its logic.
         self.snodes = snodes
         self.scheduler = scheduler
@@ -964,35 +941,6 @@
     def get_names(self) -> Set[str]:
         return set.union(*[x.get_names() for x in self.snodes])
 
-<<<<<<< HEAD
-=======
-    def debug_str_extra(self) -> str:
-        lines = [
-            f"{self.get_name()}.snodes[{i}] =\n{node.debug_str()}"
-            for i, node in enumerate(self.snodes)
-        ]
-        node = self.snodes[0].node
-        assert node is not None
-        device = node.get_device()
-        if ir.is_triton(device):
-            lines.extend(debug_triton_code(self))
-
-        return textwrap.indent("\n".join(lines).rstrip(), "    ")
-
-    def set_last_usage(
-        self, future_used_buffers: Set[str], mutation_real_name: Dict[str, str]
-    ) -> None:
-        # Set self.last_usage using the global information
-        # This will be used for inter-kernel optimisations
-        super().set_last_usage(future_used_buffers, mutation_real_name)
-        # Set self.last_usage on the snodes
-        # This will be used for optimisations within the kernel
-        future_used_buffers: Set[str] = set()
-        for node in reversed(self.snodes):
-            node.set_last_usage(future_used_buffers, mutation_real_name)
-            future_used_buffers.update(node.last_usage)
-
->>>>>>> 93ba5e72
     @cache_on_self
     def used_buffer_names(self) -> Set[str]:
         return set.union(*[x.used_buffer_names() for x in self.snodes])
@@ -1026,12 +974,6 @@
                 return node.get_template_node()
         return None
 
-<<<<<<< HEAD
-=======
-    def get_device(self) -> torch.device:
-        return self.group[0]
-
->>>>>>> 93ba5e72
     @cache_on_self
     def has_aliasing_or_mutation(self) -> bool:
         return any(x.has_aliasing_or_mutation() for x in self.snodes)
@@ -1098,25 +1040,27 @@
     """
 
     @classmethod
-    def fuse(cls, node1: BaseSchedulerNode, node2: BaseSchedulerNode):
+    def fuse(
+        cls, node1: BaseSchedulerNode, node2: BaseSchedulerNode
+    ) -> "FusedSchedulerNode":
         assert node1.scheduler is node2.scheduler
-        assert isinstance(node1, (SchedulerNode, FusedSchedulerNode)) and isinstance(
-            node2, (SchedulerNode, FusedSchedulerNode)
-        )
-        return cls(node1.scheduler, list(node1.get_nodes()) + list(node2.get_nodes()))  # type: ignore[arg-type]
-
-    def __init__(self, scheduler: "Scheduler", snodes: List[SchedulerNode]):
+        assert isinstance(node1, (SchedulerNode, FusedSchedulerNode))
+        assert isinstance(node2, (SchedulerNode, FusedSchedulerNode))
+        nodes = list(itertools.chain(node1.get_nodes(), node2.get_nodes()))
+        return cls(node1.scheduler, nodes)
+
+    def __init__(self, scheduler: "Scheduler", snodes: Sequence[BaseSchedulerNode]):
         super().__init__(scheduler, snodes)
         self.group = max(snodes, key=lambda x: int(x.is_reduction())).group
         self.min_order = min(x.min_order for x in self.snodes)
         self.max_order = max(x.max_order for x in self.snodes)
 
-    def get_device(self):
+    def get_device(self) -> torch.device:
         return self.group[0]
 
     def set_last_usage(
         self, future_used_buffers: Set[str], mutation_real_name: Dict[str, str]
-    ):
+    ) -> None:
         # Set self.last_usage using the global information
         # This will be used for inter-kernel optimisations
         super().set_last_usage(future_used_buffers, mutation_real_name)
@@ -1125,14 +1069,16 @@
         future_used_buffers: Set[str] = set()
         for node in reversed(self.snodes):
             node.set_last_usage(future_used_buffers, mutation_real_name)
-            future_used_buffers.update(node.last_usage)  # type: ignore[arg-type]
+            future_used_buffers.update(node.last_usage)
 
     def debug_str_extra(self) -> str:
         lines = [
             f"{self.get_name()}.snodes[{i}] =\n{node.debug_str()}"
             for i, node in enumerate(self.snodes)
         ]
-        device = self.snodes[0].node.get_device()
+        node = self.snodes[0].node
+        assert node is not None
+        device = node.get_device()
         if ir.is_triton(device):
             lines.extend(debug_triton_code(self))
 
@@ -2785,13 +2731,8 @@
         return new_nodes
 
     @dynamo_timed
-<<<<<<< HEAD
-    def codegen(self):
+    def codegen(self) -> None:
         for node in self._unpack_all_nodes():
-=======
-    def codegen(self) -> None:
-        for node in self.nodes:
->>>>>>> 93ba5e72
             try:
                 log.debug(
                     "Generating code for node %s with estimated runtime %f",
