import collections
import dataclasses
import functools
import itertools
import logging
import math
import operator
import os
import pprint
import textwrap
from typing import (
    Any,
    Counter,
    DefaultDict,
    Dict,
    Generic,
    List,
    Optional,
    Sequence,
    Set,
    Tuple,
    TypeVar,
    Union,
)

import sympy

import torch
from torch._dynamo.utils import dynamo_timed
from torch._inductor.metrics import get_metric_table, is_metric_table_enabled
from torch.utils._triton import has_triton

from . import comms, config, dependencies, ir, metrics
from .codegen.common import get_scheduling_for_device, Kernel
from .comm_analysis import estimate_nccl_collective_runtime
from .dependencies import Dep, MemoryDep, StarDep, WeakDep
from .ir import ComputedBuffer, MultiOutput, MultiOutputLayout
from .sizevars import SimplifyIndexing
from .utils import (
    cache_on_self,
    cmp,
    free_symbol_has,
    get_device_tflops,
    get_dtype_size,
    get_gpu_dram_gbps,
    green_text,
    is_collective,
    is_wait,
    red_text,
    sympy_product,
)
from .virtualized import V


log = logging.getLogger(__name__)
fusion_log = torch._logging.getArtifactLogger(__name__, "fusion")


class WhyNoFuse:
    # TODO when we drop support for Python < 3.10, we can use
    # @dataclass(slots=True) instead of manually specifying __slots__.
    __slots__ = ["node1", "node2", "reason", "args"]
    reason: str
    args: Tuple[Any, ...]

    def __init__(self, node1: "BaseSchedulerNode", node2: "BaseSchedulerNode"):
        self.node1 = node1
        self.node2 = node2

    def __call__(self, reason, *args):
        self.reason = reason
        self.args = args
        fusion_log.debug(self)

    def __str__(self):
        return f"cannot fuse {self.node1.get_name()} with {self.node2.get_name()}: " + (
            self.reason % self.args
        )


def pformat(obj):
    if isinstance(obj, set):
        # pformat has trouble with sets of sympy exprs
        obj = sorted(obj, key=str)
    result = pprint.pformat(obj, indent=4)
    if "\n" in result:
        return f"\n{textwrap.indent(result, ' '*4)}"
    return result


class OutputNode:
    def __init__(self, dep):
        self.unmet_dependencies = {dep}
        self.inverse_users = []

    def is_reduction(self):
        return False

    def get_inputs_that_alias_output(self):
        return ()

    def get_name(self):
        return "OUTPUT"

    __repr__ = get_name


def _prune_redundant_deps(node, name_to_fused_node):
    """
    Prunes weakdeps intended for mutation ordering
    on an upstream fused node if after fusion there is another dependency
    on the fused upstream node, making the weakdep redundant

    In essence this enforces an ordering on fusions. As fusions occur, weakdeps will
    be incrementally removed, enabling other fusions, ensuring they are fused in order.
    """
    name_to_dep_count: Counter[str] = collections.Counter()

    for dep in node.unmet_dependencies:
        if not isinstance(dep, WeakDep):
            name_to_dep_count[name_to_fused_node[dep.name].get_name()] += 1

    def should_prune(dep):
        if isinstance(dep, WeakDep):
            is_redundant = (
                name_to_dep_count[name_to_fused_node[dep.name].get_name()] > 0
            )
            # These can occur because fused nodes always gather deps from their snodes
            # If B has a weakdep on A
            # B gets fused with C, then any time BC is fused, the weakdep will reappear
            is_self_dep = name_to_fused_node[dep.name] == node
            return is_redundant or is_self_dep
        else:
            return False

    deps_to_prune = {dep for dep in node.unmet_dependencies if should_prune(dep)}

    if deps_to_prune:
        node.unmet_dependencies = node.unmet_dependencies - deps_to_prune
        node.set_read_writes(node.read_writes.remove_reads(deps_to_prune))


# TODO(xmfan): reuse an existing mapping for this if it exists, or formalize this into ir.py:ExternKernel
kernel_name_to_op = {
    "extern_kernels.convolution": torch.ops.aten.convolution,
    "extern_kernels.mm": torch.ops.aten.mm,
    "extern_kernels.bmm": torch.ops.aten.bmm,
    "extern_kernels.addmm": torch.ops.aten.addmm,
}


class BaseSchedulerNode:
    def __init__(self, scheduler: "Scheduler", node: ir.Buffer):
        self.scheduler: Scheduler = scheduler
        self.node: ir.Buffer = node
        self.users: List[NodeUser] = []
        self.inverse_users: List[BaseSchedulerNode] = []
        self.node_users: List[BaseSchedulerNode] = []
        self.set_read_writes(node.get_read_writes())
        self.ancestors: Set[str] = set()
        self.min_order: int
        self.max_order: int
        self.last_usage: Set[
            str
        ] = set()  # buffers that won't be used after this kernel
        self.written = False

    @property
    def workspace_buffer(self):
        return V.graph.get_workspace_buffer_for(self.node)

    def __repr__(self):
        return f"{type(self).__name__}(name={self.get_name()!r})"

    def debug_str(self) -> str:
        """Longer form printout for trace logs"""
        name = self.get_name()
        lines = [
            f"{name}: {type(self).__name__}({type(getattr(self, 'node', None)).__name__})",
            f"{name}.writes = {pformat(self.read_writes.writes)}",
            f"{name}.unmet_dependencies = {pformat(self.unmet_dependencies)}",
            f"{name}.met_dependencies = {pformat(self.read_writes.reads - self.unmet_dependencies)}",
            f"{name}.users = {self.users}",
        ]
        try:
            lines += [
                self.debug_str_extra(),
            ]
        except Exception:
            log.warning("Ignoring error in debug_str()", exc_info=True)

        return "\n".join(lines).rstrip()

    def debug_str_extra(self) -> str:
        return ""

    def log_details(self):
        log.info(
            "%s: unmet_dependencies = %s, writes = %s",
            self,
            self.unmet_dependencies,
            self.read_writes.writes,
        )

    def update_mutated_names(self, renames: Dict[str, str]):
        self.set_read_writes(self.read_writes.rename(renames))

    def add_mutation_dep(self, dep):
        self.set_read_writes(self.read_writes.with_read(dep))

    def add_fake_dep(self, dep):
        self.set_read_writes(self.read_writes.with_read(dep))

    def set_users(self, users: List["NodeUser"]):
        # deduplicate
        result: Dict[int, NodeUser] = {}
        for use in users:
            if id(use.node) in result:
                result[id(use.node)] = use.merge(result[id(use.node)])
            else:
                result[id(use.node)] = use
        self.users = list(result.values())

    def set_last_usage(
        self, future_used_buffers: Set[str], mutation_real_name: Dict[str, str]
    ):
        used_buffers = self.used_or_aliased_buffer_names()
        used_buffers = {mutation_real_name.get(k, k) for k in used_buffers}
        self.last_usage = used_buffers - future_used_buffers

    def get_aliases(self):
        return self.node.get_inputs_that_alias_output()

    def get_mutations(self):
        return self.node.get_mutation_names()

    def has_aliasing_or_mutation(self):
        return bool(self.get_aliases() or self.get_mutations())

    def set_read_writes(self, rw: dependencies.ReadWrites):
        self.read_writes: dependencies.ReadWrites = rw
        self.unmet_dependencies = self.read_writes.reads
        self.prune_deps()

    def op_counts(self):
        return self.read_writes.op_counts

    def used_buffer_names(self) -> Set[str]:
        res = {
            dep.name
            for dep in itertools.chain(self.read_writes.reads, self.read_writes.writes)
        }
        if self.workspace_buffer is not None:
            res.add(self.workspace_buffer.name)
        return res

    def used_or_aliased_buffer_names(self) -> Set[str]:
        used_names = set()

<<<<<<< HEAD
        for dep in itertools.chain(self.read_writes.reads, self.read_writes.writes):
            used_names.add(dep.name)
            if V.graph.name_to_buffer.get(dep.name):
                layout = V.graph.name_to_buffer[dep.name].get_layout()
                # needed to avoid deallocating aliased buffer
                # if there are still uses of aliases ahead
                if isinstance(layout, ir.AliasedLayout):
                    used_names.add(layout.view.data.get_name())
        if self.workspace_buffer is not None:
            used_names.add(self.workspace_buffer.name)
=======
        deps = [
            dep.name
            for dep in itertools.chain(self.read_writes.reads, self.read_writes.writes)
        ]
        while len(deps) > 0:
            dep = deps.pop()
            used_names.add(dep)
            if V.graph.name_to_buffer.get(dep):
                for alias in V.graph.name_to_buffer[dep].get_inputs_that_alias_output():
                    if alias not in used_names:
                        deps.append(alias)
>>>>>>> 7548f6e3
        return used_names

    def prune_deps(self):
        self.unmet_dependencies = {
            dep
            for dep in self.unmet_dependencies
            if dep.name not in self.scheduler.available_buffer_names
        }

    def prune_weak_deps(self):
        # Prune weak dependencies on buffers that have been removed
        def should_prune(dep):
            return isinstance(dep, WeakDep) and dep.name in V.graph.removed_buffers

        to_remove = {dep for dep in self.read_writes.reads if should_prune(dep)}
        self.set_read_writes(self.read_writes.remove_reads(to_remove))

    def prune_redundant_deps(self, name_to_fused_node):
        _prune_redundant_deps(self, name_to_fused_node)

    def get_name(self) -> str:
        return self.node.get_name()

    def get_first_name(self) -> str:
        return self.get_name()

    def get_names(self) -> Set[str]:
        return {self.get_name()}

    def get_nodes(self) -> Sequence["BaseSchedulerNode"]:
        return [self]

    def get_device(self):
        return self.node.get_device()

    def is_reduction(self):
        return False

    def is_split_scan(self):
        return False

    def is_template(self):
        return False

    def is_extern(self):
        return False

    def is_foreach(self):
        return False

    def can_inplace(self, read_dep: dependencies.MemoryDep):
        return False

    def has_side_effects(self):
        return False

    def decide_inplace_update(self):
        """
        Decide if there should be inplace updates for the node
        and record the decision in the active kernel.
        """
        if not self.node.should_allocate():
            return

        if isinstance(self, (SchedulerNode,)) and (
            self.node.get_inputs_that_alias_output() or self.node.get_mutation_names()
        ):
            return

        if (
            (
                isinstance(self, (SchedulerNode,))
                # o what have i done.  lets make this an api
                or (
                    isinstance(self, ExternKernelSchedulerNode)
                    and isinstance(self.node, (ir.AllReduce, ir.InPlaceHint))
                )
            )
            and config.inplace_buffers
            and (
                not isinstance(V.kernel, torch._inductor.codegen.triton.TritonKernel)
                or getattr(V.kernel, "mutations", None) is not None
            )
        ):
            from .codegen.wrapper import buffer_reuse_key

            ordered_reads = sorted(self.read_writes.reads, key=lambda x: x.name)

            for read in ordered_reads:
                input_node: Optional[
                    BaseSchedulerNode
                ] = self.scheduler.name_to_node.get(read.name)
                if input_node and V.graph.wrapper_code.can_reuse(input_node, self):
                    assert input_node.users is not None
                    remaining_uses = [
                        x
                        for x in input_node.users
                        if x.node.get_name()
                        not in self.scheduler.available_buffer_names
                    ]
                    if (
                        len(remaining_uses) == 1
                        and remaining_uses[0].can_inplace
                        and remaining_uses[0].node is self
                        and not isinstance(
                            input_node.node.get_layout(),
                            (
                                ir.MultiOutputLayout,
                                ir.MutationLayoutSHOULDREMOVE,
                            ),
                        )
                        and not (
                            isinstance(
                                input_node.node, (ir.FallbackKernel, ir.MultiOutput)
                            )
                            and len(input_node.node.get_inputs_that_alias_output()) > 0
                        )
                        and buffer_reuse_key(input_node.node)
                        == buffer_reuse_key(self.node)
                    ):
                        # hacky check for if V.kernel is a real kernel or NullHandler
                        if hasattr(V.kernel, "args"):
                            # if there isn't a triton kernel, then we don't need to call triton-specific things.
                            # but TODO this might be a convenient place to signal to the Collective kernels to inplace
                            # (and, can we make "kernel" less generic of a name?)
                            V.kernel.args.make_inplace(
                                input_node.get_name(), self.get_name()
                            )
                            # mutations not tracked in cpp kernels
                            if isinstance(
                                V.kernel, torch._inductor.codegen.triton.TritonKernel
                            ):
                                V.kernel.mutations.add(input_node.get_name())
                                V.kernel.mutations.add(self.get_name())

                            # update last usage of reused node
                            self.last_usage.discard(input_node.get_name())

                            V.kernel.inplace_update_buffers[
                                self.get_name()
                            ] = input_node.get_name()
                        break

    def allocate(self):
        if self.workspace_buffer is not None:
            V.graph.wrapper_code.codegen_allocation(self.workspace_buffer)
        if not self.node.should_allocate():
            return
        if isinstance(self, (SchedulerNode,)) and (
            self.node.get_inputs_that_alias_output() or self.node.get_mutation_names()
        ):
            V.graph.wrapper_code.codegen_allocation(self.node)
            return

        # hacky check for if V.kernel is a real kernel or NullHandler
        if (
            hasattr(V.kernel, "args")
            and self.get_name() in V.kernel.inplace_update_buffers
        ):
            V.graph.wrapper_code.codegen_inplace_reuse(
                self.scheduler.name_to_node[
                    V.kernel.inplace_update_buffers[self.get_name()]
                ].node,
                self.node,
            )
        else:
            V.graph.wrapper_code.codegen_allocation(self.node)

    def can_free(self):
        # There's no real allocated buffer, no need to free it
        if isinstance(self.node.layout, ir.NoneLayout):
            return False
        for use in self.users:
            if isinstance(use.node, OutputNode):
                return False
        return True

    def codegen_originating_info(self, buffer, only_once=True):
        if not config.comment_origin:
            return

        if only_once and self.written:
            return
        origins = self.node.origins
        out_lines = []

        for o in origins:
            if o.op == "output":
                # These are boring and samey
                continue

            out_lines.append("")
            # TODO(voz): Should the pragma be constant somewhere?
            out_lines.append("#pragma CMT ORIGIN:")
            op_info_str = f"#pragma CMT {o.op} {o.target}"
            if "seq_nr" in o.meta:
                op_info_str = op_info_str + f" seq_nr:{o.meta['seq_nr']}"
            out_lines.append(op_info_str)
            if "stack_trace" in o.meta:
                stack_trace = f"{o.meta['stack_trace']}"
                stack_trace_last_line = stack_trace.split("|")[-1]
                out_lines.append(
                    "#pragma CMT "
                    + stack_trace_last_line.replace("{", "{{")
                    .replace("}", "}}")
                    .replace("\n", "\\")
                )
                out_lines.append("#pragma CMT END ORIGIN")
                out_lines.append("")

        if len(out_lines) == 0:
            return

        # TODO(voz): Ostensibly, we should not need this. But there are cases where C++ codegen does
        # not use BracesBuffer, so we have no good indicator of a C++ buffer atm.
        buffer.writelines(out_lines)
        self.written = True

    def get_read_write_buffers_sizes(self) -> int:
        """
        Counting the number of bytes accessed for a kernel is
        surprisingly tricky. In particular, there is a differentiation
        between 'theoretical' memory accesses and practical memory
        accesses. For example, a layernorm kernel may actually access an
        input 3 times, but in theory, it only needs to access its input
        once (and may be optimized to do so through say, persistent
        reductions)

        Another example is that even though a buffer is passed in, we may
        not access the entire buffer. This may occur if we are accessing
        a slice of the buffer. Another tricky case is for indirect
        indexing, where the amount of bytes accessed depends on the
        values of the input.

        What this function aims to compute is the memory accesses for
        worst-case inputs, best-case optimization. What this means is
        that for each buffer we compute the amount of potential accesses in two ways and take the minimum.

        1. Numel in ranges multiplied by number of deps the buffer has
        2. The buffer size
        """
        if isinstance(self, NopKernelSchedulerNode):
            return 0
        if isinstance(self, ExternKernelSchedulerNode) and isinstance(
            self.node, MultiOutput
        ):
            return 0

        if isinstance(self, SchedulerNode):
            node_numel = V.graph.sizevars.size_hint(
                sympy_product(self.get_ranges()[0])
                * sympy_product(self.get_ranges()[1])
            )
        else:
            node_numel = int(1e9)
        buf_accesses = collections.defaultdict(list)
        for dep in self.read_writes.reads | self.read_writes.writes:
            buf_accesses[dep.name].append(dep)

        reads = {dep.name for dep in self.read_writes.reads}
        writes = {dep.name for dep in self.read_writes.writes}

        def is_materialized(buf, snodes):
            users = self.scheduler.name_to_node[buf].users
            buf_uses = {user.node for user in users}
            return len(buf_uses - set(snodes)) > 0

        if isinstance(self, FusedSchedulerNode):
            removed_buffers = {
                dep for dep in writes if not is_materialized(dep, self.snodes)
            }
            writes = writes - removed_buffers
            reads = reads - removed_buffers
        node_bytes = 0

        for buf_name in reads | writes:
            buf_accessed_elems = sum([node_numel for dep in buf_accesses[buf_name]])
            buf: Union[ir.Buffer, ir.TensorBox]
            if buf_name in V.graph.name_to_buffer:
                buf = V.graph.name_to_buffer[buf_name]
            elif buf_name in V.graph.graph_inputs:
                buf = V.graph.graph_inputs[buf_name]
            else:
                continue

            def get_buf_elems(buf):
                return V.graph.sizevars.size_hint(sympy_product(buf.get_size()))

            # Kind of a lazy way to get the MultiOutput nodes corresponding to
            # a MultiOutputLayout
            if isinstance(buf.layout, MultiOutputLayout):
                users = self.scheduler.name_to_node[buf.get_name()].users
                buf_elems = sum(get_buf_elems(user.node.node) for user in users)
            else:
                buf_elems = get_buf_elems(buf)

            node_bytes += min(buf_elems, buf_accessed_elems) * get_dtype_size(
                buf.get_dtype()
            )

        return node_bytes

    def get_estimated_runtime(self) -> float:
        """
        Returns estimated op runtime in nanoseconds (ns)
        """
        layout = None
        dtype = None
        if not hasattr(self, "node") or not self.node:
            assert isinstance(
                self, (FusedSchedulerNode, ForeachKernelSchedulerNode)
            ), f"{type(self)=}"
            assert self.snodes
            if not self.snodes[0].node:
                return 0
            layout = self.snodes[0].node.get_layout()
            dtype = self.snodes[0].node.get_dtype()
        else:
            layout = self.node.get_layout()
            dtype = self.node.get_dtype()

        if "cuda" != layout.device.type:
            # default to no reordering based on runtime
            return 0

        # Collective kernels
        if is_collective(self.node):
            return estimate_nccl_collective_runtime(self.node)
        elif is_wait(self.node):
            # ir.Wait is only used for collective ops.
            # The time needed for the collective op is already estimated and considered
            # when we are processing the collective op IR node, so ir.Wait takes 0 time
            # since it doesn't take extra time to get the result after the collective is completed.
            return 0

        try:
            gpu_memory_bandwidth = get_gpu_dram_gbps()
            gpu_flops = get_device_tflops(dtype) * 10**12
        except Exception:
            return 0

        if isinstance(self, ExternKernelSchedulerNode):
            assert isinstance(self.node, ir.ExternKernel), f"{type(self.node)=}"
            op = kernel_name_to_op.get(
                getattr(self.node, "python_kernel_name", ""), None
            )

            # if there is a resolved op, dry-run using fake mode and record flop count
            if op is not None:
                from torch._subclasses.fake_tensor import FakeTensorMode
                from torch.utils.flop_counter import FlopCounterMode

                with FakeTensorMode(), FlopCounterMode(
                    display=False
                ) as flop_counter_mode:
                    from .ir import ir_node_to_tensor

                    fake_inputs = [
                        ir_node_to_tensor(input, guard_shape=False)
                        for input in self.node.inputs
                    ]
                    cls = self.node.__class__
                    cls.process_kernel(op, *fake_inputs, **self.node.kwargs)

                    # TODO(xmfan): find a better heuristic to model FLOPS/latency relationship
                    factor = 1.0
                    counted_flops = flop_counter_mode.get_total_flops()
                    counted_bytes = self.get_read_write_buffers_sizes()
                    compute_time = (factor * counted_flops / gpu_flops) * 1e9
                    transfer_time = counted_bytes / gpu_memory_bandwidth

                    # Return estimated runtime in nanoseconds
                    return max(compute_time, transfer_time)

        elif isinstance(self, FusedSchedulerNode) or isinstance(
            self.node, ComputedBuffer
        ):
            # Return estimated runtime in nanoseconds (bytes / gbps)
            return self.get_read_write_buffers_sizes() / gpu_memory_bandwidth

        return 0


class ExternKernelSchedulerNode(BaseSchedulerNode):
    def debug_str_extra(self) -> str:
        return f"{self.get_name()}.node.kernel = {getattr(self.node, 'python_kernel_name', None)}"

    def is_extern(self):
        return True

    def has_side_effects(self):
        return hasattr(self.node, "has_side_effects") and self.node.has_side_effects()

    def can_inplace(self, read_dep: dependencies.MemoryDep):
        if self.get_aliases() or self.is_template():
            return False

        if read_dep.name not in self.scheduler.name_to_node:
            # don't allow reuse of an 'input' buffer, we don't own it
            # (would this have been fixed if I tracked mutations properly above?)
            return False
        if not isinstance(
            self.node, (torch._inductor.ir.AllReduce, torch._inductor.ir.InPlaceHint)
        ):
            # TODO make this a property of the IR
            return False

        if len(self.read_writes.writes) == 1:
            write_dep = next(iter(self.read_writes.writes))
            numel_diff = read_dep.get_numel() - write_dep.get_numel()
            return V.graph.sizevars.simplify(numel_diff) == 0

        return False


class NopKernelSchedulerNode(BaseSchedulerNode):
    pass


class SchedulerNode(BaseSchedulerNode):
    def __init__(
        self,
        scheduler: "Scheduler",
        node: Union[ir.ComputedBuffer, ir.TemplateBuffer],
    ):
        super().__init__(scheduler, node)
        self._compute_attrs()

    def _compute_attrs(
        self,
        extra_indexing_constraints: Optional[Tuple[Dict[Any, Any], List[Any]]] = None,
    ):
        assert isinstance(self.node, (ir.ComputedBuffer, ir.TemplateBuffer))
        self._sizes, self._body = self.node.simplify_and_reorder(
            extra_indexing_constraints=extra_indexing_constraints
        )

        group_fn = self.scheduler.get_backend(self.node.get_device()).group_fn
        self.group = (self.node.get_device(), group_fn(self._sizes))

        if isinstance(self.node, ir.TemplateBuffer):
            self.set_read_writes(self.node.normalized_read_writes())
        else:
            self.set_read_writes(
                dependencies.extract_read_writes(
                    self._body, *self._sizes, normalize=True
                )
            )

    def recompute_size_and_body(
        self, extra_indexing_constraints: Tuple[Dict[Any, Any], List[Any]]
    ):
        self._compute_attrs(extra_indexing_constraints=extra_indexing_constraints)

    def debug_str_extra(self) -> str:
        name = self.get_name()
        lines = [
            f"{name}.group.device = {self.group[0]}",
            f"{name}.group.iteration = {self.group[1]}",
            f"{name}.sizes = {self._sizes}",
        ]
        if self.get_aliases():
            lines.append(f"{name}.aliases = {pformat(self.get_aliases())}")
        if self.get_mutations():
            lines.append(f"{name}.mutations = {pformat(self.get_mutations())}")
        if isinstance(self._body, ir.LoopBody):
            lines.append(f"class {name}_loop_body:")
            lines.append(textwrap.indent(self._body.debug_str(), "    "))
        return "\n".join(lines)

    def get_ranges(self):
        return self._sizes

    def is_reduction(self):
        assert isinstance(
            self.node, (ir.ComputedBuffer, ir.TemplateBuffer)
        ), f"{type(self.node)=}"
        return bool(self.node.get_reduction_type())

    def is_split_scan(self):
        assert isinstance(
            self.node, (ir.ComputedBuffer, ir.TemplateBuffer)
        ), f"{type(self.node)=}"
        return isinstance(self.node, ir.ComputedBuffer) and isinstance(
            self.node.data, ir.SplitScan
        )

    def is_template(self):
        return isinstance(self.node, ir.TemplateBuffer)

    def get_template_node(self):
        return self.node if self.is_template() else None

    def run(self, *index_vars):
        self.decide_inplace_update()
        self.mark_run()
        self.codegen(index_vars)

    def mark_run(self):
        self.allocate()

    def ranges_from_index_vars(self, index_vars):
        sizes = self._sizes
        assert sum(map(len, sizes)) == sum(map(len, index_vars))
        var_ranges = dict(
            zip(
                itertools.chain.from_iterable(index_vars),
                itertools.chain.from_iterable(sizes),
            )
        )
        return var_ranges

    def codegen(self, index_vars):
        var_ranges = self.ranges_from_index_vars(index_vars)
        try:
            with V.set_ops_handler(
                SimplifyIndexing(V.get_ops_handler(), var_ranges)
            ), V.kernel.set_current_node(self):
                self._body(*index_vars)
        except Exception:
            log.fatal("Error in codegen for %s", self.node)
            raise

    def pointwise_read_writes(self):
        """
        Get the memory dependencies in the non-reduction axis.
        """
        sizes, reduction_sizes = self._sizes

        def fn(index):
            return self._body(index, [sympy.Integer(0) for _ in reduction_sizes])

        return dependencies.extract_read_writes(fn, sizes)

    def can_inplace(self, read_dep: dependencies.MemoryDep):
        if self.get_aliases() or self.is_template():
            return False
        if len(self.read_writes.writes) == 1 and isinstance(
            read_dep, dependencies.MemoryDep
        ):
            write_dep = next(iter(self.read_writes.writes))
            assert isinstance(write_dep, dependencies.MemoryDep), f"{type(write_dep)=}"
            return read_dep.index == write_dep.index and read_dep.size == write_dep.size
        return False

    @cache_on_self
    def _get_atomic_add_buffers(self) -> Set[str]:
        buffers_store_as_atomic_add = set()
        if isinstance(self._body, ir.LoopBody):
            for node in self._body.get_nodes():
                if (
                    node.op == "call_method"
                    and node.target == "store"
                    and (
                        ("mode" in node.kwargs and node.kwargs["mode"] == "atomic_add")
                        or (len(node.args) == 5 and node.args[4] == "atomic_add")
                    )
                ):
                    buffers_store_as_atomic_add.add(
                        node.kwargs["name"]
                        if "name" in node.kwargs
                        else (node.args[1] if len(node.args) >= 2 else "")
                    )
        return buffers_store_as_atomic_add

    def has_atomic_add(self, check_buf):
        return check_buf in self._get_atomic_add_buffers()


class FusedSchedulerNode(BaseSchedulerNode):
    """
    This is a "fake" scheduler node that represents a group of scheduler nodes
    that are meant to be fused together. The way it does this is by maintaining
    its unmet dependencies as the union of its constituent nodes.
    """

    @classmethod
    def fuse(cls, node1: BaseSchedulerNode, node2: BaseSchedulerNode):
        assert node1.scheduler is node2.scheduler
        assert isinstance(node1, (SchedulerNode, FusedSchedulerNode)) and isinstance(
            node2, (SchedulerNode, FusedSchedulerNode)
        )
        return cls(node1.scheduler, list(node1.get_nodes()) + list(node2.get_nodes()))  # type: ignore[arg-type]

    def __init__(self, scheduler: "Scheduler", snodes: List[SchedulerNode]):
        # NB: No need to call super().__init__() because we don't need to re-use any of its logic.
        self.snodes = snodes
        self.scheduler = scheduler
        self.node: ir.Buffer = None  # type: ignore[assignment]
        self.users: List[NodeUser] = []
        self.inverse_users = []
        self.node_users = []
        self.group = max(snodes, key=lambda x: int(x.is_reduction())).group
        self.ancestors = set.union(
            *[x.ancestors for x in snodes if x.ancestors is not None]
        )

        self.set_read_writes(
            dependencies.ReadWrites.merge_list([x.read_writes for x in snodes])
        )

        self.unmet_dependencies = {
            dep
            for dep in set.union(*[x.unmet_dependencies for x in snodes])
            if dep.name not in self.get_names()
        } - self.read_writes.writes
        self.min_order = min([x.min_order for x in self.snodes])
        self.max_order = max([x.max_order for x in self.snodes])

    @cache_on_self
    def get_name(self) -> str:
        return "_".join([x.get_name() for x in self.snodes])

    def get_first_name(self) -> str:
        return self.snodes[0].get_name()

    @cache_on_self
    def get_names(self) -> Set[str]:
        return set.union(*[x.get_names() for x in self.snodes])

    def debug_str_extra(self) -> str:
        lines = [
            f"{self.get_name()}.snodes[{i}] =\n{node.debug_str()}"
            for i, node in enumerate(self.snodes)
        ]
        return textwrap.indent("\n".join(lines).rstrip(), "    ")

    def set_last_usage(
        self, future_used_buffers: Set[str], mutation_real_name: Dict[str, str]
    ):
        # Set self.last_usage using the global information
        # This will be used for inter-kernel optimisations
        super().set_last_usage(future_used_buffers, mutation_real_name)
        # Set self.last_usage on the snodes
        # This will be used for optimisations within the kernel
        future_used_buffers: Set[str] = set()
        for node in reversed(self.snodes):
            node.set_last_usage(future_used_buffers, mutation_real_name)
            future_used_buffers.update(node.last_usage)  # type: ignore[arg-type]

    @cache_on_self
    def used_buffer_names(self) -> Set[str]:
        return set.union(*[x.used_buffer_names() for x in self.snodes])

    @cache_on_self
    def used_or_aliased_buffer_names(self) -> Set[str]:
        return set.union(*[x.used_or_aliased_buffer_names() for x in self.snodes])

    def get_nodes(self) -> List[SchedulerNode]:
        return self.snodes

    def __repr__(self):
        return f"{type(self).__name__}(nodes={self.get_name()})"

    @cache_on_self
    def is_reduction(self):
        return any(x.is_reduction() for x in self.snodes)

    @cache_on_self
    def is_split_scan(self):
        return any(x.is_split_scan() for x in self.snodes)

    @cache_on_self
    def is_template(self):
        return any(x.is_template() for x in self.snodes)

    @cache_on_self
    def get_template_node(self):
        for node in self.snodes:
            if node.is_template():
                return node
        return None

    def get_device(self):
        return self.group[0]

    @cache_on_self
    def has_aliasing_or_mutation(self):
        return any(x.has_aliasing_or_mutation() for x in self.snodes)

    @cache_on_self
    def op_counts(self):
        op_counts: Counter[str] = collections.Counter()
        for node in self.snodes:
            op_counts.update(node.op_counts())
        return op_counts

    def has_atomic_add(self, check_buf):
        return any(
            (
                isinstance(sub_schedule_node1, SchedulerNode)
                and sub_schedule_node1.has_atomic_add(check_buf)
            )
            for sub_schedule_node1 in self.get_nodes()
        )

    # None of these need to be implemented, as a FusedSchedulerNode is just an
    # abstraction for scheduling purposes
    def update_mutated_names(self, renames: Dict[str, str]):
        raise NotImplementedError

    def add_mutation_dep(self, name):
        raise NotImplementedError

    def set_users(self, users: List["NodeUser"]):
        raise NotImplementedError

    def get_aliases(self):
        raise NotImplementedError

    def get_mutations(self):
        raise NotImplementedError

    def can_inplace(self, read_dep: dependencies.MemoryDep):
        raise NotImplementedError

    def allocate(self):
        raise NotImplementedError

    def can_free(self):
        raise NotImplementedError

    def debug_str(self) -> str:
        """Longer form printout for trace logs"""
        name = self.get_name()
        node_typestr = ",".join(type(n).__name__ for n in self.snodes)
        lines = [
            f"{name}: {type(self).__name__}({node_typestr})",
            f"{name}.writes = {pformat(self.read_writes.writes)}",
            f"{name}.unmet_dependencies = {pformat(self.unmet_dependencies)}",
            f"{name}.met_dependencies = {pformat(self.read_writes.reads - self.unmet_dependencies)}",
            f"{name}.users = {self.users}",
        ]
        try:
            lines += [
                self.debug_str_extra(),
            ]
        except Exception:
            log.warning("Ignoring error in debug_str()", exc_info=True)

        return "\n".join(lines).rstrip()


class ForeachKernelSchedulerNode(FusedSchedulerNode):
    """Scheduler node which consists of a list of scheduler nodes that each operate on a
    distinct tensor in a list of tensors."""

    def get_consumer_subnode_for(self, producer):
        if producer.get_name() in self.read_to_node:
            return self.read_to_node[producer.get_name()]

        return None

    def get_producer_subnode_for(self, consumer):
        for rd in consumer.read_writes.reads:
            if rd.name in self.name_to_node:
                return self.name_to_node[rd.name]

        return None

    @classmethod
    def can_fuse(cls, producer, consumer):
        why = WhyNoFuse(producer, consumer)
        if producer.is_foreach() and consumer.is_foreach():
            foreach_match = len(producer.snodes) == len(consumer.snodes)
            if not foreach_match:
                why("foreach do not have same length")
            return foreach_match and all(
                producer.scheduler.can_fuse(l, r)
                for l, r in zip(producer.snodes, consumer.snodes)
            )
        elif consumer.is_foreach():
            consumer_subnode = consumer.get_consumer_subnode_for(producer)
            if consumer_subnode is not None:
                return consumer.scheduler.can_fuse(producer, consumer_subnode)

            why("candidate producer is not dep of any foreach consumer")
            return False

        elif producer.is_foreach():
            producer_subnode = producer.get_producer_subnode_for(consumer)
            if producer_subnode is not None:
                return producer.scheduler.can_fuse(producer_subnode, consumer)

            why("candidate consumer has no dep in any foreach producer")
            return False

        raise AssertionError(
            "At least one node passed to ForeachKernelSchedulerNode.can_fuse should be a foreach node"
        )

    @classmethod
    def fuse(cls, producer, consumer):
        assert producer.is_foreach() or consumer.is_foreach()
        prev_node_1 = None
        prev_node_2 = None
        if producer.is_foreach() and consumer.is_foreach():
            fused_nodes = [
                FusedSchedulerNode.fuse(l, r)
                for l, r in zip(producer.snodes, consumer.snodes)
            ]
        elif producer.is_foreach():
            producer_subnode = producer.get_producer_subnode_for(consumer)
            fused_nodes = []
            prev_node_1 = producer
            prev_node_2 = None
            for node in producer.snodes:
                if node is producer_subnode:
                    new_node = FusedSchedulerNode.fuse(node, consumer)
                    prev_node_2 = new_node
                    fused_nodes.append(new_node)
                else:
                    fused_nodes.append(node)

        elif consumer.is_foreach():
            consumer_subnode = consumer.get_consumer_subnode_for(producer)
            fused_nodes = []
            prev_node_1 = consumer
            prev_node_2 = None

            for node in consumer.snodes:
                if node is consumer_subnode:
                    new_node = FusedSchedulerNode.fuse(producer, node)
                    prev_node_2 = new_node
                    fused_nodes.append(new_node)
                else:
                    fused_nodes.append(node)

        return cls(producer.scheduler, fused_nodes, prev_node_1, prev_node_2)  # type: ignore[possibly-undefined]

    def __init__(
        self,
        scheduler: "Scheduler",
        nodes: List[SchedulerNode],
        prev_node_1=None,
        prev_node_2=None,
    ):
        self.read_to_node = {}
        self.name_to_node = {}

        if prev_node_1 is None or prev_node_2 is None:
            super().__init__(scheduler, nodes)

            for node in nodes:
                for read in node.read_writes.reads:
                    self.read_to_node[read.name] = node

                for name in node.get_names():
                    self.name_to_node[name] = node
        else:
            self.scheduler = scheduler
            self.snodes = nodes
            self.node: ir.Buffer = None  # type: ignore[assignment]
            self.users: List[NodeUser] = []

            self.set_read_writes(
                dependencies.ReadWrites.merge_list(
                    [prev_node_1.read_writes, prev_node_2.read_writes]
                )
            )

            self.unmet_dependencies = {
                dep
                for dep in set.union(
                    prev_node_1.unmet_dependencies, prev_node_2.unmet_dependencies
                )
                if dep.name not in self.get_names()
            } - self.read_writes.writes

            self.min_order = min([prev_node_1.min_order, prev_node_2.min_order])
            self.max_order = max([prev_node_1.max_order, prev_node_2.max_order])

            foreach_node = prev_node_1 if prev_node_1.is_foreach() else prev_node_2
            other_node = prev_node_2 if prev_node_1.is_foreach() else prev_node_1

            self.ancestors = foreach_node.ancestors
            self.ancestors.update(other_node.ancestors)

            self.name_to_node = foreach_node.name_to_node
            for name in other_node.get_names():
                self.name_to_node[name] = other_node

        self.group = (nodes[0].get_device(), "foreach")

        self.origins: Set[torch.fx.Node] = set()

    def mark_run(self):
        raise NotImplementedError

    def codegen(self):
        assert isinstance(self.node, ir.ComputedBuffer), f"{type(self.node)=}"
        self.node.get_store_function()(self.node.make_loader()())

    def can_free(self):
        return NotImplementedError

    def is_foreach(self):
        return True

    def get_subkernel_nodes(self):
        """Returns a list of nodes which comprise the foreach kernel, operating on corresponding elements of our input lists.
        These nodes may be vertically fused."""
        return list(self.snodes)

    def get_nodes(self):
        """Returns all nodes contained in this kernel, unpacking fused nodes into their constituent scheduler nodes."""
        return list(itertools.chain.from_iterable(x.get_nodes() for x in self.snodes))

    def get_first_name(self):
        return self.snodes[0].get_first_name()

    def prune_redundant_deps(self, name_to_fused_node):
        _prune_redundant_deps(self, name_to_fused_node)

        for node in self.snodes:
            node.prune_redundant_deps(name_to_fused_node)


def pick_loop_order(stride_lengths, sizes, priority_idx=()):
    """
    A heuristic to decide loop iteration orders.  This has not been well
    tuned and may be something we should autotune.
    """

    @functools.cmp_to_key
    def index_cmp(a, b):
        if sizes[a] == 1 or sizes[b] == 1:
            # 1-sizes don't matter, just move them to the end
            return cmp(sizes[a] == 1, sizes[b] == 1)

        stride_len_a = [sl[a] for sl in stride_lengths]
        stride_len_b = [sl[b] for sl in stride_lengths]

        # equivalent to
        # np.logical_or(stride_lengths[:, b] == 0, stride_lengths[:, a] < stride_lengths[:, b]).all()
        a_first = sum(
            sl_b == 0 or sl_a < sl_b for sl_a, sl_b in zip(stride_len_a, stride_len_b)
        )
        b_first = sum(
            sl_a == 0 or sl_b < sl_a for sl_a, sl_b in zip(stride_len_a, stride_len_b)
        )
        if a_first > b_first:
            return -1
        if b_first > a_first:
            return 1

        # otherwise contiguous
        return cmp(b, a)

    order = list(reversed(range(len(stride_lengths[0]))))
    if len(priority_idx) > 0:
        # if we have priority node, only use that node's order
        stride_lengths = [stride_lengths[pi] for pi in priority_idx]
    if config.pick_loop_orders:
        order.sort(key=index_cmp)
    return order


@dataclasses.dataclass
class NodeUser:
    node: BaseSchedulerNode
    can_inplace: bool = False

    # A weak user must be scheduled after a given node, but doesn't actually
    # use the result
    is_weak: bool = False

    def __hash__(self):
        return hash((self.node.get_name(), self.can_inplace, self.is_weak))

    def __eq__(self, other):
        return (
            self.get_name() == other.get_name()
            and self.can_inplace == other.can_inplace
            and self.is_weak == other.is_weak
        )

    def get_name(self):
        return self.node.get_name()

    def merge(self, other: "NodeUser") -> "NodeUser":
        assert self.node is other.node
        return NodeUser(
            self.node,
            self.can_inplace and other.can_inplace,
            self.is_weak and other.is_weak,
        )


_post_grad_graph_counter = itertools.count()


class Scheduler:
    @dynamo_timed
    def __init__(self, nodes):
        super().__init__()
        self.backends = {}
        self.fuse_cache = {}
        self.post_grad_graph_id = next(_post_grad_graph_counter)

        self.available_buffer_names = {
            *V.graph.graph_inputs.keys(),
            *V.graph.constants.keys(),
        }

        self.nodes = [self.create_scheduler_node(n) for n in nodes]

        # some new constants could have been created above
        self.available_buffer_names.update(V.graph.constants.keys())
        for node in self.nodes:
            node.prune_deps()

        self.name_to_node: Dict[str, BaseSchedulerNode] = {
            n.get_name(): n for n in self.nodes
        }
        self.name_to_fused_node: Dict[
            str, BaseSchedulerNode
        ] = dict()  # set in fuse_nodes()

        # mutation_real_name: Maps back to the original name for codegen
        # Example:
        # If you mutate buf0 inside of buf1's kernel, then:
        # mutation_real_name = {"buf0" : "buf1"}
        # all subsequent uses of buf0 become buf1's usage in dependency graph
        self.mutation_real_name = {}

        # We handle mutation by renaming modified versions of the same
        # buffer in the dependency graph to prevent cycles.
        # mutation_renames: tracks the current name for a given buffer
        #                   (changed once per mutation)
        # Example:
        # If you mutate buf0 inside of buf1's kernel, then:
        # mutation_renames = {"buf1" : "buf0"}
        # in codegen we only use buf0, never buf1
        self.mutation_renames = {}

        self.compute_dependencies()
        self.topological_sort_schedule()
        self.dead_node_elimination()
        if config.reorder_for_compute_comm_overlap:
            comms.decide_global_ordering_of_comms(self.nodes)
        self.compute_ancestors()

        metrics.ir_nodes_pre_fusion += len(self.nodes)
        V.debug.ir_pre_fusion(self.nodes)
        self.num_orig_nodes = len(self.nodes)
        self.name_to_fused_node = {n.get_name(): n for n in self.nodes}
        self.create_foreach_nodes()
        self.topological_sort_schedule()
        self.logged_slow_fusion = set()
        self.fuse_nodes()
        self.finalize_multi_template_buffers()
        if config.reorder_for_compute_comm_overlap:
            # Refresh node_users and inverse_users to reflect fused nodes
            self.compute_node_users()
            self.nodes = comms.reorder_compute_and_comm_for_overlap(self.nodes)
        self.compute_last_usage()
        V.debug.ir_post_fusion(self.nodes)
        V.debug.graph_diagram(self.nodes)
        self.debug_draw_graph()

        # used during codegen:
        self.current_device: torch.device = None  # type: ignore[assignment]
        self.buffer_names_to_free = set()

        # fx graph node to the position it appears in the graph
        # for debug attribution
        self.origin_to_index = {}

        get_metric_table("graph_stats").add_row(
            lambda: {
                "graph_id": self.post_grad_graph_id,
                "num_nodes_before_fusion": self.num_orig_nodes,
                "num_nodes_after_fusion": len(self.nodes),
            }
        )

    def debug_draw_graph(self):
        """Generate an image of the graph for debugging"""
        if os.environ.get("INDUCTOR_WRITE_SCHEDULER_GRAPH", None) == "1":
            from .debug import draw_buffers

            draw_buffers(self.nodes, print_graph=True)

    def debug_print_nodes(self, label):
        if log.isEnabledFor(logging.INFO):
            log.info("%s:", label)
            for node in self.nodes:
                node.log_details()

    def create_scheduler_node(self, node):
        assert (
            node.origins is not None
        ), "All nodes passed to scheduling must have an origin"
        if node.is_no_op():
            return NopKernelSchedulerNode(self, node)
        elif isinstance(node, (ir.ComputedBuffer, ir.TemplateBuffer)):
            return SchedulerNode(self, node)
        elif isinstance(node, ir.ExternKernel):
            return ExternKernelSchedulerNode(self, node)
        else:
            raise NotImplementedError(node)

    def create_foreach_nodes(self):
        removed_node_names = set()
        fe_nodes = []
        kept_node_names = self.name_to_fused_node.keys()

        for names in V.graph.lists.values():
            names = [
                name
                for name in names
                if name in kept_node_names
                and not isinstance(self.name_to_node[name], NopKernelSchedulerNode)
            ]
            if not names:
                # All nodes eliminated
                continue

            removed_node_names.update(names)
            snodes = [self.name_to_node[name] for name in names]

            fe_node = ForeachKernelSchedulerNode(self, snodes)  # type: ignore[arg-type]

            fe_nodes.append(fe_node)

            for name in names:
                self.name_to_fused_node[name] = fe_node

        self.nodes = [
            node for node in self.nodes if node.get_name() not in removed_node_names
        ] + fe_nodes

    def compute_dependencies(self):
        """
        Create dependency edges between nodes, handling aliasing and
        mutation properly.
        """

        T = TypeVar("T")

        class DedupList(Generic[T]):
            """
            This data structure behaves like a list except it makes sure the
            elements remain unique.
            Normally one could use a set/dict for this purpose however
            the list in question gets elements appended as it is being
            iterated over which means that we need to keep the list
            semantics.
            """

            def __init__(self, items=None, membership=None):
                self.items = items or list()
                self.membership = membership or set()

            def append(self, node_user: T) -> None:
                if node_user in self.membership:
                    return
                self.items.append(node_user)
                self.membership.add(node_user)

            def __add__(self, other: "DedupList[T]") -> "DedupList[T]":
                new_membership = set.union(self.membership, other.membership)
                new_items = self.items + [
                    x for x in other.items if x not in self.membership
                ]
                return DedupList(new_items, new_membership)

        name_to_users: DefaultDict[str, DedupList[NodeUser]] = collections.defaultdict(
            DedupList
        )

        # handle aliasing by using python aliasing in name_to_users
        # if foo aliases bar then we will make name_to_users["foo"] point
        # to the same python list as name_to_users["bar"]
        for node1 in self.nodes:
            node1_name = node1.get_name()
            for node2_name in node1.get_aliases():
                if node1_name in name_to_users and node2_name in name_to_users:
                    # merge the two
                    list1 = name_to_users[node1_name]
                    list2 = name_to_users[node2_name]
                    combined = list1 + list2
                    for key in name_to_users.keys():
                        if name_to_users[key] is list1 or name_to_users[key] is list2:
                            name_to_users[key] = combined
                elif node1_name in name_to_users:
                    name_to_users[node2_name] = name_to_users[node1_name]
                else:
                    name_to_users[node1_name] = name_to_users[node2_name]

        def rename(n):
            if n in self.mutation_renames:
                return rename(self.mutation_renames[n])
            return n

        def dep_closure(node_name):
            reachable_names = {node_name}
            node = self.name_to_node[node_name]
            write_dep = next(iter(node.read_writes.writes))
            for read_dep in node.read_writes.reads:
                if (
                    read_dep.name in self.name_to_node
                    and isinstance(read_dep, dependencies.MemoryDep)
                    and isinstance(write_dep, dependencies.MemoryDep)
                    and read_dep.index == write_dep.index
                    and read_dep.size == write_dep.size
                ):
                    reachable_names.update(dep_closure(read_dep.name))
            return reachable_names

        def add_user(used_by_name, user_node, can_inplace=False, is_weak=False):
            name_to_users[rename(used_by_name)].append(
                NodeUser(user_node, can_inplace, is_weak)
            )

        unbacked_symbol_to_origin_node = {}

        for node in self.nodes:
            log.debug("scheduling %s", node.node)

            # unbacked symbols don't follow ordinary buffer dependencies, so
            # we track their def/uses separately
            unbacked_symbol_defs = sorted(
                node.node.get_unbacked_symbol_defs(), key=lambda x: x.name
            )
            for s in unbacked_symbol_defs:
                assert isinstance(s, sympy.Symbol)
                # Pick the first definer as canonical.  There may be multiple
                # because if a MultiOutputLayout buffer propagates an unbacked
                # symint to multiple outputs, they will all claim to def it.
                if s not in unbacked_symbol_to_origin_node:
                    unbacked_symbol_to_origin_node[s] = node

            unbacked_symbol_uses = sorted(
                node.node.get_unbacked_symbol_uses(), key=lambda x: x.name
            )
            # if a kernel takes unbacked symints, register dependencies
            for s in unbacked_symbol_uses:
                assert (
                    s in unbacked_symbol_to_origin_node
                ), f"{s} not in {unbacked_symbol_to_origin_node}"
                node.add_fake_dep(StarDep(unbacked_symbol_to_origin_node[s].get_name()))

            # a node will mutate either 0 or 1 buffers
            assert len(node.get_mutations()) <= 1
            for alt_name in node.get_mutations():
                alt_name = rename(alt_name)
                # this node must run after the prior writer
                add_user(alt_name, node)
                node.add_mutation_dep(StarDep(alt_name))
                for other_node in name_to_users[alt_name].items:
                    # this node must run after all prior readers
                    other_name = rename(other_node.get_name())
                    known_dep_node_names = dep_closure(node.get_name())
                    if other_name not in known_dep_node_names:
                        # If this node already directly or indirectly depends on other_node,
                        # we don't need to insert an extra dep.
                        node.add_mutation_dep(WeakDep(other_name))
                        add_user(other_name, node, is_weak=True)

            # add normal non-mutation dependencies
            for read in node.read_writes.reads:
                is_weak = isinstance(read, WeakDep)
                add_user(read.name, node, node.can_inplace(read), is_weak)

            node.update_mutated_names(self.mutation_renames)

            # update our renaming scheme for the next iteration
            for alt_name in node.get_mutations():
                self.mutation_renames[rename(alt_name)] = node.get_name()
                self.mutation_renames[alt_name] = node.get_name()
                self.mutation_real_name[node.get_name()] = self.mutation_real_name.get(
                    alt_name, alt_name
                )

        # make sure outputs aren't dead-code-eliminated
        for node_name in V.graph.get_output_names():
            log.debug("scheduling output %s", node_name)
            add_user(node_name, OutputNode(StarDep(node_name)))

        # make sure unbacked symints aren't dead-code-eliminated
        for node in V.graph.graph_outputs:
            for s in node.get_unbacked_symbol_uses():
                assert (
                    s in unbacked_symbol_to_origin_node
                ), f"{s} not in {unbacked_symbol_to_origin_node.keys()}"
                node_name = unbacked_symbol_to_origin_node[s].node.name
                log.debug("scheduling output %s for unbacked symint %s", node_name, s)
                add_user(node_name, OutputNode(StarDep(node_name)))

        # make sure input mutation isn't dead-code-eliminated
        for name in self.mutation_renames:
            if name in V.graph.graph_inputs:
                add_user(name, OutputNode(StarDep(name)))
                V.graph.mutated_inputs.add(name)
            elif name in V.graph.constants:
                # In AOTI, module parameters and buffers are not lifted as graph inputs
                add_user(name, OutputNode(StarDep(name)))

        inp_names = {
            name: index for index, name in enumerate(V.graph.graph_inputs.keys())
        }
        V.graph.mutated_input_idxs = [
            inp_names[name] for name in V.graph.mutated_inputs
        ]

        # copy users information onto the nodes
        for node in self.nodes:
            node.set_users(name_to_users[node.get_name()].items)

        # populate inverse_users
        for node in self.nodes:
            for user in node.users:
                user.node.inverse_users.append(node)

    def compute_node_users(self):
        # set up buffer name to (fused)snode mapping
        buf_to_snode = {}
        for node in self.nodes:
            if isinstance(node, FusedSchedulerNode):
                for x in node.snodes:
                    buf_to_snode[x.get_name()] = node
            buf_to_snode[node.get_name()] = node

        for node in self.nodes:
            node.node_users = []
            node.inverse_users = []

        # compute inverse_users
        for node in self.nodes:
            inverse_users = []
            for dep in node.unmet_dependencies:
                assert dep.name in buf_to_snode
                dep_node = buf_to_snode[dep.name]
                inverse_users.append(dep_node)
            node.inverse_users = inverse_users

        # compute node_users
        # TODO: ideally, we should deduplicate .users and .node_users,
        # but currently .users contains extra information that's difficult to
        # extract into a standalone container.
        node_to_users: Dict[BaseSchedulerNode, List[BaseSchedulerNode]] = {}
        for node in self.nodes:
            for inverse_user in node.inverse_users:
                node_to_users.setdefault(inverse_user, []).append(node)
        for node, users in node_to_users.items():
            node.node_users = users

    def dead_node_elimination(self):
        """
        Remove any nodes without users
        """
        again = True  # repeat until a fixed point
        while again:
            updated_nodes = []
            for node in self.nodes:

                def can_eliminate_user(user: NodeUser):
                    return user.is_weak or user.get_name() in V.graph.removed_buffers

                can_eliminate = not node.has_side_effects() and all(
                    can_eliminate_user(u) for u in node.users
                )

                if not can_eliminate:
                    updated_nodes.append(node)
                else:
                    # dead code
                    log.debug("removed dead node: %s", node.get_name())
                    V.graph.removed_buffers.add(node.get_name())

            again = len(self.nodes) > len(updated_nodes)
            self.nodes = updated_nodes

        # Prune any WeakDeps no longer needed
        for node in self.nodes:
            node.prune_weak_deps()

    def topological_sort_schedule(self):
        """
        Ensure self.nodes is in topologically sorted order
        """
        seen: Set[ir.Buffer] = set()
        name_to_node: Dict[str, ir.Buffer] = dict()
        result: List[ir.Buffer] = []

        def visit(n):
            if n not in seen:
                seen.add(n)
                for dep in sorted(n.unmet_dependencies, key=lambda d: d.name):
                    visit(name_to_node[dep.name])
                result.append(n)

        for node in self.nodes:
            for name in node.get_names():
                name_to_node[name] = node
        for node in self.nodes:
            visit(node)
        self.nodes = result

    def compute_ancestors(self):
        """
        Populate each node.ancestors
        """
        # note self.nodes is topologically sorted
        name_to_ancestors: Dict[str, Set[str]] = {}
        empty_set: Set[str] = set()
        for node in self.nodes:
            ancestors = set()
            for dep in node.unmet_dependencies:
                ancestors.add(dep.name)
                ancestors |= name_to_ancestors.get(dep.name, empty_set)
            name_to_ancestors[node.get_name()] = ancestors
            node.ancestors = ancestors

        for order, node in enumerate(self.nodes):
            node.min_order = order
            node.max_order = order

    def fuse_nodes(self):
        """
        Mutates self.nodes to combine nodes into FusedSchedulerNodes.
        """
        for i in range(10):
            old_len = len(self.nodes)
            fusion_log.debug(
                "===== attempting fusion (%d/10): %d nodes =====", i + 1, old_len
            )
            self.fuse_nodes_once()
            new_len = len(self.nodes)
            fusion_log.debug(
                "completed fusion round (%d/10): fused %d nodes into %d nodes\n",
                i + 1,
                old_len,
                new_len,
            )
            if new_len == old_len or new_len == 1:
                fusion_log.debug("===== fusion complete (%d iterations) =====", i + 1)
                break

    def benchmark_fused_nodes(self, nodes) -> Tuple[float, str]:
        """
        Benchmark fused list of nodes and return the execution time
        in milliseconds on randomly generated inputs.
        """
        assert len(nodes) > 0
        device = nodes[0].get_device()
        V.graph.scheduler = self
        self.current_device = device
        backend = self.get_backend(device)
        return backend.benchmark_fused_nodes(nodes)

    def finalize_multi_template_buffers(self):
        def replace_buffer(orig_node: ir.MultiTemplateBuffer, new_node: ir.Buffer):
            replaced_name = new_node.name
            orig_name = orig_node.get_name()
            assert isinstance(orig_name, str) and isinstance(replaced_name, str)

            del V.graph.name_to_buffer[replaced_name]
            new_node.name = orig_name

            V.graph.buffers.remove(orig_node)
            V.graph.name_to_buffer[orig_name] = new_node

        for i, node in enumerate(self.nodes):
            if isinstance(node, SchedulerNode) and isinstance(
                node.node, ir.MultiTemplateBuffer
            ):
                multi_node = node.node
                min_node_unfused, _ = multi_node.get_min_choice()

                if isinstance(
                    min_node_unfused,
                    torch._inductor.ir.TritonTemplateCallerBase,
                ):
                    node.node.finalize_as_triton_caller(min_node_unfused)
                    continue

                out_tensorbox = min_node_unfused.output_node()
                out_storage = out_tensorbox.data
                assert isinstance(out_storage, ir.StorageBox)
                out_buffer = out_storage.data
                assert isinstance(out_buffer, ir.Buffer)

                out_buffer.layout = multi_node.layout
                replace_buffer(multi_node, out_buffer)
                new_scheduler_node = self.create_scheduler_node(out_buffer)

                self.nodes[i] = new_scheduler_node
                self.name_to_node[node.get_name()] = new_scheduler_node
                self.name_to_fused_node[node.get_name()] = new_scheduler_node

                new_scheduler_node.users = node.users
                new_scheduler_node.min_order = node.min_order
                new_scheduler_node.max_order = node.max_order
                new_scheduler_node.last_usage = node.last_usage
                for user in new_scheduler_node.users:
                    user.node.inverse_users.remove(node)
                    user.node.inverse_users.append(new_scheduler_node)

    def speedup_by_fusion(self, node1, node2):
        """
        If config.benchmark_fusion is False, always return True.
        Otherwise, return True if fusion can brings speedup.
        """
        if not config.benchmark_fusion:
            return True

        if (
            node1.is_template()
            and not isinstance(node1.get_template_node(), ir.TritonTemplateBuffer)
            or node1.is_foreach()
            or node2.is_foreach()
        ):
            # TODO support benchmarking epilogue fusion
            return True

        node_list_1 = node1.get_nodes()
        device = node_list_1[0].get_device()

        # don't support benchmark fusion for CPU right now.
        if device.type == "cpu":
            return True

        node_list_2 = node2.get_nodes()
        node_list_fused = node_list_1 + node_list_2

        # We can not accurately benchmark kernel using atomic_add
        # due to how we generate random integer inputs.
        # Skip benchmarking them by allowing fusion.
        if any(
            hasattr(n.node, "data")
            and hasattr(n.node.data, "scatter_mode")
            and n.node.data.scatter_mode == "atomic_add"
            for n in node_list_fused
        ):
            return True

        from triton.compiler.errors import CompilationError

        why = WhyNoFuse(node1, node2)

        def log_fusion(ms_fused, ms1, ms2):
            if fusion_log.isEnabledFor(logging.DEBUG):
                if ms_fused < ms1 + ms2:
                    fusion_log.debug(
                        "can fuse (benchmark): fusing %s with %s cause %sx speedup",
                        node1.get_names(),
                        node2.get_names(),
                        green_text(f"{(ms1 + ms2) / ms_fused:.3f}"),
                    )
                else:
                    fusion_log.debug(
                        "cannot fuse (benchmark): fusing %s with %s cause %sx slowdown",
                        node1.get_names(),
                        node2.get_names(),
                        red_text(f"{ms_fused / (ms1 + ms2):.3f}"),
                    )

        if isinstance(node1, SchedulerNode) and isinstance(
            node1.node, ir.MultiTemplateBuffer
        ):
            multi_node = node1.node
            choice_timings = multi_node.choice_timings

            _, ms1 = multi_node.get_min_choice()
            ms2, path2 = self.benchmark_fused_nodes(node_list_2)

            min_ms_fused = float("inf")
            ms_fused_choice = None

            for choice, unfused_time in choice_timings.items():
                if not isinstance(choice, torch._inductor.ir.TritonTemplateCallerBase):
                    continue

                if unfused_time >= ms1 + ms2:
                    continue

                # TODO - parallel compile triton templates
                # TODO - should prune/skip choices that are not within certain % of best choice
                with node1.node.swap_as_triton_caller(choice):
                    ms_fused, _ = self.benchmark_fused_nodes(node_list_fused)

                    if ms_fused < min_ms_fused:
                        min_ms_fused = ms_fused
                        ms_fused_choice = choice

            log_fusion(min_ms_fused, ms1, ms2)

            # after we do a fusion, we finalize a triton template.
            # TODO - could preserve multi template and choices for subsequent fusions
            if min_ms_fused < (ms1 + ms2) and ms_fused_choice is not None:
                node1.node.finalize_as_triton_caller(ms_fused_choice)
                return True
            else:
                return False
        else:
            try:
                ms1, path1 = self.benchmark_fused_nodes(node_list_1)
                if math.isinf(ms1):
                    why("register spilling of the first kernel")
                    return False
                ms2, path2 = self.benchmark_fused_nodes(node_list_2)
                if math.isinf(ms2):
                    why("register spilling of the second kernel")
                    return False
                ms_fused, path_fused = self.benchmark_fused_nodes(node_list_fused)
                if math.isinf(ms_fused):
                    why("register spilling of the fused kernel")
                    return False
            except CompilationError as e:
                # workaround triton issue: https://github.com/openai/triton/issues/2151
                if "Loop-carried variable" in str(e):
                    return True  # allow fusion
                else:
                    raise

        log_fusion(ms_fused, ms1, ms2)
        if (
            is_metric_table_enabled("slow_fusion")
            and ms_fused >= ms1 + ms2
            and (path1, path2) not in self.logged_slow_fusion
        ):
            self.logged_slow_fusion.add((path1, path2))
            get_metric_table("slow_fusion").add_row(
                lambda: {
                    "kernel1_path": path1,
                    "kernel1_latency": ms1,
                    "kernel2_path": path2,
                    "kernel2_latency": ms2,
                    "fused_kernel_path": path_fused,
                    "fused_kernel_latency": ms_fused,
                    "slow_down_ratio": ms_fused / (ms1 + ms2),
                }
            )
        return ms_fused < ms1 + ms2

    def fuse_nodes_once(self):
        """
        Mutates self.nodes to combine nodes into FusedSchedulerNodes.

        This relies on two key functions to control the logic:
            - self.can_fuse(): checks if a fusion is legal
            - self.score_fusion(): assigns priority to a given fusion
        """
        fused_nodes = set(self.nodes)
        for node1, node2 in self.get_possible_fusions():
            node1 = self.name_to_fused_node[node1.get_first_name()]
            node2 = self.name_to_fused_node[node2.get_first_name()]
            if self.can_fuse(node1, node2) and not self.will_fusion_create_cycle(
                node1, node2
            ):
                if not self.speedup_by_fusion(node1, node2):
                    continue
                fusion_log.debug(
                    "fusing %s with %s", node1.get_name(), node2.get_name()
                )

                # above can_fuse asserts that node2 has the same device
                device = node1.get_device()
                node3 = self.get_backend(device).fuse(node1, node2)
                fused_nodes.remove(node1)
                fused_nodes.remove(node2)
                fused_nodes.add(node3)
                self.name_to_fused_node.update(
                    {n.get_name(): node3 for n in node3.get_nodes()}
                )
        self.nodes = sorted(fused_nodes, key=lambda x: x.min_order)
        self.topological_sort_schedule()
        self.prune_redundant_deps()

    def prune_redundant_deps(self):
        for node in self.nodes:
            node.prune_redundant_deps(self.name_to_fused_node)

    def get_possible_fusions(self):
        """
        Helper to find all legal fusion opportunities, sorted by self.score_fusion()
        """
        possible_fusions = []
        seen = set()

        def check_all_pairs(nodes):
            for node1_index, node1 in enumerate(nodes):
                for node2 in nodes[node1_index + 1 :]:
                    key = (node1, node2)
                    if key in seen:
                        continue
                    seen.add(key)

                    if self.can_fuse(node1, node2):
                        possible_fusions.append(key)
                    elif (node2.is_template() or node2.is_foreach()) and self.can_fuse(
                        node2, node1
                    ):
                        # foreach fusions and epilogue fusions are order dependent
                        possible_fusions.append((node2, node1))

        buffer_names_grouping = collections.defaultdict(list)
        for node in self.nodes:
            for buf in node.used_buffer_names():
                buffer_names_grouping[buf].append(node)
        for node_grouping in buffer_names_grouping.values():
            check_all_pairs(node_grouping)

        if config.aggressive_fusion:
            group_grouping = collections.defaultdict(list)
            for node in self.nodes:
                group = getattr(node, "group", None)
                if group:
                    group_grouping[group].append(node)
            for node_grouping in group_grouping.values():
                check_all_pairs(node_grouping)

        possible_fusions.sort(key=self.score_fusion_key, reverse=True)
        fusion_log.debug("found %d possible fusions", len(possible_fusions))
        return possible_fusions

    def will_fusion_create_cycle(self, node1, node2):
        """
        Finds whether there's a path from node1 to node2 (or vice-versa)
        caused indirectly by other fusions.
        """

        def found_path(node):
            # only fused nodes can introduce new ancestors.
            if isinstance(node, FusedSchedulerNode) and node not in visited:
                visited.add(node)
                if node.get_names().issubset(combined_ancestors):
                    # All fusion outputs are in ancestors of node1 and node2, thus
                    # cannot introduce new path:
                    #
                    # 1. if output is neither descendent of node1 or node2, the
                    #        output cannot introduce a path
                    # 2. due to [can_fuse]: if WLOG output is descendent of node1, it cannot be
                    #        on path(node1->node2), hence it cannot be ancestor of node2
                    # 3. due to [acyclic]: if WLOG output is descendent of node1, it cannot be
                    #        ancestor of node1
                    return False
                else:
                    # continue DFS of new ancestors introduced by the fusion
                    return bool(combined_names & node.ancestors) or any(
                        found_path(self.name_to_fused_node[n])
                        for n in node.ancestors - combined_ancestors
                    )
            return False

        visited = set()
        combined_names = node1.get_names() | node2.get_names()
        combined_ancestors = (node1.ancestors | node2.ancestors) - combined_names
        cycle = any(found_path(self.name_to_fused_node[n]) for n in combined_ancestors)
        if cycle:
            WhyNoFuse(node1, node2)("will create cycle")
        return cycle

    def can_fusion_increase_peak_memory(
        self, node1: BaseSchedulerNode, node2: BaseSchedulerNode
    ):
        """
        This function prevents fusion for nodes that can increase memory
        footprint. This problem is more common in horizontal fusion, where nodes
        that are far apart in the original order get fused, lengthening the live
        intervals of tensors. This is very evident in models with activation
        checkpointing, where the recomputed nodes from different checkpointed
        regions get fused and significantly increase the memory footprint.

        The current attempt is a quick, possibly hacky, heuristic to prevent the
        fusion of nodes that are far away in the original order.

        A better but difficult to implement heurisitic would be to use live
        intervals of the buffers, find region of peak pressure in the original
        program and prevent fusion that crosses that peak region. We might need
        special care or good approximation in this implementation, as fusion of
        node changes live intervals, and re-computing live intervals and peak
        memory after each fusion can introduce large compilation overhead.
        """
        proximity_score = max(
            abs(node1.min_order - node2.max_order),
            abs(node2.min_order - node1.max_order),
        )
        return proximity_score > 64

    def can_fuse(self, node1: BaseSchedulerNode, node2: BaseSchedulerNode):
        """
        Determine if it is possible to combine node1 and node2 into a
        single fused node.
        """

        if node1 is node2:
            return False

        why = WhyNoFuse(node1, node2)

        if (
            isinstance(node1, (ExternKernelSchedulerNode, NopKernelSchedulerNode))
            and not node1.is_template()
        ):
            why("node1 is extern or nop")
            return False
        if (
            isinstance(node2, (ExternKernelSchedulerNode, NopKernelSchedulerNode))
            and not node2.is_template()
        ):
            why("node2 is extern or nop")
            return False

        if node2.get_names() & node1.ancestors:
            why("node1 must go before node2")
            return False

        if (
            isinstance(node1, (FusedSchedulerNode, SchedulerNode))
            and isinstance(node2, SchedulerNode)
            and isinstance(node2._body, ir.LoopBody)
        ):
            # Fix issue: https://github.com/pytorch/pytorch/issues/108963
            # Check:
            #   If node2 reads a buf which is a mutation buf of node1(SchedulerNode) or among nodes in node1(FusedSchedulerNode),
            #   we will get the corresponding mutation buf and check if this mutation buf is stored by atomic_add mode.
            # If True, we will disable the fusion of node1 and node2.
            if any(
                (
                    node2_used_buf in self.mutation_renames
                    and node1.has_atomic_add(self.mutation_renames[node2_used_buf])
                )
                for node2_used_buf in node2._body.reads_name2expr.keys()
            ):
                return False

        if node2.is_template():
            why("templates can only fuse epilogues")
            return False
        if node1.is_template() and (
            node2.has_aliasing_or_mutation()
            or node2.is_reduction()
            or not config.epilogue_fusion
        ):
            why("template epilogue not satisfied")
            return False

        device = node1.get_device()
        device2 = node2.get_device()
        if device != device2:
            why("device mismatch (%s vs %s)", device, device2)
            return False
        del device2

        no_shared_data = self.score_fusion_memory(node1, node2) == 0
        if no_shared_data and (
            not config.aggressive_fusion or node1.is_reduction() or node2.is_reduction()
        ):
            why("no shared data")
            return False  # heuristic not needed for correctness

        if (
            not node1.is_foreach()
            and not node2.is_foreach()
            and len(node1.get_nodes()) + len(node2.get_nodes()) > config.max_fusion_size
        ):
            why("exceeds max fusion")
            return False  # heuristic not needed for correctness

        if node1.get_names() & node2.ancestors:
            # node2 depends on node1 outputs
            if not self.can_fuse_vertical(node1, node2):
                return False
            return self.get_backend(device).can_fuse_vertical(node1, node2)
        else:  # nodes don't depend on each other, but may have common reads
            if self.can_fusion_increase_peak_memory(node1, node2):
                why("will increase peak memory")
                return False
            return self.get_backend(device).can_fuse_horizontal(node1, node2)

    def can_fuse_vertical(self, node1, node2):
        """
        Check if it is legal to fuse a consumer (node2) into a producer (node1).

        We can fuse them if all the reads of node2 either match
        corresponding writes in node1, or are written by nodes that can
        be scheduled before the fusion of node1 and node2.

        We also disable fusion of a write subsequent to a read if the reads
        and writes do not align.
        """
        node1_names = node1.get_names()
        computed_deps = set()
        why = WhyNoFuse(node1, node2)

        # StarDep doesn't match MemoryDep, different indices don't match
        # However, broadcasting sometimes strips dimensions, and if that's the case
        # we still can match unmet dep
        # if there's indirect indexing, don't match it
        def fusable_read_and_write(read: Dep, write: Dep):
            return (
                self.mutation_renames.get(read.name, read.name) == write.name
                and (isinstance(read, MemoryDep) and isinstance(write, MemoryDep))
                and not free_symbol_has(read.index, "tmp")
                and not free_symbol_has(write.index, "tmp")
                and read.index == write.index
                and len(read.size) >= len(write.size)
                and read.size[: len(write.size)] == write.size
            )

        for rd in node2.unmet_dependencies:
            for cd in node1.read_writes.writes:
                if fusable_read_and_write(rd, cd):
                    computed_deps.add(rd)

        remaining_deps = {dep.name for dep in node2.unmet_dependencies - computed_deps}
        if remaining_deps & node1_names:
            # MemoryDeps didn't match and read different locations of the same buffer.
            # Examples here include:
            #   - MemoryDep("foo", x) != MemoryDep("foo", x + 1)
            #   - MemoryDep("foo", x) != StarDep("foo")
            why("memory deps did not match")
            return False
        for name in remaining_deps:
            if node1_names & self.name_to_fused_node[name].ancestors:
                why("intermediate nodes between node1 & node2")
                return False

        # similar to can_inplace, if we are going to fuse a write subsequent to a read
        # require that the indexing and size is the same
        for write in node2.read_writes.writes:
            for read in node1.read_writes.reads:
                if write.name != self.mutation_renames.get(read.name, read.name):
                    continue

                # bail on StarDep
                if not fusable_read_and_write(read=read, write=write):
                    why("fusing a write into a read with different indexing formula")
                    return False

        return True

    def score_fusion(self, node1: BaseSchedulerNode, node2: BaseSchedulerNode):
        """
        Assign a score (higher comes first) to the fusion of node1
        and node2.  When different fusions conflict with each other,
        this is the way we decide what order to run them in.

        Our current score is based on:
        - Estimate of the saved memory operations
        - Fusions closer together in original order
        """
        memory_score = self.score_fusion_memory(node1, node2)
        proximity_score = -max(
            abs(node1.min_order - node2.max_order),
            abs(node2.min_order - node1.max_order),
        )
        return (
            node1.is_template() == config.epilogue_fusion_first and memory_score > 0,
            node1.is_reduction() == node2.is_reduction() and memory_score > 0,
            memory_score,
            proximity_score,
        )

    def score_fusion_memory(self, node1, node2):
        """
        The first term in our fusion score that estimates number of saved memory operations.
        """
        common_memory_deps = (node1.read_writes.reads | node1.read_writes.writes) & (
            node2.read_writes.reads | node2.read_writes.writes
        )
        common_memory_deps = {
            dep for dep in common_memory_deps if not dep.has_unbacked_symbols()
        }
        return sum(dep.numbytes_hint() for dep in common_memory_deps)

    def score_fusion_key(self, nodes):
        """
        Shim for list.sort(key=...)
        """
        node1, node2 = nodes
        return self.score_fusion(node1, node2)

    def compute_last_usage(self):
        """
        Populate node.last_usage recursively (also for the nodes within a FusedSchedulerNode)
        """

        future_used_buffers = set()
        for node_name in V.graph.get_output_names():
            future_used_buffers.add(node_name)

        for node in reversed(self.nodes):
            node.set_last_usage(future_used_buffers, self.mutation_real_name)
            future_used_buffers.update(node.last_usage)

    def free_buffers(self):
        """Free any buffers that are no longer needed"""
        for name in sorted(
            self.buffer_names_to_free
            - V.graph.removed_buffers
            - V.graph.wrapper_code.freed
        ):
            if name in self.name_to_node:
                node = self.name_to_node[name]
                if node.can_free():
                    V.graph.wrapper_code.codegen_free(node.node)
            elif name in V.graph.graph_inputs:
                storage = V.graph.graph_inputs[name].data
                assert isinstance(storage, ir.StorageBox) and storage.is_input_buffer()
                V.graph.wrapper_code.codegen_free(storage.data)

        self.buffer_names_to_free.clear()

    def remove_kernel_local_buffers(self):
        """
        Any buffers that are both created and have a last use in the
        same kernel can be removed.
        """

        # V.kernel.store_buffer_names should represent the set of nodes
        # get fused
        fused_node_names = V.kernel.store_buffer_names
        names_to_remove = []
        for out_buf in V.kernel.store_buffer_names:
            users = self.name_to_node[out_buf].users
            assert users is not None
            users = {user.get_name() for user in users if not user.is_weak}
            if users.issubset(fused_node_names):
                names_to_remove.append(out_buf)

        def remove_filter(n):
            return (
                n not in V.kernel.must_keep_buffers
                and n not in V.kernel.args.input_buffers
                and n not in self.mutation_renames
                and n not in self.mutation_real_name
            )

        names_to_remove = list(filter(remove_filter, names_to_remove))

        for name in names_to_remove:
            if name in V.kernel.args.inplace_buffers:
                buf = V.kernel.args.inplace_buffers[name]
                if isinstance(buf, str) and buf.startswith("REMOVED"):
                    continue
                remove = all(n in names_to_remove for n in buf.other_names)
                if remove:
                    self.remove_inplace_buffer(name)
                V.kernel.inplaced_to_remove.add(name)
            else:
                self.remove_buffer(name)

    def remove_buffer(self, name):
        # Assign a special value instead of deleting the entry
        # because we still rely on output_buffers's length to
        # generate unique arg name.
        log.debug("remove_buffer(%r)", name)
        V.kernel.args.output_buffers[name] = "REMOVED"
        V.kernel.removed_buffers.add(name)

    def remove_inplace_buffer(self, name):
        log.debug("removing_inplace_buffer(%r)", name)
        inner_name = V.kernel.args.inplace_buffers[name].inner_name
        V.kernel.args.inplace_buffers[name] = inner_name.replace(
            "in_out_ptr", "REMOVED"
        )
        V.kernel.removed_buffers.add(name)

    def flush(self):
        for backend in self.backends.values():
            backend.flush()
        self.free_buffers()

    def codegen_extern_call(self, scheduler_node: ExternKernelSchedulerNode):
        assert isinstance(scheduler_node, ExternKernelSchedulerNode)
        # 'decide_inplace_update' stores the inplace update decisions in
        # the current kernel from where 'allocate' retrieve those decisions.
        # We have to make sure there is a non-NULL kernel handler to store
        # those inplace update decisions.
        with V.set_kernel_handler(Kernel(increase_kernel_count=False)):
            scheduler_node.decide_inplace_update()
            scheduler_node.allocate()
        node = scheduler_node.node
        assert isinstance(node, ir.ExternKernel), f"{type(node)=}"
        node.codegen(V.graph.wrapper_code)
        self.free_buffers()

    def create_backend(self, device: torch.device):
        assert (
            device.type != "cuda" or device.index is not None
        ), f"{device} should have been normalized in lowering"
        V.graph.add_device_info(device)

        device_scheduling = get_scheduling_for_device(device.type)
        if device_scheduling is None:
            raise RuntimeError(f"Unsupported device type: {device.type}")

        if device.type == "cuda" and not has_triton():
            device_props = torch.cuda.get_device_properties(device)
            if device_props.major < 7:
                raise RuntimeError(
                    f"Found {device_props.name} which is too old to be supported by the triton GPU compiler, which is used as the backend. Triton only supports devices of CUDA Capability >= 7.0, but your device is of CUDA capability {device_props.major}.{device_props.minor}"  # noqa: B950
                )
            else:
                raise RuntimeError(
                    "Cannot find a working triton installation. More information on installing Triton can be found at https://github.com/openai/triton"  # noqa: B950
                )

        return device_scheduling(self)

    def get_backend(self, device: torch.device):
        if device not in self.backends:
            self.backends[device] = self.create_backend(device)
        return self.backends[device]

    def enter_context(self, node):
        def get_order(n):
            if n not in self.origin_to_index:
                self.origin_to_index.update({n: i for i, n in enumerate(n.graph.nodes)})
            return self.origin_to_index[n]

        # Use a dict to have ordering
        origins = {
            (get_order(e), e): None for n in node.get_nodes() for e in n.node.origins
        }
        origins = list(origins.keys())
        if origins:
            _, last = max(origins, key=operator.itemgetter(0))
            V.graph.wrapper_code.enter_context(last)

    @dynamo_timed
    def codegen(self):
        for node in self.nodes:
            try:
                log.debug(
                    "Generating code for node %s with estimated runtime %f",
                    node.get_name(),
                    node.get_estimated_runtime(),
                )
            except Exception as e:
                log.debug(
                    "Generating code for node %s with estimated runtime 0.0",
                    node.get_name(),
                )

            self.enter_context(node)

            if not isinstance(node, NopKernelSchedulerNode):
                device = node.get_device()
                if (
                    device != self.current_device
                    or node.is_extern()
                    or node.is_template()
                ):
                    self.flush()
                if device != self.current_device:
                    if device.type == "cuda":
                        if self.current_device and self.current_device.type == "cuda":
                            V.graph.wrapper_code.codegen_device_guard_exit()
                        assert device.index is not None, "device should have an index"
                        V.graph.wrapper_code.codegen_device_guard_enter(device.index)
                    elif self.current_device and self.current_device.type == "cuda":
                        V.graph.wrapper_code.codegen_device_guard_exit()
                    self.current_device = device

            self.buffer_names_to_free.update(node.last_usage)

            if node.is_template():
                node, *epilogue = node.get_nodes()
                self.get_backend(device).codegen_template(node, epilogue)  # type: ignore[possibly-undefined]
            elif node.is_extern():
                self.codegen_extern_call(node)
            elif node.is_foreach():
                self.get_backend(device).codegen_foreach(node)  # type: ignore[possibly-undefined]
            elif isinstance(node, (FusedSchedulerNode, SchedulerNode)):
                self.get_backend(device).codegen_nodes(node.get_nodes())  # type: ignore[possibly-undefined]
            else:
                assert isinstance(node, NopKernelSchedulerNode)
                node.allocate()

            if config.debug_check_inf_and_nan:
                V.graph.wrapper_code.generate_inf_and_nan_checker(node)

            if config.triton.debug_sync_kernel:
                self.get_backend(device).codegen_sync()  # type: ignore[possibly-undefined]

            self.available_buffer_names.update(node.get_names())

            if not isinstance(node, NopKernelSchedulerNode):
                device = node.get_device()
                if self.get_backend(device).ready_to_flush():
                    self.flush()

        if self.current_device and self.current_device.type == "cuda":
            # exit the outermost CUDA device guard. this is
            # important for nested indentation codegen-ing.
            V.graph.wrapper_code.codegen_device_guard_exit()

        self.flush()

    def is_unaligned_buffer(self, buf_name):
        if buf_name in V.graph.graph_inputs:
            return not config.assume_aligned_inputs
        if buf_name in V.graph.constants:
            # all constants are assumed to be aligned
            return False
        node = self.name_to_node[buf_name]
        layout = node.node.get_layout()
        if isinstance(layout, ir.NonOwningLayout):
            return not layout.maybe_guard_aligned()
        else:
            return False


class BaseScheduling:
    def can_fuse_vertical(self, node1: BaseSchedulerNode, node2: BaseSchedulerNode):
        """
        Check whether node1 and node2 can be vertically fused or not.
        """
        raise NotImplementedError()

    def can_fuse_horizontal(self, node1: BaseSchedulerNode, node2: BaseSchedulerNode):
        """
        Check whether node1 and node2 can be horizontally fused or not.
        """
        raise NotImplementedError()

    def fuse(self, node1: BaseSchedulerNode, node2: BaseSchedulerNode):
        """
        Fuse two nodes
        """
        if node1.is_foreach() or node2.is_foreach():
            return ForeachKernelSchedulerNode.fuse(node1, node2)
        else:
            return FusedSchedulerNode.fuse(node1, node2)

    def group_fn(self, sizes):
        """
        Process the iteration sizes in case a transformation needs to be applied.
        """
        raise NotImplementedError()

    def codegen_template(
        self, template_node: SchedulerNode, epilogue_nodes: List[SchedulerNode]
    ):
        """
        Given a template node, generate a kernel.

        This function is only available for triton now. If the third-party backend behaves as a sub-class
        of TritonScheduling, it can override it or reuse it.
        """
        raise NotImplementedError()

    def codegen_nodes(self, nodes: List[SchedulerNode]):
        """
        Generate a kernel given a list of pre-fused nodes.
        """
        raise NotImplementedError()

    def codegen_sync(self):
        """
        Generate synchronization code for the kernel. This method depends on the hardware characteristics.
        """
        raise NotImplementedError()

    def ready_to_flush(self) -> bool:
        """
        Check whether the backend is requesting the scheduler to flush the generated kernel.
        If not supported, please return False.
        """
        return False

    def flush(self):
        """
        Flush the generated kernel and python wrapper code to the source code file.
        """
        raise NotImplementedError()

    def benchmark_fused_nodes(self, nodes):
        """
        Benchmark fused list of nodes and return the execution time
        in milliseconds on randomly generated inputs.
        """
        raise NotImplementedError()<|MERGE_RESOLUTION|>--- conflicted
+++ resolved
@@ -257,18 +257,6 @@
     def used_or_aliased_buffer_names(self) -> Set[str]:
         used_names = set()
 
-<<<<<<< HEAD
-        for dep in itertools.chain(self.read_writes.reads, self.read_writes.writes):
-            used_names.add(dep.name)
-            if V.graph.name_to_buffer.get(dep.name):
-                layout = V.graph.name_to_buffer[dep.name].get_layout()
-                # needed to avoid deallocating aliased buffer
-                # if there are still uses of aliases ahead
-                if isinstance(layout, ir.AliasedLayout):
-                    used_names.add(layout.view.data.get_name())
-        if self.workspace_buffer is not None:
-            used_names.add(self.workspace_buffer.name)
-=======
         deps = [
             dep.name
             for dep in itertools.chain(self.read_writes.reads, self.read_writes.writes)
@@ -280,7 +268,8 @@
                 for alias in V.graph.name_to_buffer[dep].get_inputs_that_alias_output():
                     if alias not in used_names:
                         deps.append(alias)
->>>>>>> 7548f6e3
+        if self.workspace_buffer is not None:
+            used_names.add(self.workspace_buffer.name)
         return used_names
 
     def prune_deps(self):
