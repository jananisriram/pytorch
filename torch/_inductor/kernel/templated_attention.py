--- conflicted
+++ resolved
@@ -3,11 +3,7 @@
 from typing import Any, List
 
 import torch
-<<<<<<< HEAD
-from ..lowering import lowerings, register_lowering
-=======
 from ..lowering import empty_strided, lowerings, register_lowering
->>>>>>> 0d90d4d6
 from ..select_algorithm import autotune_select_algorithm, TritonTemplate
 
 log = logging.getLogger(__name__)
@@ -41,10 +37,7 @@
     # change of base out of the loop
     # ROWS_GUARANTEED_SAFE: Is it guaranteed that at least one value in each row
     # is not masked out? If so, we can skip an extra safety check
-<<<<<<< HEAD
-=======
     # OUTPUT_LOGSUMEXP: We only need to store the logsumexp if we require grad
->>>>>>> 0d90d4d6
 
     # Define Q Strides
     stride_qz = {{stride("Q", 0)}}
@@ -141,10 +134,7 @@
         alpha = tl.math.exp2(m_i - m_i_new)
         p = tl.math.exp2(qk - m_i_new[:, None])
         if not ROWS_GUARANTEED_SAFE:
-<<<<<<< HEAD
-=======
             masked_out_rows = (m_i_new == float("-inf"))
->>>>>>> 0d90d4d6
             alpha = tl.where(masked_out_rows, 0, alpha)
             p = tl.where(masked_out_rows[:, None], 0, p)
 
@@ -218,17 +208,10 @@
         create_placeholder(name, dtype)
         for name, dtype in [
             ("score", query.get_dtype()),
-<<<<<<< HEAD
-            ("b", torch.int64),
-            ("h", torch.int64),
-            ("m", torch.int64),
-            ("n", torch.int64),
-=======
             ("b", torch.int32),
             ("h", torch.int32),
             ("m", torch.int32),
             ("n", torch.int32),
->>>>>>> 0d90d4d6
         ]
     ]
     for node in subgraph.graph_module.graph.nodes:
@@ -260,11 +243,7 @@
                 "The output node for the templated attention subgraph must be a StorageBox, but got: ",
                 type(output_buffer),
             )
-<<<<<<< HEAD
-            # Create the ComputedBuffere directly that will be inlined into the modfication block
-=======
             # Create the ComputedBuffer directly that will be inlined into the modification block
->>>>>>> 0d90d4d6
             subgraph_buffer = ComputedBuffer(
                 name=None,
                 layout=FlexibleLayout(
@@ -281,8 +260,6 @@
                 query.get_size(),
                 make_contiguous_strides_for(query.get_size()),
             )
-<<<<<<< HEAD
-=======
             # see NOTE:[TritonTemplates with multiple outputs]
             logsumexp_shape = query.get_size()[:-1]  # [B, H, M]
             logsumexp = empty_strided(
@@ -291,7 +268,6 @@
                 dtype=torch.float32,  # The logsumexp is always stored in fp32 regardless of the input dtype
                 device=output_buffer.get_device(),
             )
->>>>>>> 0d90d4d6
             choices: List[Any] = []
             configs: List[Any] = []
             if query.get_dtype() == torch.float32:
@@ -306,18 +282,12 @@
             for BLOCK_M, BLOCK_N, num_warps, num_stages in configs:
                 sdpa_template.maybe_append_choice(
                     choices=choices,
-<<<<<<< HEAD
-                    input_nodes=(query, key, value),
-                    layout=layout,
-                    subgraphs=subgraph_buffer,
-=======
                     input_nodes=(query, key, value, logsumexp),
                     layout=layout,
                     subgraphs=subgraph_buffer,
                     mutated_inputs=[
                         logsumexp,
                     ],
->>>>>>> 0d90d4d6
                     num_stages=num_stages,
                     num_warps=num_warps,
                     BLOCK_M=BLOCK_M,
@@ -326,11 +296,6 @@
                     # For now, we always assume the "sound" option
                     SCORE_MOD_IS_LINEAR=False,
                     ROWS_GUARANTEED_SAFE=False,
-<<<<<<< HEAD
-                )
-            return autotune_select_algorithm(
-                "sdpa", choices, [query, key, value], layout
-=======
                     OUTPUT_LOGSUMEXP=True,
                 )
             return (
@@ -338,6 +303,5 @@
                     "sdpa", choices, [query, key, value, logsumexp], layout
                 ),
                 logsumexp,
->>>>>>> 0d90d4d6
             )
     raise ValueError("TemplatedAttention was passed a subgraph with no output node!")