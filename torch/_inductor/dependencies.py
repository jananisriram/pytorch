--- conflicted
+++ resolved
@@ -23,11 +23,6 @@
     var_names: Tuple[sympy.Symbol, ...]
     size: Tuple[sympy.Expr, ...]
 
-<<<<<<< HEAD
-    def broadcast_extend_sizes(self, extra_sizes: List[sympy.Expr]) -> "MemoryDep":
-        size = (*self.size, *[x for x in extra_sizes if x != 1])
-        return MemoryDep(self.name, self.index, size)
-=======
     def __repr__(self):
         return f"MemoryDep({self.name!r}, {self.index}, {self.ranges})"
 
@@ -35,7 +30,6 @@
     def ranges(self) -> Dict[sympy.Symbol, sympy.Expr]:
         """{c0: 128, c1: 512, ...}"""
         return dict(zip(self.var_names, self.size))
->>>>>>> e72385af
 
     def rename(self, renames: Dict[str, str]) -> "MemoryDep":
         if self.name in renames:
@@ -190,11 +184,7 @@
                 k for k, v in zip(self._var_ranges.keys(), sizes) if v != 1
             )
             sizes = tuple(v for v in sizes if v != 1)
-<<<<<<< HEAD
-            return index, sizes
-=======
             return index, var_names, sizes
->>>>>>> e72385af
 
         # Try to further simplify the indexes even if simplify_loops didn't
         # convert it to the simplest form because of the interference from
@@ -228,11 +218,7 @@
             # downstream users won't.  Normalize this away.
             new_vars.pop()
             new_sizes.pop()
-<<<<<<< HEAD
-        return index, tuple(new_sizes)
-=======
         return index, tuple(new_vars), tuple(new_sizes)
->>>>>>> e72385af
 
     def load(self, name: str, index: sympy.Expr) -> str:
         self._reads.add(MemoryDep(name, *self.canonicalize(index)))
