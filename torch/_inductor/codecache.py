from __future__ import annotations

import base64
import copyreg
import dataclasses
import functools
import hashlib
import importlib
import io
import json
import logging
import multiprocessing
import os
import pickle
import pkgutil
import platform
import re
import shlex
import shutil
import signal
import struct
import subprocess
import sys
import sysconfig
import tempfile
import textwrap
import threading
import warnings
from bisect import bisect_right
from concurrent.futures import Future, ProcessPoolExecutor, ThreadPoolExecutor
from copy import copy
from ctypes import c_void_p, cdll, CDLL
from functools import partial
from pathlib import Path
from threading import Thread
from time import sleep, time, time_ns
from types import ModuleType
from typing import (
    Any,
    Callable,
    cast,
    Dict,
    Generator,
    List,
    Optional,
    Set,
    Tuple,
    TYPE_CHECKING,
    Union,
)

import torch
from torch._dynamo.device_interface import get_registered_device_interfaces
from torch._dynamo.utils import counters, dynamo_timed
from torch._inductor import config, exc, metrics
from torch._inductor.codegen.cuda import cuda_env
from torch._inductor.runtime.compile_tasks import (
    _module_to_triton_kernel,
    _reload_python_module,
    _reload_python_module_in_subproc,
    _set_triton_ptxas_path,
    _worker_compile_triton,
)
from torch._inductor.runtime.runtime_utils import cache_dir
from torch._inductor.utils import clear_on_fresh_inductor_cache, is_linux

from torch._logging import trace_structured
from torch._subclasses.fake_tensor import (
    extract_tensor_metadata,
    FakeTensor,
    TensorMetadata,
)
from torch.fx.experimental.symbolic_shapes import has_hint, hint_int, ShapeEnv

if TYPE_CHECKING:
    from torch._inductor.graph import GraphLowering
    from torch._inductor.ir import ChoiceCaller

from torch.hub import _Faketqdm, tqdm

_HERE = os.path.abspath(__file__)
_TORCH_PATH = os.path.dirname(os.path.dirname(_HERE))
_LINKER_SCRIPT = os.path.join(_TORCH_PATH, "_inductor/script.ld")

if config.is_fbcode():
    from triton.fb import build_paths
    from triton.fb.build import _run_build_command

    from torch._inductor.fb.utils import (
        log_global_cache_errors,
        log_global_cache_stats,
        log_global_cache_vals,
        use_global_cache,
    )
else:

    def log_global_cache_errors(*args, **kwargs):
        pass

    def log_global_cache_stats(*args, **kwargs):
        pass

    def log_global_cache_vals(*args, **kwargs):
        pass

    def use_global_cache() -> bool:
        return False


output_code_log = torch._logging.getArtifactLogger(__name__, "output_code")

LOCK_TIMEOUT = 600

_IS_WINDOWS = sys.platform == "win32"

# timing metrics for time spent in the compilation
_cumulative_compile_time = 0.0
_t0: Optional[float] = None


def _compile_start() -> None:
    global _t0
    if _t0 is None:
        _t0 = time()


def _compile_end() -> None:
    global _cumulative_compile_time, _t0
    if _t0 is not None:
        t1 = time()
        _cumulative_compile_time += t1 - _t0
        _t0 = None
        # print("CUMULATIVE COMPILE TIME", _cumulative_compile_time)


log = logging.getLogger(__name__)


def cpp_wrapper_cache_dir(name: str) -> str:
    cu_str = (
        "cpu"
        if torch.version.cuda is None
        else f'cu{torch.version.cuda.replace(".", "")}'
    )
    python_version = f"py{sys.version_info.major}{sys.version_info.minor}"
    build_folder = f"{python_version}_{cu_str}"

    cpp_wrapper_dir = os.path.join(cache_dir(), build_folder)
    cpp_wrapper_build_directory = os.path.join(cpp_wrapper_dir, name)
    os.makedirs(cpp_wrapper_build_directory, exist_ok=True)
    return cpp_wrapper_build_directory


def get_cpp_wrapper_cubin_path_name():
    return "cubin_path" if torch.version.hip is None else "hsaco_path"


class CacheBase:
    @staticmethod
    @functools.lru_cache(None)
    def get_system() -> Dict[str, Any]:
        try:
            from triton.compiler.compiler import triton_key

            # Use triton_key instead of triton.__version__ as the version
            # is not updated with each code change
            triton_version = triton_key()
        except ModuleNotFoundError:
            triton_version = None

        try:
            system: Dict[str, Any] = {
                "device": {
                    "name": torch.cuda.get_device_properties(
                        torch.cuda.current_device()
                    ).name,
                },
                "version": {
                    "cuda": torch.version.cuda,
                    "triton": triton_version,
                },
            }
        except (AssertionError, RuntimeError):
            # If cuda is not installed, none of the above config is relevant.
            system = {}

        system["hash"] = hashlib.sha256(
            json.dumps(system, sort_keys=True).encode("utf-8")
        ).hexdigest()

        return system

    @staticmethod
    @clear_on_fresh_inductor_cache
    @functools.lru_cache(None)
    def get_local_cache_path() -> Path:
        return Path(os.path.join(cache_dir(), "cache", CacheBase.get_system()["hash"]))

    @staticmethod
    @functools.lru_cache(None)
    def get_global_cache_path() -> Optional[Path]:
        return (
            Path(os.path.join(config.global_cache_dir, CacheBase.get_system()["hash"]))
            if config.global_cache_dir is not None
            else None
        )

    def __init__(self) -> None:
        self.system = CacheBase.get_system()

    def get_local_cache(self) -> Dict[str, Any]:
        local_cache_path = self.get_local_cache_path()
        if not local_cache_path.is_file():
            return {}
        with open(local_cache_path) as local_cache_fp:
            local_cache = json.load(local_cache_fp)
        return local_cache["cache"]

    def update_local_cache(self, local_cache: Dict[str, Any]) -> None:
        local_cache_path = self.get_local_cache_path()
        write_atomic(
            str(local_cache_path),
            json.dumps({"system": self.system, "cache": local_cache}, indent=4),
            make_dirs=True,
        )


class LocalCache(CacheBase):
    def lookup(self, *keys: str) -> Optional[Dict[str, Any]]:
        cache = self.get_local_cache()

        sub_cache = cache
        for key in keys:
            if key in cache:
                sub_cache = cache[key]
            else:
                return None

        return sub_cache

    def set_value(self, *keys: str, value: Any) -> None:
        cache = self.get_local_cache()

        sub_cache = cache
        for key in keys[0:-1]:
            sub_cache.setdefault(key, {})
            sub_cache = sub_cache[key]
        sub_cache[keys[-1]] = value

        self.update_local_cache(cache)


class PersistentCache(CacheBase):
    @functools.lru_cache(None)
    def get_global_cache(self):
        global_cache_path = self.get_global_cache_path()
        if global_cache_path is None or not global_cache_path.is_file():
            return {}
        with open(global_cache_path) as global_cache_fp:
            global_cache = json.load(global_cache_fp)
        return global_cache["cache"]

    def lookup(
        self,
        choices: List[ChoiceCaller],
        op: str,
        inputs: str,
        benchmark: Optional[Callable[[Any], Dict[ChoiceCaller, float]]],
    ) -> Dict[ChoiceCaller, float]:
        """
        Check to see if we have benchmarked the given choice callers. For each
        choice caller:

            1. Check global_cache[op][inputs][choice][precision], return benchmark if cached.
            2. Check local_cache[op][inputs][choice][precision], return benchmark if cached.
            3. If benchmark is not None:
                a. `max_autotune_gemm=True`: benchmark the choice, update
                    local_cache[op][inputs][choice], and return the benchmark.
                b. `max_autotune_gemm=False`: don't benchmark the choice, return nothing.
        """
        precision = torch.get_float32_matmul_precision()

        log_stats = partial(log_global_cache_stats, self.system, op, inputs, precision)
        log_vals = partial(log_global_cache_vals, self.system, op, inputs, precision)
        log_errors = partial(
            log_global_cache_errors, self.system, op, inputs, precision
        )
        timings = {}

        def check_cache(cache, callback=None) -> bool:
            """Check if `cache` contains data for all the choices"""
            hit = True
            for choice in choices:
                choice_hash = choice.hash_key()
                if choice_hash in cache.get(op, {}).get(inputs, {}).get(precision, {}):
                    # cache hit
                    timings[choice] = cache[op][inputs][precision][choice_hash]
                else:
                    # cache miss
                    hit = False
                    break
            if callback:
                callback(cached=hit)
            return hit

        if config.max_autotune or config.max_autotune_gemm:
            local_cache = self.get_local_cache() if config.autotune_local_cache else {}
            # check local cache first since it is data specific to the current machine
            if (
                not check_cache(local_cache)
                and not (
                    use_global_cache()
                    and check_cache(self.get_global_cache(), callback=log_stats)
                )
                and benchmark is not None
            ):
                try:
                    # re-benchmark everything to try to get consistent numbers from the same machine
                    timings = benchmark(choices)
                    assert all(choice in timings for choice in choices)
                    local_cache.setdefault(op, {})
                    local_cache[op].setdefault(inputs, {}).setdefault(precision, {})
                    for choice, timing in timings.items():
                        local_cache[op][inputs][precision][choice.hash_key()] = timing
                except RuntimeError as e:
                    # catch and log autotuning failures
                    log_errors(e)
                    raise e

                self.update_local_cache(local_cache)

                timings_to_log = {
                    choice.hash_key(): timings[choice] for choice in choices
                }
                log_vals(timings_to_log)
        elif use_global_cache():
            # only check global cache, not local one
            check_cache(self.get_global_cache(), callback=log_stats)
            # may have a partial cache hit, where not everything is benchmarked

        return timings


def get_lock_dir() -> str:
    lock_dir = os.path.join(cache_dir(), "locks")
    if not os.path.exists(lock_dir):
        os.makedirs(lock_dir, exist_ok=True)
    return lock_dir


def sha256_hash(data: bytes) -> str:
    # [:51] to strip off the "Q====" suffix common to every hash value.
    return base64.b32encode(hashlib.sha256(data).digest())[:51].decode("utf-8").lower()


def code_hash(code: Union[str, bytes], extra: str = ""):
    hashing_str = code if isinstance(code, bytes) else code.encode("utf-8")
    if extra != "":
        hashing_str = hashing_str + b"||" + extra.encode("utf-8")
    return "c" + sha256_hash(hashing_str)


def get_path(
    basename: str, extension: str, specified_dir: str = ""
) -> Tuple[str, str, str]:
    if specified_dir:
        if os.path.isabs(specified_dir):
            subdir = specified_dir
        else:
            subdir = os.path.join(cache_dir(), specified_dir)
    else:
        subdir = os.path.join(cache_dir(), basename[1:3])
    path = os.path.join(subdir, f"{basename}.{extension}")
    return basename, subdir, path


def get_hash(content: Union[str, bytes], extra: str = "", hash_type: str = "code"):
    if hash_type == "code":
        return code_hash(content, extra)
    if hash_type in ["cubin", "hsaco"]:
        return code_hash(repr(content))
    raise AssertionError(f"Unknown hash type {hash_type}")


def write(
    content: Union[str, bytes],
    extension: str,
    extra: str = "",
    hash_type: str = "code",
    specified_dir: str = "",
) -> Tuple[str, str]:
    # use striped content to compute hash so we don't end up with different
    # hashes just because the content begins/ends with different number of
    # spaces.
    key: str = get_hash(content.strip(), extra, hash_type)
    basename, subdir, path = get_path(key, extension, specified_dir)
    if not os.path.exists(path):
        write_atomic(path, content, make_dirs=True)
    return basename, path


def write_text(text: str) -> str:
    """
    Write the `text` to a file and return the path computed based on the hash.
    """
    return write(text, "txt")[1]


def write_atomic(
    path: str, content: Union[str, bytes], make_dirs: bool = False
) -> None:
    # Write into temporary file first to avoid conflicts between threads
    # Avoid using a named temporary file, as those have restricted permissions
    assert isinstance(
        content, (str, bytes)
    ), "Only strings and byte arrays can be saved in the cache"
    path = Path(path)
    if make_dirs:
        path.parent.mkdir(parents=True, exist_ok=True)
    tmp_path = path.parent / f".{os.getpid()}.{threading.get_ident()}.tmp"
    write_mode = "w" if isinstance(content, str) else "wb"
    with tmp_path.open(write_mode) as f:
        f.write(content)
    tmp_path.rename(path)


@dataclasses.dataclass
class TensorMetadataAndValues:
    """
    TensorMetadata plus the elements as a list of raw values.
    Used for hashing inlined constants.
    """

    tensor_metadata: TensorMetadata
    values: List[Any]


def _ident(x: Any) -> Any:
    return x


def _reduce_fake_tensor(t):
    """
    See FxGraphCachePickler. Custom reducer to pickle FakeTensors.
    """
    metadata = extract_tensor_metadata(t)
    return (_ident, (metadata,))


def _reduce_tensor(t):
    """
    See FxGraphCachePickler. Custom reducer to pickle Tensors.
    If we see tensors, we know they're constants stored as attributes on
    the GraphModule. Include the values in the key calculation. Small
    tensors will be inlined, so we can't serve the same cache entry for
    different values anyway. Large constants are treated as parameters,
    so we could conceivably reuse a cache entry. To do that, however,
    PyCodeCache would need more complexity to create a new module from its
    cache, but with the right constants attached as attributes.
    """
    if t.is_mkldnn:
        # TODO: These tensors don't currently pickle, so we can't cache a
        # compiled graph containing them. Just fail now. If mkldnn tensors
        # get pickling support, we can remove this.
        raise BypassFxGraphCache

    # Very large tensors could be expensive to copy to cpu and hash. Let's
    # at least report if we find slowness.
    start = time()
    values = t.tolist()
    elapsed = time() - start
    if elapsed > 1.0:
        warnings.warn(
            f"FX graph cache handling of a large constant took {elapsed:.1}s. Please file an issue."
        )

    metadata = extract_tensor_metadata(t)
    return (_ident, (TensorMetadataAndValues(metadata, values),))


def _reduce_symint(s):
    """
    See FxGraphCachePickler. Custom reducer to pickle SymInts.
    """
    # For hashing purposes, we only care about the name of the symbol and
    # not the backed value. We evaluate guards stored with a cached graph
    # to ensure a cached entity with SymInt args is safe to reuse.
    return (_ident, (str(s),))


def _reduce_unsupported(s):
    """
    See FxGraphCachePickler. Custom reducer to handle any objects that we don't
    support and therefore raise to bypass caching.
    """
    raise BypassFxGraphCache


class FxGraphCachePickler(pickle.Pickler):
    """
    Custom pickler to customize the pickling of some objects (Tensors), only for the
    purpose of computing a hash for keying into the FxGraphCache. Tensors contain
    objects that don't pickle and/or vary between runs, and we want to capture the
    data that allow us to compute a stable, but safe hash.
    """

    dispatch_table = copyreg.dispatch_table.copy()
    dispatch_table[FakeTensor] = _reduce_fake_tensor
    dispatch_table[torch.Tensor] = _reduce_tensor
    dispatch_table[torch.SymInt] = _reduce_symint
    dispatch_table[
        torch.fx.experimental._backward_state.BackwardState
    ] = _reduce_unsupported

    @classmethod
    def dumps(cls, obj) -> bytes:
        """
        Pickle an object using the FxGraphCachePickler.
        """
        with io.BytesIO() as stream:
            pickler = cls(stream)
            pickler.dump(obj)
            return stream.getvalue()

    @classmethod
    def get_hash(cls, obj: Any) -> str:
        """
        Serialize an object using the FxGraphCachePickler and return a hash
        of the pickled object.
        """
        serialized_data = cls.dumps(obj)
        return sha256_hash(serialized_data)

    @classmethod
    def debug_str(cls, inp: Any) -> str:
        """
        Get a printable string describing in more detail all the attributes
        comprising an object. Useful for debugging when one graph hashes
        to a different value than another.
        """

        def get_str(obj) -> str:
            if isinstance(obj, torch.Tensor):
                return str(extract_tensor_metadata(obj))
            elif isinstance(obj, bytes):
                return "<bytes>"
            else:
                return str(obj)

        lines = []
        for attr, obj in vars(inp).items():
            if isinstance(obj, list):
                for ii in range(len(obj)):
                    h = cls.get_hash(obj[ii])
                    lines.append(f"[{h}] {attr}[{ii}]: {get_str(obj[ii])}")
            elif isinstance(obj, dict):
                for k, v in obj.items():
                    h = cls.get_hash(v)
                    lines.append(f"[{h}] {attr}[{k}]: {get_str(v)}")
            else:
                h = cls.get_hash(obj)
                lines.append(f"[{h}] {attr}: {get_str(obj)}")
        return "\n".join(lines)


@functools.lru_cache(None)
def torch_key():
    """
    Compute a key that contains relevant information about torch source files
    """
    if not config.is_fbcode():
        inductor_root = os.path.dirname(__file__)

        contents: Dict[str, bytes] = {torch.__version__: b""}
        for lib in pkgutil.iter_modules([inductor_root]):
            spec = lib.module_finder.find_spec(lib.name, None)
            assert spec is not None
            module = spec.origin
            assert module is not None
            with open(module, "rb") as f:
                contents[module] = f.read()

        return hashlib.sha256(pickle.dumps(contents)).digest()

    from libfb.py import parutil

    return parutil.get_file_contents("torch/src_hash.txt").rstrip()


@dataclasses.dataclass
class OrderedSetHolder:
    """
    See FxGraphHashDetails. Holds a sorted list to support stable hashing
    of set kwargs.
    """

    items: List[Any]


class BypassFxGraphCache(Exception):
    """
    Exception to indicate that the FxGraphCache should be bypassed.
    """

    pass


class FxGraphHashDetails:
    """
    Object to capture all the details for a compiled FX graph relevant to computing
    a safe and stable cache key.
    """

    # Excluded kwargs param that are not stable between runs
    EXCLUDED_KWARGS = ["graph_id"]

    def __init__(
        self,
        gm: torch.fx.GraphModule,
        example_inputs: List[torch.Tensor],
        fx_kwargs: Dict[str, Any],
    ):
        self.gm = gm
        self.example_inputs = example_inputs

        # Order kwargs so hashing is stable to changes in kwarg order.
        self.fx_kwargs = {}
        for k in sorted(fx_kwargs):
            if k not in self.EXCLUDED_KWARGS:
                if type(fx_kwargs[k]) is set:
                    # Special case to handle set params. Python sets can't be
                    # ordered, so sort the elements and store them in a proxy.
                    self.fx_kwargs[k] = OrderedSetHolder(sorted(fx_kwargs[k]))
                else:
                    self.fx_kwargs[k] = fx_kwargs[k]

        # 'Deterministic algorithms' can affect codegen via lowering to cuda kernels.
        self.deterministic_algorithms_settings = (
            torch.are_deterministic_algorithms_enabled(),
            torch.is_deterministic_algorithms_warn_only_enabled(),
            torch.utils.deterministic.fill_uninitialized_memory,  # type: ignore[attr-defined]
        )

        # Global settings affecting matmul codegen.
        self.cuda_matmul_settings = (
            torch.backends.cuda.matmul.allow_tf32,
            torch.backends.cuda.matmul.allow_fp16_reduced_precision_reduction,
            torch.backends.cuda.matmul.allow_bf16_reduced_precision_reduction,
        )

        # Also hash on various system info (including the triton compiler version).
        self.torch_version = torch_key()
        self.system_info = CacheBase.get_system()

        try:
            self.inductor_config = config.save_config()
        except (TypeError, AttributeError) as e:
            # Some configs options are callables, e.g., post_grad_custom_pre_pass,
            # and may not pickle.
            log.debug("Can't pickle inductor config: %s", e)
            raise BypassFxGraphCache from e

    def debug_str(self) -> str:
        """
        Get a printable string describing in more detail all the attributes
        comprising this object. Useful for debugging when one graph hashes
        to a different value than another.
        """
        return FxGraphCachePickler.debug_str(self)


def compiled_fx_graph_hash(
    gm: torch.fx.GraphModule,
    example_inputs: List[torch.Tensor],
    fx_kwargs: Dict[str, Any],
) -> str:
    """
    Generate a unique hash of the FX graph for caching.
    """
    details = FxGraphHashDetails(gm, example_inputs, fx_kwargs)
    # The prefix distinguishes among the other kinds of objects we
    # cache in this module.
    key = "f" + FxGraphCachePickler.get_hash(details)
    log.debug(
        "FX graph cache hash details for key %s:\n%s",
        key,
        details.debug_str(),
    )
    return key


class FxGraphCache:
    """
    Supports caching and reusing compiled Fx graphs.

    The overall strategy is as follows:
    - This cache stores entries on disk. When saving an entry, we can't
      serialize callables (that could be C++, Triton, etc.), so we serialize
      their own disk cache location. We then recreate the compiled artifact
      after fetching from disk.
    - For indexing the cache, we gather the fields relevant to identifying an
      FxGraph (the graph module, graph inputs, system settings etc.) into an
      FxGraphCacheDetails object, pickle it, and compute a hash for the key.
      See FxGraphCachePickler.
    - Among the metadata we store, we also include a guards expression that's
      appropriate for validating any symbols for Tensor arguments that have
      symbolic bounds. On cache lookup then, we evaluate those guards in the
      current context to validate that a cached entry can be served.
    - A given graph could have multiple compiled versions, corresponding to
      different sets of guards. Therefore, we store cache entries in the form:
          <temp dir>/<fx graph hash>/<serialized metatdata>
    - On lookup, we compute the key from the graph details, iterate over all
      leaf files in the corresponding subdirectory, deserialize the entry, and
      evaluate its guards expression. If the evaluation succeeds, we have a
      cache hit. If it fails, we compile the graph and store a new entry.
    - Finally, on a cache hit, we need to make sure any guards that would
      have been created during compilation are added to the current context.
    """

    # TODO(masnesral): Investigate whether it's beneficial to store compiled graphs
    # in an in-memory cache after loading from disk.
    @staticmethod
    def _get_tmp_dir() -> str:
        """
        Get the toplevel temporary directory for storing compiled graphs.
        """
        return os.path.join(cache_dir(), "fxgraph")

    @staticmethod
    def _get_tmp_dir_for_key(key: str) -> str:
        """
        Return the disk location for a given cache key.
        """
        return os.path.join(FxGraphCache._get_tmp_dir(), key[1:3], key)

    @staticmethod
    def _filter_symints(inputs: List[Any]) -> List[torch.SymInt]:
        """
        Get the SymInt objects from the input list.
        """
        return [s for s in inputs if isinstance(s, torch.SymInt)]

    @staticmethod
    def _get_shape_env() -> Optional[ShapeEnv]:
        """
        Helper to get the shape env from the tracing context.
        """
        ctx = torch._guards.TracingContext.try_get()
        if not ctx:
            return None
        return ctx.fake_mode.shape_env

    @staticmethod
    def _lookup_graph(
        key: str,
        example_inputs: List[torch.Tensor],
        local,
        remote_cache,
    ) -> Optional[CompiledFxGraph]:
        """
        Lookup a compiled graph in the cache by key. On a hit, return the
        deserialized CompiledFxGraph object. On a miss, return None.
        """
        shape_env = FxGraphCache._get_shape_env()
        assert shape_env is not None

        symints = FxGraphCache._filter_symints(example_inputs)
        assert all(has_hint(s) for s in symints)
        hints = [hint_int(s) for s in symints]

        def iterate_over_candidates() -> Generator[CompiledFxGraph, None, None]:
            if local:
                subdir = FxGraphCache._get_tmp_dir_for_key(key)
                if os.path.exists(subdir):
                    for path in sorted(os.listdir(subdir)):
                        with open(os.path.join(subdir, path), "rb") as f:
                            yield pickle.load(f)
            if remote_cache:
                if (data := remote_cache.get(key)) is not None:
                    yield pickle.loads(data)

        # Iterate over any entries in the subdir for this key and evaluate
        # their guards to determine whether there's a hit.
        graph = None

        for candidate in iterate_over_candidates():
            if not candidate.guards_expr:
                # No guards to evaluate, so this is a hit.
                graph = candidate
                break

            # Evaluate the guard expression in the current context.
            # If there's not a cache hit, we don't want the evaluation to
            # affect the current env, e.g., cause the creation of new guards,
            # so we evaluate with the hints instead of the symbols.
            hit = bool(
                shape_env.evaluate_guards_expression(candidate.guards_expr, hints)
            )
            log.debug(
                "fx graph cache key %s evaluating guards [%s] with values %s => hit=%s",
                key,
                candidate.guards_expr,
                hints,
                hit,
            )
            if hit:
                graph = candidate
                break

        if graph is None:
            return None

        # See _save_graph(); we don't store the callable in the cache entry so
        # recreate it here from the PyCodeCache disk cache.
        artifact_path = get_path(graph.cache_key, "py")[2]
        if not os.path.exists(artifact_path):
            counters["inductor"]["fxgraph_lookup_write_file"] += 1
            Path(os.path.dirname(artifact_path)).mkdir(parents=True, exist_ok=True)
            code = graph.source_code
            cpp_pp = cpp_prefix_path()
            if os.path.basename(cpp_pp) in code:
                if cpp_pp in code:
                    # Great the name is correct
                    pass
                else:
                    # Old dir name is included, replace it
                    pattern = rf'#include\s*"[^"]+{os.path.basename(cpp_pp)}"'
                    code = re.sub(pattern, f'#include "{cpp_pp}"', code)

            write_atomic(artifact_path, code, make_dirs=True)

        try:
            graph.current_callable = PyCodeCache.load_by_key_path(
                graph.cache_key,
                artifact_path,
                graph.cache_linemap,
                graph.constants,
            ).call
        except OSError:
            # Not expected, but in case the PyCodeCache entry is removed from
            # underneath us, treat it as a cache miss and recompile.
            log.error("Failed to load cached artifact: %s", artifact_path)
            return None

        # Now re-evaluate with the symints to add any guards to the current env.
        if graph.guards_expr:
            check = bool(
                shape_env.evaluate_guards_expression(graph.guards_expr, symints)
            )
            assert check is True
            log.debug(
                "fx graph cache key %s post-load guards: %s", key, shape_env.guards
            )

        # Increment the cached metrics by the amounts recorded when the FX
        # graph was compiled for this cache entry. Pretending these counters
        # were incremented normally is useful for testing with the cache enabled.
        metrics.CachedMetricsHelper.apply_deltas(graph.metrics_deltas)

        return graph

    @staticmethod
    def _save_graph(
        key: str,
        compiled_graph: CompiledFxGraph,
        example_inputs: List[torch.Tensor],
        time_taken_ns,
        local,
        remote_cache,
    ):
        """
        Store a serialized CompiledFxGraph on disk.
        """
        disk_compiled_graph = copy(compiled_graph)
        # We can't really serialize callables that may be C++/Triton/etc.,
        # so we serialize their PyCodeCache disk cache location instead.
        # TODO: This could be better if we're ever able to serialize compiled
        # models to disk.
        disk_compiled_graph.current_callable = None

        # Before serializing, compute the guard expression that will be used to
        # ensure that a CompiledFxGraph is valid when loaded from the cache. It's
        # sufficient to consider only the SymInt args to the fx graph since the
        # Tensor shapes are already captured in the hash for the cache key. Any
        # Tensor arg with a symbolic shape will have a SymInt arg for the graph.
        shape_env = FxGraphCache._get_shape_env()
        assert shape_env is not None
        symints = FxGraphCache._filter_symints(example_inputs)
        disk_compiled_graph.guards_expr = shape_env.produce_guards_expression(symints)

        try:
            content = pickle.dumps(disk_compiled_graph)
        except Exception as e:
            log.debug("fx graph cache unable to serialize compiled graph: %s", e)
            counters["inductor"]["fxgraph_cache_pickle_error"] += 1
            return

        if local:
            subdir = FxGraphCache._get_tmp_dir_for_key(key)
            if not os.path.exists(subdir):
                os.makedirs(subdir, exist_ok=True)

            # Use a hash of the serialized CompiledFxGraph to get a unique file
            # name. The specific name doesn't matter since a lookup involves
            # iterating over all entries in the parent subdir.
            path = os.path.join(subdir, sha256_hash(content))
            write_atomic(path, content, make_dirs=True)

        if remote_cache:
            cache_data = (
                {
                    "data": content,
                    "time_taken_ms": time_taken_ns // 1000000,  # Convert from NS to MS
                }
                if config.is_fbcode()
                else content
            )
            remote_cache.put(key, cache_data)

    @staticmethod
    def _check_can_cache(gm: torch.fx.GraphModule):
        """
        Check some conditions that would preclude caching and raise BypassFxGraphCache
        to bypass in case caching is not possible.
        """
        # Freezing can embed constants that wouldn't be static across runs.
        if config.freezing or config.aot_inductor.use_runtime_constant_folding:
            raise BypassFxGraphCache

        # The treatment of guards in the caching implementation requires that
        # we have a shape env.
        if FxGraphCache._get_shape_env() is None:
            log.debug("fx graph cache no shape env")
            raise BypassFxGraphCache

        # HigherOrderOperators should be handled on a case-by-case basis.
        # Currently, we just skip caching if we have any.
        # We also skip if there are any torchbind objects.
        for node in gm.graph.nodes:
            if isinstance(node.target, torch._ops.HigherOrderOperator):
                raise BypassFxGraphCache
<<<<<<< HEAD
=======
            if node.op == "getattr" and isinstance(
                getattr(gm, node.target), torch._C.ScriptObject
            ):
                raise BypassFxGraphCache
>>>>>>> 8bf9e99c

    @staticmethod
    def load(
        compile_fx_fn: Callable[..., Any],
        gm: torch.fx.GraphModule,
        example_inputs: List[torch.Tensor],
        fx_kwargs: Dict[str, Any],
        local: bool,
        remote: bool,
    ):
        """
        Load a compiled graph from the cache. If a cached entry does not exist,
        compile the graph and save it to the cache.
        """
        assert local or remote, "at least one of them needs to be enabled"
        compiled_graph = None
        try:
            FxGraphCache._check_can_cache(gm)
            key = compiled_fx_graph_hash(gm, example_inputs, fx_kwargs)

            remote_cache = None
            if remote:
                cache_id = "fx-graph-v1"
                try:
                    import triton

                    if config.is_fbcode():
                        remote_cache = triton.runtime.fb_memcache.FbMemcacheRemoteFxGraphCacheBackend(
                            cache_id
                        )
                    else:
                        remote_cache = triton.runtime.cache.RedisRemoteCacheBackend(
                            cache_id
                        )
                except Exception:
                    remote_cache = None
                    log.warning("Unable to create a remote cache", exc_info=True)

            compiled_graph = FxGraphCache._lookup_graph(
                key, example_inputs, local, remote_cache
            )
            if compiled_graph is None:
                log.debug("fx graph cache miss for key %s", key)
                counters["inductor"]["fxgraph_cache_miss"] += 1
                start_time = time_ns()
                compiled_graph = compile_fx_fn(gm, example_inputs, **fx_kwargs)
                time_taken_ns = time_ns() - start_time
                FxGraphCache._save_graph(
                    key,
                    compiled_graph,
                    example_inputs,
                    time_taken_ns,
                    local,
                    remote_cache,
                )
            else:
                log.debug("fx graph cache hit for key %s", key)
                counters["inductor"]["fxgraph_cache_hit"] += 1
        except BypassFxGraphCache:
            counters["inductor"]["fxgraph_cache_bypass"] += 1
            if not compiled_graph:
                compiled_graph = compile_fx_fn(gm, example_inputs, **fx_kwargs)

        return compiled_graph

    @staticmethod
    def clear():
        """
        Clear out the on-disk cache.
        """
        try:
            shutil.rmtree(FxGraphCache._get_tmp_dir())
        except FileNotFoundError:
            pass


@dataclasses.dataclass
class CompiledFxGraph:
    """
    Class holding a compiled FX graph. This is the object serialized on disk
    to support FxGraph caching.
    """

    current_callable: Optional[Callable[..., Any]]
    cache_key: str
    source_code: str = dataclasses.field(repr=False)  # Do not display source_code
    cache_linemap: Optional[List[Tuple[int, str]]]
    device_types: Set[str]
    device_idxs: Set[int]
    mutated_inputs: Set[str]
    mutated_input_idxs: Set[int]
    constants: Dict[str, torch.Tensor]
    torchbind_constants: Dict[str, torch._C.ScriptObject]
    output_strides: Optional[List[Optional[Tuple[int, ...]]]]
    disabled_cudagraphs_reason: Optional[str]
    metrics_deltas: metrics.CachedMetricsDeltas
    # This is a string representation of an expression we serialize
    # with the object so the guards can be evaluated in a different
    # context in order to verify the validity of serving a cached
    # fx graph. The expression must be generated by:
    # ShapeEnv.produce_guards_expression()
    guards_expr: Optional[str]

    _boxed_call: Optional[bool] = None

    def __init__(
        self,
        current_callable: Optional[Callable[..., Any]],
        graph: GraphLowering,
        output_strides: List[Optional[Tuple[int, ...]]],
        disabled_cudagraphs_reason: Optional[str],
        metrics_deltas: metrics.CachedMetricsDeltas,
    ):
        self.current_callable = current_callable
        self.cache_key = graph.cache_key
        if graph.cache_path:
            with open(graph.cache_path) as f:
                self.source_code = f.read()
        self.cache_linemap = graph.cache_linemap
        self.device_types = graph.device_types
        self.device_idxs = graph.device_idxs
        self.mutated_inputs = graph.mutated_inputs
        self.mutated_input_idxs = set(graph.mutated_input_idxs)
        self.constants = graph.constants
        self.torchbind_constants = graph.torchbind_constants
        self.output_strides = output_strides
        self.disabled_cudagraphs_reason = disabled_cudagraphs_reason
        self.metrics_deltas = metrics_deltas
        self.guards_expr = None

    def __call__(self, inputs: List[Any]) -> Any:
        assert self.current_callable is not None
        return self.current_callable(inputs)


def cpp_compiler() -> str:
    if config.is_fbcode():
        return build_paths.cc() if torch.version.hip is None else build_paths.clang()
    if isinstance(config.cpp.cxx, (list, tuple)):
        search = tuple(config.cpp.cxx)
    else:
        search = (config.cpp.cxx,)
    return cpp_compiler_search(search)


@functools.lru_cache(1)
def cpp_compiler_search(search: str) -> str:
    for cxx in search:
        try:
            if cxx is None:
                # gxx package is only available for Linux
                # according to https://anaconda.org/conda-forge/gxx/
                if sys.platform != "linux":
                    continue
                # Do not install GXX by default
                if not os.getenv("TORCH_INDUCTOR_INSTALL_GXX"):
                    continue
                from filelock import FileLock

                lock_dir = get_lock_dir()
                lock = FileLock(
                    os.path.join(lock_dir, "g++.lock"), timeout=LOCK_TIMEOUT
                )
                with lock:
                    cxx = install_gcc_via_conda()
            subprocess.check_output([cxx, "--version"])
            return cxx
        except (subprocess.SubprocessError, FileNotFoundError, ImportError):
            continue
    raise exc.InvalidCxxCompiler


def install_gcc_via_conda() -> str:
    """On older systems, this is a quick way to get a modern compiler"""
    prefix = os.path.join(cache_dir(), "gcc")
    cxx_path = os.path.join(prefix, "bin", "g++")
    if not os.path.exists(cxx_path):
        log.info("Downloading GCC via conda")
        conda = os.environ.get("CONDA_EXE", "conda")
        if conda is None:
            conda = shutil.which("conda")
        if conda is not None:
            subprocess.check_call(
                [
                    conda,
                    "create",
                    f"--prefix={prefix}",
                    "--channel=conda-forge",
                    "--quiet",
                    "-y",
                    "python=3.8",
                    "gxx",
                ],
                stdout=subprocess.PIPE,
            )
    return cxx_path


def is_gcc() -> bool:
    if sys.platform == "darwin" and is_apple_clang():
        return False
    return bool(re.search(r"(gcc|g\+\+)", cpp_compiler()))


@functools.lru_cache(None)
def is_apple_clang() -> bool:
    cxx = cpp_compiler()
    version_string = subprocess.check_output([cxx, "--version"]).decode("utf8")
    return "Apple" in version_string.splitlines()[0]


def is_clang() -> bool:
    # Mac OS apple clang maybe named as gcc, need check compiler info.
    if sys.platform == "darwin":
        return is_apple_clang()
    return bool(re.search(r"(clang|clang\+\+)", cpp_compiler()))


def get_compiler_version_info(compiler):
    SUBPROCESS_DECODE_ARGS = ("oem",) if _IS_WINDOWS else ()
    env = os.environ.copy()
    env["LC_ALL"] = "C"  # Don't localize output
    try:
        version_string = subprocess.check_output(
            [compiler, "-v"], stderr=subprocess.STDOUT, env=env
        ).decode(*SUBPROCESS_DECODE_ARGS)
    except Exception as e:
        try:
            version_string = subprocess.check_output(
                [compiler, "--version"], stderr=subprocess.STDOUT, env=env
            ).decode(*SUBPROCESS_DECODE_ARGS)
        except Exception as e:
            return ""
    # Mutiple lines to one line string.
    version_string = version_string.replace("\r", "_")
    version_string = version_string.replace("\n", "_")
    return version_string


def _get_isa_dry_compile_fingerprint(isa_flags: str) -> str:
    # ISA dry compile will cost about 1 sec time each startup time.
    # Please check the issue: https://github.com/pytorch/pytorch/issues/100378
    # Actually, dry compile is checking compile capability for ISA.
    # We just record the compiler version, isa options and pytorch version info,
    # and generated them to output binary hash path.
    # It would optimize and skip compile existing binary.
    compiler_info = get_compiler_version_info(cpp_compiler())
    torch_version = torch.__version__
    fingerprint = f"{compiler_info}={isa_flags}={torch_version}"
    return fingerprint


class VecISA:
    _bit_width: int
    _macro: str
    _arch_flags: str
    _dtype_nelements: Dict[torch.dtype, int]

    # Note [Checking for Vectorized Support in Inductor]
    # TorchInductor CPU vectorization reuses PyTorch vectorization utility functions
    # Hence, TorchInductor would depend on Sleef* to accelerate mathematical functions
    # like exp, pow, sin, cos and etc.
    # But PyTorch and TorchInductor might use different compilers to build code. If
    # PyTorch uses gcc-7/g++-7 to build the release package, the libtorch_cpu.so
    # will not expose the Sleef* AVX512 symbols since gcc-7/g++-7 cannot pass
    # avx512 check in CMake - FindAVX.cmake. But TorchInductor install the latest
    # gcc/g++ compiler by default while it could support the AVX512 compilation.
    # Therefore, there would be a conflict sleef version between PyTorch and
    # TorchInductor. Hence, we dry-compile the following code to check whether current
    # HW platform and PyTorch both could support AVX512 or AVX2. And suppose ARM
    # also needs the logic
    # In fbcode however, we are using the same compiler for pytorch and for inductor codegen,
    # making the runtime check unnecessary.
    _avx_code = """
#if defined(CPU_CAPABILITY_AVX512) || defined(CPU_CAPABILITY_AVX2) || defined(CPU_CAPABILITY_ZVECTOR) || defined(CPU_CAPABILITY_NEON)
#include <ATen/cpu/vec/functional.h>
#include <ATen/cpu/vec/vec.h>
#endif

__attribute__((aligned(64))) float in_out_ptr0[16] = {0.0};

extern "C" void __avx_chk_kernel() {
    auto tmp0 = at::vec::Vectorized<float>(1);
    auto tmp1 = tmp0.exp();
    tmp1.store(in_out_ptr0);
}
"""  # noqa: B950

    _avx_py_load = """
import torch
from ctypes import cdll
cdll.LoadLibrary("__lib_path__")
"""

    def bit_width(self) -> int:
        return self._bit_width

    def nelements(self, dtype: torch.dtype = torch.float) -> int:
        return self._dtype_nelements[dtype]

    def build_macro(self) -> str:
        return self._macro

    def build_arch_flags(self) -> str:
        return self._arch_flags

    def __hash__(self) -> int:
        return hash(str(self))

    @functools.lru_cache(None)
    def __bool__(self) -> bool:
        if config.cpp.vec_isa_ok is not None:
            return config.cpp.vec_isa_ok

        if config.is_fbcode():
            return True

        key, input_path = write(
            VecISA._avx_code,
            "cpp",
            extra=_get_isa_dry_compile_fingerprint(self._arch_flags),
        )
        from filelock import FileLock

        lock_dir = get_lock_dir()
        lock = FileLock(os.path.join(lock_dir, key + ".lock"), timeout=LOCK_TIMEOUT)
        with lock:
            output_path = input_path[:-3] + "so"
            build_cmd = shlex.split(
                cpp_compile_command(
                    input_path, output_path, warning_all=False, vec_isa=self
                )
            )
            try:
                # Check if the output file exist, and compile when not.
                if not os.path.isfile(output_path):
                    compile_file(input_path, output_path, build_cmd)

                # Check build result
                subprocess.check_call(
                    [
                        sys.executable,
                        "-c",
                        VecISA._avx_py_load.replace("__lib_path__", output_path),
                    ],
                    stderr=subprocess.DEVNULL,
                    env={**os.environ, "PYTHONPATH": ":".join(sys.path)},
                )
            except Exception as e:
                return False

            return True


@dataclasses.dataclass
class VecNEON(VecISA):
    _bit_width = 256  # This is required to leverage the compute implemented in aten/src/ATen/cpu/vec/vec256/vec256_float_neon.h
    _macro = "-DCPU_CAPABILITY_NEON"
    _arch_flags = ""  # Unused
    _dtype_nelements = {torch.float: 8, torch.bfloat16: 16, torch.float16: 16}

    def __str__(self) -> str:
        return "asimd"  # detects the presence of advanced SIMD on armv8-a kernels

    __hash__: Callable[[VecISA], Any] = VecISA.__hash__


@dataclasses.dataclass
class VecAVX512(VecISA):
    _bit_width = 512
    _macro = "-DCPU_CAPABILITY_AVX512"
    _arch_flags = "-mavx512f -mavx512dq -mavx512vl -mavx512bw -mfma"
    _dtype_nelements = {torch.float: 16, torch.bfloat16: 32, torch.float16: 32}

    def __str__(self) -> str:
        return "avx512"

    __hash__: Callable[[VecISA], Any] = VecISA.__hash__


@dataclasses.dataclass
class VecAVX2(VecISA):
    _bit_width = 256
    _macro = "-DCPU_CAPABILITY_AVX2"
    _arch_flags = "-mavx2 -mfma"
    _dtype_nelements = {torch.float: 8, torch.bfloat16: 16, torch.float16: 16}

    def __str__(self) -> str:
        return "avx2"

    __hash__: Callable[[VecISA], Any] = VecISA.__hash__


@dataclasses.dataclass
class VecZVECTOR(VecISA):
    _bit_width = 256
    _macro = "-DCPU_CAPABILITY_ZVECTOR -DCPU_CAPABILITY=ZVECTOR -DHAVE_ZVECTOR_CPU_DEFINITION"
    _arch_flags = "-mvx -mzvector"
    _dtype_nelements = {torch.float: 8, torch.bfloat16: 16, torch.float16: 16}

    def __str__(self) -> str:
        return "zvector"

    __hash__: Callable[[VecISA], Any] = VecISA.__hash__


class InvalidVecISA(VecISA):
    _bit_width = 0
    _macro = ""
    _arch_flags = ""
    _dtype_nelements = {}

    def __str__(self) -> str:
        return "INVALID_VEC_ISA"

    def __bool__(self) -> bool:  # type: ignore[override]
        return False

    __hash__: Callable[[VecISA], Any] = VecISA.__hash__


invalid_vec_isa = InvalidVecISA()
supported_vec_isa_list = [VecAVX512(), VecAVX2(), VecNEON()]


# Cache the cpuinfo to avoid I/O overhead. Meanwhile, the cpuinfo content
# might have too much redundant content that is useless for ISA check. Hence,
# we only cache some key isa information.
@functools.lru_cache(None)
def valid_vec_isa_list() -> List[VecISA]:
    if sys.platform == "darwin" and platform.processor() == "arm":
        return [VecNEON()]

    if sys.platform != "linux":
        return []

    if platform.machine() == "s390x":
        with open("/proc/cpuinfo") as _cpu_info:
            while True:
                line = _cpu_info.readline()
                if not line:
                    break
                # process line
                featuresmatch = re.match(r"^features\s*:\s*(.*)$", line)
                if featuresmatch:
                    for group in featuresmatch.groups():
                        if re.search(r"[\^ ]+vxe[\$ ]+", group):
                            return [VecZVECTOR()]
        return []

    isa_list = []
    with open("/proc/cpuinfo") as _cpu_info:
        _cpu_info_content = _cpu_info.read()
        for isa in supported_vec_isa_list:
            if str(isa) in _cpu_info_content and isa:
                isa_list.append(isa)
        return isa_list


def pick_vec_isa() -> VecISA:
    if config.is_fbcode():
        return VecAVX2()

    _valid_vec_isa_list: List[VecISA] = valid_vec_isa_list()
    if not _valid_vec_isa_list:
        return invalid_vec_isa

    # If the simdlen is None, it indicates determine the vectorization length automatically
    if config.cpp.simdlen is None:
        assert _valid_vec_isa_list
        return _valid_vec_isa_list[0]

    for isa in _valid_vec_isa_list:
        if config.cpp.simdlen == isa.bit_width():
            return isa

    return invalid_vec_isa


def get_compile_only(compile_only: bool = True) -> str:
    return "-c" if compile_only else ""


def get_shared(shared: bool = True, compile_only: bool = False) -> str:
    if not shared:
        return ""
    if compile_only:
        return "-fPIC"
    if platform.system() == "Darwin" and "clang" in cpp_compiler():
        # This causes undefined symbols to behave the same as linux
        return "-shared -fPIC -undefined dynamic_lookup"
    else:
        return "-shared -fPIC"


def get_warning_all_flag(warning_all: bool = True) -> str:
    return "-Wall" if warning_all else ""


def get_glibcxx_abi_build_flags() -> str:
    return "-D_GLIBCXX_USE_CXX11_ABI=" + str(int(torch._C._GLIBCXX_USE_CXX11_ABI))


def cpp_flags() -> str:
    flags = ["-std=c++17", "-Wno-unused-variable", "-Wno-unknown-pragmas"]
    if is_clang():
        flags.append("-Werror=ignored-optimization-argument")
    return " ".join(flags)


def cpp_wrapper_flags() -> str:
    return "-DTORCH_INDUCTOR_CPP_WRAPPER"


def optimization_flags() -> str:
    base_flags = "-O0 -g" if config.aot_inductor.debug_compile else "-O3 -DNDEBUG"
    base_flags += " -ffast-math -fno-finite-math-only"
    if not config.cpp.enable_unsafe_math_opt_flag:
        base_flags += " -fno-unsafe-math-optimizations"
    if not config.cpp.enable_floating_point_contract_flag:
        base_flags += " -ffp-contract=off"

    if config.is_fbcode():
        # FIXME: passing `-fopenmp` adds libgomp.so to the generated shared library's dependencies.
        # This causes `ldopen` to fail in fbcode, because libgomp does not exist in the default paths.
        # We will fix it later by exposing the lib path.
        return base_flags

    if sys.platform == "darwin":
        # Per https://mac.r-project.org/openmp/ right way to pass `openmp` flags to MacOS is via `-Xclang`
        # Also, `-march=native` is unrecognized option on M1
        base_flags += " -Xclang"
    else:
        if platform.machine() == "ppc64le":
            base_flags += " -mcpu=native"
        else:
            base_flags += " -march=native"

    # Internal cannot find libgomp.so
    if not config.is_fbcode():
        base_flags += " -fopenmp"
    return base_flags


def use_custom_generated_macros() -> str:
    return "-D C10_USING_CUSTOM_GENERATED_MACROS"


def use_fb_internal_macros() -> str:
    if config.is_fbcode():
        openmp_lib = build_paths.openmp_lib()
        preprocessor_flags = " ".join(
            (
                "-D C10_USE_GLOG",
                "-D C10_USE_MINIMAL_GLOG",
                "-D C10_DISABLE_TENSORIMPL_EXTENSIBILITY",
            )
        )
        return f"-Wp,-fopenmp {openmp_lib} {preprocessor_flags}"
    else:
        return ""


def use_standard_sys_dir_headers() -> str:
    if config.is_fbcode():
        return "-nostdinc"
    else:
        return ""


@functools.lru_cache(None)
def is_conda_llvm_openmp_installed() -> bool:
    try:
        command = "conda list llvm-openmp --json"
        output = subprocess.check_output(command.split()).decode("utf8")
        return len(json.loads(output)) > 0
    except subprocess.SubprocessError:
        return False


@functools.lru_cache(None)
def homebrew_libomp() -> Tuple[bool, str]:
    try:
        # check if `brew` is installed
        subprocess.check_output(["which", "brew"])
        # get the location of `libomp` if it is installed
        # this is the location that `libomp` **would** be installed
        # see https://github.com/Homebrew/brew/issues/10261#issuecomment-756563567 for details
        libomp_path = (
            subprocess.check_output(["brew", "--prefix", "libomp"])
            .decode("utf8")
            .strip()
        )
        # check if `libomp` is installed
        omp_available = os.path.exists(libomp_path)
        return omp_available, libomp_path
    except subprocess.SubprocessError:
        return False, ""


def _set_gpu_runtime_env() -> None:
    if (
        config.is_fbcode()
        and torch.version.hip is None
        and "CUDA_HOME" not in os.environ
        and "CUDA_PATH" not in os.environ
    ):
        os.environ["CUDA_HOME"] = os.path.dirname(build_paths.cuda())


def _get_python_include_dirs():
    include_dir = Path(sysconfig.get_path("include"))
    # On Darwin Python executable from a framework can return
    # non-existing /Library/Python/... include path, in which case
    # one should use Headers folder from the framework
    if not include_dir.exists() and platform.system() == "Darwin":
        std_lib = Path(sysconfig.get_path("stdlib"))
        include_dir = (std_lib.parent.parent / "Headers").absolute()
    if not (include_dir / "Python.h").exists():
        warnings.warn(f"Can't find Python.h in {str(include_dir)}")
    return [str(include_dir)]


def get_include_and_linking_paths(
    include_pytorch: bool = False,
    vec_isa: VecISA = invalid_vec_isa,
    cuda: bool = False,
    aot_mode: bool = False,
) -> Tuple[List[str], str, str, str, str]:
    _set_gpu_runtime_env()
    from torch.utils import cpp_extension

    macros = vec_isa.build_macro() if vec_isa != invalid_vec_isa else ""
    build_arch_flags = ""
    if sys.platform == "linux" and (
        include_pytorch
        or vec_isa != invalid_vec_isa
        or cuda
        or config.cpp.enable_kernel_profile
    ):
        # Note - We include pytorch only on linux right now. There is more work
        # to do to enable OMP build on darwin where PyTorch is built with IOMP
        # and we need a way to link to what PyTorch links.
        ipaths = cpp_extension.include_paths(cuda) + _get_python_include_dirs()
        lpaths = cpp_extension.library_paths(cuda) + [
            sysconfig.get_config_var("LIBDIR")
        ]

        libs = []

        # No need to manually specify libraries in fbcode.
        if not config.is_fbcode():
            libs += ["torch", "torch_cpu"]
            libs += ["gomp"]
            if not aot_mode:
                libs += ["torch_python"]
        else:
            # internal remote execution is able to find omp, but not gomp
            libs += ["omp"]
            if aot_mode:
                ipaths += [os.path.dirname(cpp_prefix_path())]
                if cuda and torch.version.hip is None:
                    # This is a special treatment for Meta internal cuda-12 where all libs
                    # are in lib/cuda-12 and lib/cuda-12/stubs
                    for i, path in enumerate(lpaths):
                        if path.startswith(
                            os.environ["CUDA_HOME"]
                        ) and not os.path.exists(f"{path}/libcudart_static.a"):
                            for root, dirs, files in os.walk(path):
                                if "libcudart_static.a" in files:
                                    lpaths[i] = os.path.join(path, root)
                                    lpaths.append(os.path.join(lpaths[i], "stubs"))
                                    break
        if macros:
            if config.is_fbcode() and vec_isa != invalid_vec_isa:
                cap = str(vec_isa).upper()
                macros = " ".join(
                    [
                        vec_isa.build_arch_flags(),
                        f"-D CPU_CAPABILITY={cap}",
                        f"-D CPU_CAPABILITY_{cap}",
                        f"-D HAVE_{cap}_CPU_DEFINITION",
                    ]
                )

        if cuda:
            if macros is None:
                macros = ""
            macros += " -D USE_ROCM" if torch.version.hip else " -D USE_CUDA"

        if cuda:
            if torch.version.hip is not None:
                if config.is_fbcode():
                    libs += ["amdhip64"]
                else:
                    libs += ["c10_hip", "torch_hip"]
                macros += " -D __HIP_PLATFORM_AMD__"
            else:
                if config.is_fbcode():
                    libs += ["cuda"]
                else:
                    libs += ["c10_cuda", "cuda", "torch_cuda"]
        build_arch_flags = vec_isa.build_arch_flags()
    else:
        # Note - this is effectively a header only inclusion. Usage of some header files may result in
        # symbol not found, if those header files require a library.
        # For those cases, include the lpath and libs command as we do for pytorch above.
        # This approach allows us to only pay for what we use.
        ipaths = cpp_extension.include_paths(cuda) + _get_python_include_dirs()
        if aot_mode:
            ipaths += [os.path.dirname(cpp_prefix_path())]
        lpaths = []
        if sys.platform == "darwin":
            # only Apple builtin compilers (Apple Clang++) require openmp
            omp_available = not is_apple_clang()

            # check the `OMP_PREFIX` environment first
            if os.getenv("OMP_PREFIX") is not None:
                header_path = os.path.join(os.getenv("OMP_PREFIX"), "include", "omp.h")  # type: ignore[arg-type]
                valid_env = os.path.exists(header_path)
                if valid_env:
                    ipaths.append(os.path.join(os.getenv("OMP_PREFIX"), "include"))  # type: ignore[arg-type]
                    lpaths.append(os.path.join(os.getenv("OMP_PREFIX"), "lib"))  # type: ignore[arg-type]
                else:
                    warnings.warn("environment variable `OMP_PREFIX` is invalid.")
                omp_available = omp_available or valid_env

            libs = [] if omp_available else ["omp"]

            # prefer to use openmp from `conda install llvm-openmp`
            if not omp_available and os.getenv("CONDA_PREFIX") is not None:
                omp_available = is_conda_llvm_openmp_installed()
                if omp_available:
                    conda_lib_path = os.path.join(os.getenv("CONDA_PREFIX"), "lib")  # type: ignore[arg-type]
                    ipaths.append(os.path.join(os.getenv("CONDA_PREFIX"), "include"))  # type: ignore[arg-type]
                    lpaths.append(conda_lib_path)
                    # Prefer Intel OpenMP on x86 machine
                    if os.uname().machine == "x86_64" and os.path.exists(
                        os.path.join(conda_lib_path, "libiomp5.dylib")
                    ):
                        libs = ["iomp5"]

            # next, try to use openmp from `brew install libomp`
            if not omp_available:
                omp_available, libomp_path = homebrew_libomp()
                if omp_available:
                    ipaths.append(os.path.join(libomp_path, "include"))
                    lpaths.append(os.path.join(libomp_path, "lib"))

            # if openmp is still not available, we let the compiler to have a try,
            # and raise error together with instructions at compilation error later
        else:
            libs = ["omp"] if config.is_fbcode() else ["gomp"]

    # Unconditionally import c10 for non-abi-compatible mode to use TORCH_CHECK - See PyTorch #108690
    if not config.abi_compatible:
        libs += ["c10"]
        lpaths += [cpp_extension.TORCH_LIB_PATH]

    # third party libs
    if config.is_fbcode():
        # Note that the order of include paths do matter, as a result
        # we need to have several branches interleaved here
        if torch.version.hip is None:
            ipaths.append(build_paths.sleef())
        ipaths.append(build_paths.openmp())
        ipaths.append(build_paths.python())
        if torch.version.hip is not None:
            ipaths.append(build_paths.clang_include())
            ipaths.append(build_paths.gcc_include())
            ipaths.append(build_paths.gcc_install_tools_include())
        else:
            ipaths.append(build_paths.cc_include())
            ipaths.append(build_paths.libgcc())
            ipaths.append(build_paths.libgcc_arch())
        ipaths.append(build_paths.libgcc_backward())
        ipaths.append(build_paths.glibc())
        ipaths.append(build_paths.linux_kernel())
        if torch.version.hip is not None:
            ipaths.append(build_paths.rocm())
        else:
            ipaths.append(build_paths.cuda())
        # We also need to bundle includes with absolute paths into a remote directory
        # (later on, we copy the include paths from cpp_extensions into our remote dir)
        ipaths.append("include")

    static_link_libs = []
    if aot_mode and cuda and config.is_fbcode():
        # For Meta internal cuda-12, it is recommended to static link cudart
        if torch.version.hip is None:
            static_link_libs = ["-Wl,-Bstatic", "-lcudart_static", "-Wl,-Bdynamic"]

    lpaths_str = " ".join(["-L" + p for p in lpaths])
    libs_str = " ".join(static_link_libs + ["-l" + p for p in libs])
    return ipaths, lpaths_str, libs_str, macros, build_arch_flags


def cpp_compile_command(
    input: Union[str, List[str]],
    output: str,
    warning_all: bool = True,
    shared: bool = True,
    include_pytorch: bool = False,
    vec_isa: VecISA = invalid_vec_isa,
    cuda: bool = False,
    aot_mode: bool = False,
    compile_only: bool = False,
    use_absolute_path: bool = False,
    use_mmap_weights: bool = False,
) -> str:
    ipaths, lpaths, libs, macros, build_arch_flags = get_include_and_linking_paths(
        include_pytorch, vec_isa, cuda, aot_mode
    )
    if isinstance(input, str):
        input = [input]
    ipaths_str = " ".join(["-I" + p for p in ipaths])
    clang_flags = ""
    if config.is_fbcode():
        if aot_mode and not use_absolute_path:
            inp_name = input
            out_name = output
            linker_script = _LINKER_SCRIPT
        else:
            # We need to copy any absolute-path torch includes
            inp_name = [os.path.basename(i) for i in input]
            out_name = os.path.basename(output)
            linker_script = os.path.basename(_LINKER_SCRIPT)
        assert is_clang()
        # Use clang runtime instead of libgcc
        clang_flags += " --rtlib=compiler-rt"
        clang_flags += " -fuse-ld=lld"
        clang_flags += f" -Wl,--script={linker_script}"
        linker_paths = "-B" + build_paths.glibc_lib()
        linker_paths += " -L" + build_paths.glibc_lib()
    else:
        inp_name = input
        out_name = output
        linker_paths = ""  # let the compiler pick
    if compile_only:
        libs, lpaths = "", ""
    inp_name_str = " ".join(inp_name)
    if use_mmap_weights:
        macros += " -D USE_MMAP_SELF"

    return re.sub(
        r"[ \n]+",
        " ",
        f"""
            {cpp_compiler()} {inp_name_str} {get_shared(shared, compile_only)}
            {get_warning_all_flag(warning_all)} {cpp_flags()}
            {get_glibcxx_abi_build_flags()}
            {ipaths_str} {lpaths} {libs} {build_arch_flags}
            {macros} {linker_paths} {clang_flags}
            {optimization_flags()}
            {use_custom_generated_macros()}
            {use_fb_internal_macros()}
            {use_standard_sys_dir_headers()}
            {get_compile_only(compile_only)}
            -o {out_name}
        """,
    ).strip()


def run_command_and_check(cmd: str):
    cmd = shlex.split(cmd)
    try:
        subprocess.check_call(cmd)
    except subprocess.CalledProcessError as e:
        raise exc.CppCompileError(cmd, e.output) from e


@functools.lru_cache(None)
def split_aot_inductor_output_path(path: str) -> Tuple[str, str]:
    """Returns the path where the AOT Inductor compiled kernels are stored."""
    if path.endswith(".so"):
        return os.path.split(path)
    else:
        return path, ""


@clear_on_fresh_inductor_cache
class CudaKernelParamCache:
    cache: Dict[str, Dict[str, str]] = dict()
    cache_clear = staticmethod(cache.clear)

    @classmethod
    def set(cls, key: str, params: Dict[str, str], cubin: str) -> None:
        bin_type = "cubin" if torch.version.hip is None else "hsaco"
        _, path = write(
            cubin,
            bin_type,
            hash_type=bin_type,
            specified_dir=split_aot_inductor_output_path(
                config.aot_inductor.output_path
            )[0],
        )

        params[get_cpp_wrapper_cubin_path_name()] = path

        cls.cache[key] = params

    @classmethod
    def get(cls, key: str) -> Optional[Dict[str, str]]:
        return cls.cache.get(key, None)

    @classmethod
    def get_keys(cls):
        return cls.cache.keys()


class AotCodeCompiler:
    @classmethod
    def compile(
        cls,
        graph: GraphLowering,
        source_code: str,
        serialized_extern_kernel_nodes: Optional[str],
        cuda: bool,
    ) -> str:
        picked_vec_isa = pick_vec_isa()
        cpp_command = repr(
            cpp_compile_command(
                "i",
                "o",
                vec_isa=picked_vec_isa,
                cuda=cuda,
                aot_mode=graph.aot_mode,
            )
        )
        fbcode_aot_cpu_re = False
        use_absolute_path = False
        if config.is_fbcode():
            ld_command = build_paths.ld()
            if not cuda and graph.aot_mode:  # Meta internal AOTInductor CPU
                objcopy_command = build_paths.objcopy_fallback()
                fbcode_aot_cpu_re = True
                use_absolute_path = True
            else:
                objcopy_command = build_paths.objcopy()
        else:
            ld_command = "ld"
            objcopy_command = "objcopy"

        (
            specified_output_path,
            specified_so_name,
        ) = split_aot_inductor_output_path(config.aot_inductor.output_path)
        key, input_path = write(
            source_code,
            "cpp",
            extra=cpp_command,
            specified_dir=specified_output_path,
        )
        output_code_log.info("Output code written to: %s", input_path)
        trace_structured(
            "graph_dump",
            lambda: {
                "name": "inductor_aot_code",
                "type": "cpp",
                "filename": input_path,
            },
            payload_fn=lambda: source_code,
        )

        def _compile_consts_linux(consts: bytes) -> str:
            _, consts_path = write(
                consts,
                "bin",
                specified_dir=specified_output_path,
            )

            consts_o = os.path.splitext(consts_path)[0] + ".o"
            if fbcode_aot_cpu_re:
                cmd = f"{ld_command} -r -b binary -o {os.path.basename(consts_o)} {os.path.basename(consts_path)}"
                compile_file(consts_path, consts_o, cmd.split())
                os.chmod(consts_o, 0o644)
            else:
                cmd = f"{ld_command} -r -b binary -o {consts_o} {consts_path}"
                run_command_and_check(cmd)
            log.debug("aot constant binary command: %s", cmd)

            # .data section is between .text and .bss. When the size of .data is large,
            # during the linking, the relocation of .text against .bss may overflow.
            # Rename it to .ldata so that it won't be in between the .text and .bss section
            cmd = (
                f"{objcopy_command} --rename-section"
                " .data=.ldata"
                " --set-section-alignment .data=64"  # following the gAlignment of CPU in c10/core/alignment.h
                f" {consts_o} {consts_o}"
            )
            log.debug("aot constant rename section command: %s", cmd)
            run_command_and_check(cmd)

            cmd = f"rm {consts_path}"
            log.debug("aot constant bin removal command: %s", cmd)
            run_command_and_check(cmd)

            if fbcode_aot_cpu_re:
                body = re.sub(r"[\W]", "_", os.path.basename(consts_path))
            else:
                body = re.sub(r"[\W]", "_", consts_path)

            symbol_list = []
            symbol_list.append(
                f"{objcopy_command} --redefine-sym _binary_{body}_start=_binary_constants_bin_start {consts_o}"
            )
            symbol_list.append(
                f"{objcopy_command} --redefine-sym _binary_{body}_size=_binary_constants_bin_size {consts_o}"
            )
            symbol_list.append(
                f"{objcopy_command} --redefine-sym _binary_{body}_end=_binary_constants_bin_end {consts_o}"
            )
            log.debug("aot constant binary redefine symbol: %s", " ".join(symbol_list))
            for cmd in symbol_list:
                run_command_and_check(cmd)
            return consts_o

        def _compile_consts_darwin(consts: bytes) -> str:
            is_large_consts = len(consts) > 1024
            consts_asm = "\t.section\t__DATA,__data\n"
            consts_asm += "\t.globl\t__binary_constants_bin_start\n"
            consts_asm += "__binary_constants_bin_start:\n"
            if not is_large_consts:
                for c in consts:
                    consts_asm += f"\t.byte {c}\n"
                # Add one element even if constants are empty
                # Otherwise assembler will not put them in data section
                if not consts:
                    consts_asm += "\t.space 1\n"
            else:
                consts_asm += "\t.quad 0x1234567899abcdef\n"
                consts_asm += f"\t.space {len(consts) - 8}\n"
            consts_asm += ".globl\t__binary_constants_bin_end\n"
            consts_asm += "__binary_constants_bin_end:\n"
            _, consts_path = write(
                consts_asm,
                "S",
                specified_dir=specified_output_path,
            )
            consts_o = os.path.splitext(consts_path)[0] + ".o"
            cmd = f"{cpp_compiler()} -c -o {consts_o} {consts_path}"
            run_command_and_check(cmd)
            if is_large_consts:
                with open(consts_o, "r+b") as f:
                    f.seek(0)
                    hdr = f.read(1024)
                    # Search for magic number and write the actual data over it
                    start_idx = hdr.find(b"\xef\xcd\xab\x99\x78\x56\x34\x12")
                    assert start_idx != -1
                    f.seek(start_idx)
                    pos = 0
                    while pos < len(consts):
                        rc = f.write(consts[pos:])
                        pos += rc
            return consts_o

        from filelock import FileLock

        lock_dir = get_lock_dir()
        lock = FileLock(os.path.join(lock_dir, key + ".lock"), timeout=LOCK_TIMEOUT)
        with lock:
            # Currently, this only support serializing extern nodes in fbcode
            # Eventually, we should also have a serializer for OSS.
            if config.is_fbcode() and serialized_extern_kernel_nodes:
                output_json = os.path.splitext(input_path)[0] + ".json"
                with open(output_json, "w") as f:
                    f.write(serialized_extern_kernel_nodes)

            output_so = (
                config.aot_inductor.output_path
                if specified_so_name
                else os.path.splitext(input_path)[0] + ".so"
            )

            output_o = os.path.splitext(input_path)[0] + ".o"
            consts_size = sum(
                tensor.untyped_storage().nbytes()
                for (name, tensor) in graph.constants.items()
                if name not in graph.folded_constants
            )
            # TODO: Fix mmap weights with cuda
            use_mmap_weights = not config.is_fbcode() and consts_size > 2_000_000_000
            if config.aot_inductor.force_mmap_weights:
                use_mmap_weights = True
            compile_cmd = cpp_compile_command(
                input=input_path,
                output=output_o,
                vec_isa=picked_vec_isa,
                cuda=cuda,
                aot_mode=graph.aot_mode,
                compile_only=True,
                use_absolute_path=use_absolute_path,
                use_mmap_weights=use_mmap_weights,
            )
            log.debug("aot compilation command: %s", compile_cmd)
            if fbcode_aot_cpu_re:
                compile_file(input_path, output_o, compile_cmd.split())
                os.chmod(output_o, 0o644)
            else:
                run_command_and_check(compile_cmd)

            def _to_bytes(t: torch.Tensor) -> bytes:
                # This serializes the tensor's untyped_storage to bytes by accessing
                # the raw data of the underlying structure.
                import ctypes

                if t.numel() == 0:
                    return b""

                t_cpu = t.untyped_storage().cpu()
                raw_array = ctypes.cast(
                    t_cpu.data_ptr(),
                    ctypes.POINTER(ctypes.c_ubyte * t_cpu.nbytes()),
                )

                return bytes(raw_array.contents)

            serialized_weights = b"".join(
                _to_bytes(graph.get_original_value_of_constant(name))
                for name in graph.constants.keys()
                if name not in graph.folded_constants
            )
            if not use_mmap_weights:
                aot_constants = serialized_weights
                magic_number = 0
            else:
                magic_number = cast(
                    int, torch.randint(0, torch.iinfo(torch.int64).max, (1,)).item()
                )
                aot_constants = struct.pack("qq", consts_size + 8, magic_number)
            consts_o = {
                "linux": _compile_consts_linux,
                "darwin": _compile_consts_darwin,
            }[sys.platform](aot_constants)

            link_cmd = cpp_compile_command(
                input=[output_o, consts_o],
                output=output_so,
                vec_isa=picked_vec_isa,
                cuda=cuda,
                aot_mode=graph.aot_mode,
                use_absolute_path=use_absolute_path,
            )
            log.debug("aot linkage command: %s", link_cmd)
            if fbcode_aot_cpu_re:
                compile_file([output_o, consts_o], output_so, link_cmd.split())
                os.chmod(output_so, 0o755)
            else:
                run_command_and_check(link_cmd)

            if use_mmap_weights:
                with open(output_so, "a+b") as f_so:
                    so_size = f_so.tell()
                    # Page align the weights
                    f_so.write(b" " * (16384 - so_size % 16384))
                    f_so.write(serialized_weights)
                    f_so.write(struct.pack("q", magic_number))

            # Append cmds to the end of codegen-ed wrapper file
            with open(input_path, "a") as f:
                f.write("\n")
                f.write(f"// Compile cmd\n// {compile_cmd}\n")
                f.write(f"// Link cmd\n// {link_cmd}\n")

        return output_so


# Putting this fn in cpp.py (unfortunately) causes a deadlock, which is why it's in codecache.py.
# Why? importing from cpp.py invokes codecache.pick_vec_isa(), which takes out a lock.
# Cycle goes:
# - CppCodeCache.load()
# - pick_vec_isa()
# - valid_vec_isa_list()
# - VecISA.__bool__() <-- takes out a lock
# - compile_file() <-- imports cpp_prefix_path from cpp, which causes us to try to take out the same lock.
@clear_on_fresh_inductor_cache
@functools.lru_cache
def cpp_prefix_path() -> str:
    path = Path(__file__).parent / "codegen/cpp_prefix.h"
    with path.open() as f:
        content = f.read()
        _, filename = write(
            content,
            "h",
        )
    return filename


def cpp_prefix() -> str:
    filename = cpp_prefix_path()
    if config.is_fbcode():
        # We need relative paths, since we bundle up
        # everything that we compile into a folder for remote compilation.
        return f'#include "{os.path.basename(filename)}"'
    else:
        return f'#include "{filename}"'


# Given a path to an input cpp file and an output path,
# Attempts to compile the file, storing the output in "output_path"
@dynamo_timed
def compile_file(
    input_path: Union[str, List[str]], output_path: str, cmd: List[str]
) -> None:
    input_paths = [input_path] if isinstance(input_path, str) else input_path
    input_files = [
        os.path.basename(ip) if config.is_fbcode() else ip for ip in input_paths
    ]
    try:
        if config.is_fbcode():
            # Need to copy our header into the same folder as the sourcecode.
            header_path = cpp_prefix_path()
            header_name = os.path.basename(header_path)
            output_name = os.path.basename(output_path)
            # When we build remotely, we need to make sure to carefully copy any files
            # that are required during the compilation process into our build directly.
            # This is where all of the ATen/c10/Torch includes come from.
            torch_includes_path = os.path.join(_TORCH_PATH, "include")
            with tempfile.TemporaryDirectory() as tmp_dir:
                # Copy everything to tmp compilation folder
                shutil.copy(header_path, os.path.join(tmp_dir, header_name))
                shutil.copy(_LINKER_SCRIPT, os.path.join(tmp_dir, "script.ld"))
                for p, f in zip(input_paths, input_files):
                    shutil.copy(p, os.path.join(tmp_dir, f))
                dest_include_path = os.path.join(tmp_dir, "include")
                shutil.copytree(torch_includes_path, dest_include_path)
                # Run the build
                output_file_path = _run_build_command(cmd, tmp_dir, output_name)
                # Copy output from the build
                if os.path.exists(output_path):
                    os.remove(output_path)
                shutil.copy(output_file_path, output_path)
        else:
            subprocess.check_output(cmd, stderr=subprocess.STDOUT)
    except subprocess.CalledProcessError as e:
        output = e.output.decode("utf-8")
        openmp_problem = "'omp.h' file not found" in output or "libomp" in output
        if openmp_problem and sys.platform == "darwin":
            instruction = (
                "\n\nOpenMP support not found. Please try one of the following solutions:\n"
                "(1) Set the `CXX` environment variable to a compiler other than Apple clang++/g++ "
                "that has builtin OpenMP support;\n"
                "(2) install OpenMP via conda: `conda install llvm-openmp`;\n"
                "(3) install libomp via brew: `brew install libomp`;\n"
                "(4) manually setup OpenMP and set the `OMP_PREFIX` environment variable to point to a path"
                " with `include/omp.h` under it."
            )
            output += instruction
        raise exc.CppCompileError(cmd, output) from e


_libgomp: Optional[CDLL] = None


def custom_op_wrapper(op: str, *args):
    # This function will be called from generated cpp wrapper code in the JIT mode.
    # Because tensors will be passed in as AtenTensorHandle, we need to explicitly convert them.
    def convert_arg(arg):
        if str(type(arg)) == "<class 'PyCapsule'>":
            # No easy way to do isinstance check on PyCapsule
            return torch._C._aoti.alloc_tensor_by_stealing_from_void_ptr(arg)
        elif isinstance(arg, (list, tuple)):
            return type(arg)(convert_arg(a) for a in arg)
        else:
            return arg

    converted_args = [convert_arg(arg) for arg in args]

    assert op.startswith("torch.ops."), (
        op + " can not be called through custom_op_wrapper"
    )
    func = None
    for i, s in enumerate(op.split(".")):
        if i == 0:
            func = importlib.import_module(s)
        func = getattr(func, s)

    assert callable(func), op + " can not be loaded through custom_op_wrapper"
    result = func(*converted_args)
    if isinstance(result, (list, tuple)):
        for r in result:
            assert isinstance(r, torch.Tensor), op + " returns a list of non-tensors"
        return torch._C._aoti.unsafe_alloc_void_ptrs_from_tensors(result)  # type: ignore[arg-type]
    else:
        assert isinstance(result, torch.Tensor), op + " returns a non-tensor"
        return torch._C._aoti.unsafe_alloc_void_ptr_from_tensor(result)


@clear_on_fresh_inductor_cache
class CppCodeCache:
    cache: Dict[str, Callable[[], Union[CDLL, ModuleType]]] = {}
    cache_clear = staticmethod(cache.clear)
    cpp_compile_command_flags: Dict[str, Any] = {}

    @staticmethod
    def _load_library_inner(path: str, key: str) -> Union[CDLL, ModuleType]:
        return cdll.LoadLibrary(path)

    @classmethod
    def _load_library(cls, path: str, key: str) -> Union[CDLL, ModuleType]:
        try:
            result = cls._load_library_inner(path, key)
            result.key = key  # type: ignore[union-attr]
            return result
        except (ImportError, OSError) as e:
            if "gomp" in str(e) and os.path.exists("/usr/lib64/libgomp.so.1"):
                # hacky workaround for fbcode/buck
                global _libgomp
                _libgomp = cdll.LoadLibrary("/usr/lib64/libgomp.so.1")
                result = cls._load_library_inner(path, key)
                result.key = key  # type: ignore[union-attr]
                return result
            if "failed to map segment from shared object" in str(e):
                raise OSError(
                    f"{e}.  The most common reason this may occur is if the {tempfile.gettempdir()} folder "
                    "is mounted with noexec (e.g., by default Docker mounts tmp file systems "
                    f"as noexec).  Please remount {tempfile.gettempdir()} with exec enabled, or set another "
                    "temporary directory with TORCHINDUCTOR_CACHE_DIR environment variable."
                ) from e
            raise

    @classmethod
    def load_async(cls, source_code: str, cuda=False, submit_fn=None):
        compile_command = {
            **cls.cpp_compile_command_flags,
            "cuda": cuda,
            "vec_isa": pick_vec_isa(),
        }
        cpp_command = repr(cpp_compile_command("i", "o", **compile_command))
        key, input_path = write(source_code, "cpp", extra=cpp_command)

        if key not in cls.cache:
            from filelock import FileLock

            lock_path = os.path.join(get_lock_dir(), key + ".lock")
            output_path = input_path[:-3] + "so"
            future: Optional[Future[Any]] = None
            lib = None
            worker_fn = functools.partial(
                _worker_compile_cpp,
                lock_path,
                input_path,
                output_path,
                cpp_compile_command(
                    input=input_path, output=output_path, **compile_command
                ),
            )

            def load_fn():
                nonlocal lib
                if lib is None:
                    if future is not None:
                        future.result()
                    worker_fn()
                    lib = cls._load_library(output_path, key)
                    assert lib is not None
                return lib

            if submit_fn is not None:
                with FileLock(lock_path, timeout=LOCK_TIMEOUT):
                    if not os.path.exists(output_path):
                        future = submit_fn(worker_fn)

            cls.cache[key] = load_fn

        return cls.cache[key]

    @classmethod
    def load(cls, source_code: str, cuda: bool = False):
        return cls.load_async(source_code, cuda)()


def _worker_compile_cpp(lock_path, input_path, output_path, cmd):
    from filelock import FileLock

    with FileLock(lock_path, timeout=LOCK_TIMEOUT):
        if not os.path.exists(output_path):
            compile_file(input_path, output_path, shlex.split(cmd))


# Customized Python binding for cpp kernels
@clear_on_fresh_inductor_cache
class CppPythonBindingsCodeCache(CppCodeCache):
    cache: Dict[str, Callable[[], Union[CDLL, ModuleType]]] = {}
    cache_clear = staticmethod(cache.clear)
    cpp_compile_command_flags = {
        # kernels have no dependency on libtorch
        "include_pytorch": False,
        "shared": True,
    }
    entry_function = "kernel"
    call_entry_function = "kernel(%s);Py_RETURN_NONE;"
    extra_parse_arg = ""
    suffix_template = textwrap.dedent(
        """
        // Python bindings to call %s():
        #define PY_SSIZE_T_CLEAN
        #include <Python.h>
        #include <sstream>
        #include <cstdlib>

        #ifndef _MSC_VER
        #if __cplusplus < 202002L
        // C++20 earlier code
        // https://en.cppreference.com/w/cpp/language/attributes/likely
        #define likely(x)       __builtin_expect(!!(x), 1)
        #define unlikely(x)     __builtin_expect(!!(x), 0)
        #endif
        #endif

        // This is defined in guards.cpp so we don't need to import PyTorch headers that are slooow.
        // We manually link it below to workaround issues with fbcode build.
        static void* (*_torchinductor_pyobject_tensor_data_ptr)(PyObject* obj);

        template <typename T> static inline T parse_arg(PyObject* args, size_t n) {
            static_assert(std::is_pointer<T>::value, "arg type must be pointer or long");
            return static_cast<T>(_torchinductor_pyobject_tensor_data_ptr(PyTuple_GET_ITEM(args, n)));
        }
        template <> inline long parse_arg<long>(PyObject* args, size_t n) {
            auto result = PyLong_AsSsize_t(PyTuple_GET_ITEM(args, n));
            if(result == -1 && PyErr_Occurred())
                [[unlikely]] throw std::runtime_error("expected int arg");
            return result;
        }

        %s

        static PyObject* %s_py(PyObject* self, PyObject* args) {
            try {
                if(!PyTuple_CheckExact(args))
                    [[unlikely]] throw std::runtime_error("tuple args required");
                if(PyTuple_GET_SIZE(args) != %s)
                    [[unlikely]] throw std::runtime_error("requires %s args");
                %s
            } catch(std::exception const& e) {
                PyErr_SetString(PyExc_RuntimeError, e.what());
                return nullptr;
            } catch(...) {
                PyErr_SetString(PyExc_RuntimeError, "unhandled error");
                return nullptr;
            }
        }

        static PyMethodDef py_methods[] = {
            {"%s", %s_py, METH_VARARGS, ""},
            {NULL, NULL, 0, NULL}};

        static struct PyModuleDef py_module =
            {PyModuleDef_HEAD_INIT, "%s", NULL, -1, py_methods};

        PyMODINIT_FUNC PyInit_%s(void) {
            const char* str_addr = std::getenv("_TORCHINDUCTOR_PYOBJECT_TENSOR_DATA_PTR");
            if(!str_addr) {
                PyErr_SetString(PyExc_RuntimeError, "_TORCHINDUCTOR_PYOBJECT_TENSOR_DATA_PTR must be set");
                return nullptr;
            }
            std::istringstream iss(str_addr);
            uintptr_t addr = 0;
            iss >> addr;
            _torchinductor_pyobject_tensor_data_ptr =
                reinterpret_cast<decltype(_torchinductor_pyobject_tensor_data_ptr)>(addr);
            return PyModule_Create(&py_module);
        }
        """
    )

    @classmethod
    def _load_library_inner(cls, path: str, key: str) -> ModuleType:
        os.environ["_TORCHINDUCTOR_PYOBJECT_TENSOR_DATA_PTR"] = str(
            torch._C._dynamo.guards._torchinductor_pyobject_tensor_data_ptr  # type: ignore[attr-defined]
        )
        module_name = f"{key}.{cls.entry_function}"
        try:
            return sys.modules[module_name]
        except KeyError:
            pass
        spec = importlib.util.spec_from_file_location(module_name, path)
        assert spec is not None
        module = importlib.util.module_from_spec(spec)
        sys.modules[module_name] = module
        spec.loader.exec_module(module)  # type: ignore[union-attr]
        return module

    @classmethod
    def load_pybinding_async(
        cls,
        argtypes: List[str],
        source_code: str,
        cuda: bool = False,
        num_outputs: int = -1,
        submit_fn=None,
    ) -> Any:
        """
        Wrap a C++ function in fast Python bindings.

        Args:
            argtypes: The types of args to ENTRY_FUNCTION(), e.g. ["float*", "long"]
            source_code: C++ source code containing a ENTRY_FUNCTION() function

        Returns:
            A python version of ENTRY_FUNCTION()
        """
        parseargs = ", ".join(
            f"parse_arg<{argtype.replace('const ', '')}>(args, {n})"
            for n, argtype in enumerate(argtypes)
        )
        suffix = cls.suffix_template % (
            cls.entry_function,
            cls.extra_parse_arg % num_outputs if cls.extra_parse_arg else "",
            cls.entry_function,
            len(argtypes),
            len(argtypes),
            cls.call_entry_function % parseargs,
            cls.entry_function,
            cls.entry_function,
            cls.entry_function,
            cls.entry_function,
        )
        get_result = cls.load_async(source_code + suffix, cuda, submit_fn=submit_fn)
        result = None

        def future():
            nonlocal result
            if result is None:
                result = get_result()
                assert isinstance(result, ModuleType)
            return getattr(result, cls.entry_function)

        return future

    @classmethod
    def load_pybinding(cls, *args, **kwargs) -> Any:
        return cls.load_pybinding_async(*args, **kwargs)()


@clear_on_fresh_inductor_cache
class CppWrapperCodeCache(CppPythonBindingsCodeCache):
    cache: Dict[str, Callable[[], Union[CDLL, ModuleType]]] = {}
    cache_clear = staticmethod(cache.clear)
    cpp_compile_command_flags = {
        "include_pytorch": not config.abi_compatible,
        "shared": True,
    }
    entry_function = "inductor_entry_cpp"
    call_entry_function = "return inductor_entry_cpp(%s);"
    extra_parse_arg = textwrap.dedent(
        """
        #include <torch/csrc/inductor/aoti_torch/c/shim.h>

        static inline std::vector<AtenTensorHandle> unpack_tensor_handle_list(PyObject* pyvec) {
            std::vector<AtenTensorHandle> result;
            size_t result_len = PyList_GET_SIZE(pyvec);
            result.reserve(result_len);
            for (size_t i = 0; i < result_len; i++) {
                // AtenTensorHandle is essentially a pointer
                void* elem = PyCapsule_GetPointer(PyList_GET_ITEM(pyvec, i), NULL);
                result.push_back(reinterpret_cast<AtenTensorHandle>(elem));
            }
            return result;
        }

        static inline PyObject* pack_tensor_handle_list(const std::vector<AtenTensorHandle>& cppvec) {
            size_t result_len = cppvec.size();
            PyObject* result = PyList_New(static_cast<Py_ssize_t>(result_len));
            for (size_t i = 0; i < result_len; i++) {
                PyObject *elem =
                    cppvec[i] == nullptr
                        ? Py_None
                        // Store AtenTensorHandle as PyCapsulate
                        : PyCapsule_New(reinterpret_cast<void*>(cppvec[i]), NULL, NULL);
                PyList_SET_ITEM(result, i, elem);
            }
            return result;
        }

        template <> inline std::vector<AtenTensorHandle> parse_arg<std::vector<AtenTensorHandle>>(PyObject* args, size_t n) {
            return unpack_tensor_handle_list(PyTuple_GET_ITEM(args, n));
        }

        PyObject* inductor_entry_cpp(std::vector<AtenTensorHandle>&& input_handles) {
            // For outputs, we only allocate a vector to hold returned tensor handles,
            // not allocating the actual output tensor storage here
            std::vector<AtenTensorHandle> output_handles(%s);
            try {
                inductor_entry_impl(input_handles.data(), output_handles.data());
                return pack_tensor_handle_list(output_handles);
            } catch(std::exception const& e) {
                PyErr_SetString(PyExc_RuntimeError, e.what());
                return {};
            } catch(...) {
                PyErr_SetString(PyExc_RuntimeError, "unhandled error");
                return {};
            }
        }
        """
    )


@clear_on_fresh_inductor_cache
class PyCodeCache:
    cache: Dict[str, ModuleType] = dict()
    linemaps: Dict[str, List[Tuple[Any, ...]]] = dict()
    cache_clear = staticmethod(cache.clear)

    @classmethod
    def write(cls, source_code: str, extra: str = "") -> Tuple[str, str]:
        return write(source_code, "py", extra=extra)

    @classmethod
    def load(
        cls,
        source_code: str,
        extra: str = "",
        linemap: Optional[List[Tuple[int, str]]] = None,
        attrs: Optional[Dict[str, Any]] = None,
    ) -> ModuleType:
        key, path = write(source_code, "py", extra=extra)
        return cls.load_by_key_path(key, path, linemap, attrs)

    @classmethod
    def load_by_key_path(
        cls,
        key: str,
        path: str,
        linemap: Optional[List[Tuple[int, str]]] = None,
        attrs: Optional[Dict[str, Any]] = None,
    ) -> ModuleType:
        if linemap is None:
            linemap = []
        if key not in cls.cache:
            mod = _reload_python_module(key, path)

            # another thread might set this first
            cls.cache.setdefault(key, mod)
            # unzip into separate lines/nodes lists
            cls.linemaps[path] = list(zip(*linemap))

            if attrs is not None:
                for k, v in attrs.items():
                    setattr(mod, k, v)

            if not (linemap or attrs):
                mod._reload_in_subproc = functools.partial(  # type: ignore[attr-defined]
                    _reload_python_module_in_subproc, key, path
                )

        return cls.cache[key]

    @classmethod
    @functools.lru_cache(None)
    def stack_frames_for_code(
        cls, path: str, lineno: int
    ) -> Optional[List[Dict[str, Any]]]:
        if path not in cls.linemaps:
            return None
        # [(starting_line, <fx node>), ...]
        lines, nodes = cls.linemaps[path]
        p = bisect_right(lines, lineno)
        if p == 0:
            return None
        entry = nodes[p - 1]
        if not entry:
            return None

        def parse_stack_trace(stack_trace: str) -> List[Dict[str, Any]]:
            # ideally fx stores stack traces as data rather than a string
            # but this is not along a performance critical path
            regex = r'File "(.+)", line (\d+), in (.+)\n'
            matches = re.findall(regex, stack_trace)
            return [
                {"filename": f, "line": int(l), "name": n}
                for f, l, n in reversed(matches)
            ]

        return parse_stack_trace(entry)


class TritonCodeCache:
    @classmethod
    def load(cls, kernel_name: str, source_code: str) -> ModuleType:
        return _module_to_triton_kernel(PyCodeCache.load(source_code), kernel_name)


def _cuda_compiler() -> Optional[str]:
    if cuda_env.nvcc_exist(config.cuda.cuda_cxx):
        return config.cuda.cuda_cxx
    if cuda_env.nvcc_exist(os.getenv("CUDACXX")):
        return os.getenv("CUDACXX", "")
    if cuda_env.nvcc_exist(os.getenv("CUDA_HOME")):
        return os.path.realpath(os.path.join(os.getenv("CUDA_HOME", ""), "bin/nvcc"))
    return "nvcc"


def _cutlass_include_paths() -> List[str]:
    if config.is_fbcode():
        from libfb.py import parutil

        cutlass_path = parutil.get_dir_path("cutlass-3-headers")
    else:
        cutlass_path = config.cuda.cutlass_dir
    return [
        # Use realpath to get canonical absolute paths, in order not to mess up cache keys
        os.path.realpath(os.path.join(cutlass_path, "include")),
        os.path.realpath(os.path.join(cutlass_path, "tools/library/include")),
        os.path.realpath(os.path.join(cutlass_path, "tools/library/src")),
        os.path.realpath(os.path.join(cutlass_path, "tools/util/include")),
    ]


def _cuda_lib_options() -> List[str]:
    from torch.utils import cpp_extension

    extra_ldflags: List[str] = []
    if is_linux():
        extra_lib_dir = "lib64"
        if not os.path.exists(
            cpp_extension._join_cuda_home(extra_lib_dir)
        ) and os.path.exists(cpp_extension._join_cuda_home("lib")):
            # 64-bit CUDA may be installed in "lib"
            # Note that it's also possible both don't exist (see _find_cuda_home) - in that case we stay with "lib64"
            extra_lib_dir = "lib"
        extra_ldflags.append(f"-L{cpp_extension._join_cuda_home(extra_lib_dir)}")
        extra_ldflags.append(
            f'-L{cpp_extension._join_cuda_home(extra_lib_dir, "stubs")}'
        )
        extra_ldflags.append("-lcuda")
        extra_ldflags.append("-lcudart")
    else:
        raise NotImplementedError(
            "Unsupported env, failed to find cuda libs! Currently only Linux is supported."
        )
    return extra_ldflags


def _nvcc_host_compiler_options() -> List[str]:
    return [
        "-fPIC",
        "-fno-strict-aliasing",
        "-fvisibility=hidden",
        "-Wconversion",
    ]


def _nvcc_compiler_options() -> List[str]:
    arch = cuda_env.get_cuda_arch()
    if arch == "90":
        # Required by cutlass compilation.
        arch = "90a"
    code = [f"sm_{arch}", f"compute_{arch}"]
    if config.cuda.enable_cuda_lto:
        code += [f"lto_{arch}"]
    options = [
        "-t=0",
        "-DCUTLASS_ENABLE_TENSOR_CORE_MMA=1",
        "-w",
        f"-gencode=arch=compute_{arch},code=[{','.join(code)}]",
        config.cuda.compile_opt_level,
        "-std=c++17",
        "--expt-relaxed-constexpr",
        "-DNDEBUG",
    ]
    if config.cuda.enable_debug_info:
        options.extend(["-lineinfo", "-g", "-DCUTLASS_DEBUG_TRACE_LEVEL=1"])
    if config.cuda.enable_ptxas_info:
        options.extend(
            [
                "--keep",  # Keep the intermediate files for debugging (including ptx, sass, cubin etc.)
                "--ptxas-options=--warn-on-local-memory-usage",  # warn us if local memory is used in CUDA Kernels
                "--ptxas-options=--warn-on-spills",  # warn us if register spilling happens in CUDA Kernels
                "--resource-usage",  # Report on CUDA resource usage (shared mem, registers etc.)
                "--source-in-ptx",
            ]
        )  # Annotate the ptx file with source information
    if config.cuda.use_fast_math:
        options.extend(
            [
                "--use_fast_math",
                "-DCUTLASS_USE_TANH_FOR_SIGMOID=1",
            ]
        )
    return options


def cuda_compile_command(
    src_files: List[str],
    dst_file: str,
    dst_file_ext: str,
    extra_args: Optional[List[str]] = None,
) -> str:
    if extra_args is None:
        extra_args = []
    include_paths = _cutlass_include_paths()
    cuda_lib_options = _cuda_lib_options()
    nvcc_host_compiler_options = _nvcc_host_compiler_options()
    nvcc_compiler_options = _nvcc_compiler_options()
    options = (
        nvcc_compiler_options
        + extra_args
        + [
            f"-Xcompiler {opt}" if "=" in opt else f"-Xcompiler={opt}"
            for opt in nvcc_host_compiler_options
        ]
        + ["-I" + path for path in include_paths]
        + cuda_lib_options
    )
    src_file = " ".join(src_files)
    res = ""
    if dst_file_ext == "o":
        res = f"{_cuda_compiler()} {' '.join(options)} -c -o {dst_file} {src_file}"
    elif dst_file_ext == "so":
        options.append("-shared")
        res = f"{_cuda_compiler()} {' '.join(options)} -o {dst_file} {src_file}"
    elif dst_file_ext == "exe":
        res = f"{_cuda_compiler()} {' '.join(options)} -o {dst_file} {src_file}"
    else:
        raise NotImplementedError(f"Unsupported output file suffix {dst_file_ext}!")
    log.debug("CUDA command: %s", res)
    return res


class DLLWrapper:
    """A wrapper for a dynamic library."""

    def __init__(
        self,
        lib_path: str,
    ):
        self.lib_path = lib_path
        self.is_open = False
        self.DLL = cdll.LoadLibrary(lib_path)
        self.is_open = True

    def close(self):
        if self.is_open:
            self._dlclose()
            self.is_open = False

    def _dlclose(self):
        f_dlclose = None

        if is_linux():
            syms = CDLL(None)
            if not hasattr(syms, "dlclose"):
                # Apline Linux
                syms = CDLL("libc.so")

            if hasattr(syms, "dlclose"):
                f_dlclose = syms.dlclose
        else:
            raise NotImplementedError("Unsupported env, failed to do dlclose!")

        if f_dlclose is not None:
            f_dlclose.argtypes = [c_void_p]
            f_dlclose(self.DLL._handle)
        else:
            log.warning(
                "dll unloading function was not found, library may not be unloaded properly!"
            )

    def __getattr__(self, name):
        if not self.is_open:
            raise RuntimeError(f"Cannot use closed DLL library: {self.lib_path}")

        method = getattr(self.DLL, name)

        def _wrapped_func(*args):
            err = method(*args)
            if err:
                raise RuntimeError(f"Error in function: {method.__name__}")

        return _wrapped_func

    def __enter__(self):
        return self

    def __exit__(self, *args):
        self.close()

    def __del__(self):
        self.close()


@clear_on_fresh_inductor_cache
class CUDACodeCache:
    @dataclasses.dataclass
    class CacheEntry:
        input_path: str
        output_path: str

    cache: Dict[str, CacheEntry] = dict()
    cache_clear = staticmethod(cache.clear)
    _SOURCE_CODE_SUFFIX = "cu"

    @classmethod
    def write(cls, source_code, dst_file_ext) -> Tuple[str, str]:
        """
        Writes source code into a file with dst_file_ext as the file extension.
        Returns the hash key of source code, and the path to the file.
        """

        cuda_command = repr(
            cuda_compile_command(["dummy_input"], "dummy_output", dst_file_ext)
        )
        key, input_path = write(
            source_code, cls._SOURCE_CODE_SUFFIX, extra=cuda_command
        )
        return key, input_path

    @classmethod
    def compile(
        cls, source_code, dst_file_ext, extra_args: Optional[List[str]] = None
    ) -> Tuple[str, str, str]:
        """
        Compiles CUDA source_code into a file with dst_file_ext extension.
        Returns a tuple of dst_file_path, hash_key, source_code_path
        """
        key, input_path = cls.write(source_code, dst_file_ext)
        if key not in cls.cache:
            from filelock import FileLock

            lock_dir = get_lock_dir()
            lock = FileLock(os.path.join(lock_dir, key + ".lock"), timeout=LOCK_TIMEOUT)
            with lock:
                output_path = input_path[: -len(cls._SOURCE_CODE_SUFFIX)] + dst_file_ext
                if not os.path.exists(output_path):
                    cmd = cuda_compile_command(
                        [input_path], output_path, dst_file_ext, extra_args
                    )
                    start_time = time()
                    log.debug("CUDA Compilation: %s", cmd)
                    cmd_parts = cmd.split(" ")
                    try:
                        subprocess.check_output(
                            cmd_parts, stderr=subprocess.STDOUT, env=os.environ
                        )
                    except subprocess.CalledProcessError as error:
                        raise exc.CUDACompileError(cmd_parts, error.output) from error
                    end_time = time()
                    log_duration_msg = f"CUDA Compilation took {end_time-start_time} seconds. Compile command: {cmd}"
                    log.info(log_duration_msg)
                else:
                    log.debug(
                        "CUDA Compilation skipped: %s since output already exists",
                        input_path,
                    )
                cls.cache[key] = CUDACodeCache.CacheEntry(input_path, output_path)

        return (cls.cache[key].output_path, key, input_path)

    @classmethod
    def load(cls, source_code, dst_file_ext) -> Tuple[DLLWrapper, str, str]:
        """
        Compiles source code and loads the generated .so file.
        Returns a tuple of DLLWrapper, hash_key, source_code_path
        """

        if dst_file_ext != "so":
            raise RuntimeError(
                f"Only support loading a .so file for now. "
                f"Requested file extension: {dst_file_ext}. Source code: {source_code}"
            )
        dst_file_path, hash_key, source_code_path = cls.compile(
            source_code, dst_file_ext
        )
        return (DLLWrapper(dst_file_path), hash_key, source_code_path)


def caching_device_properties():
    for _, device_interface in get_registered_device_interfaces():
        if device_interface.is_available():
            device_interface.Worker.get_device_properties()


class CodeCacheFuture:
    def result(self):
        raise NotImplementedError


class TritonFuture(CodeCacheFuture):
    kernel: ModuleType

    def __init__(
        self,
        kernel: Any,
        future: Optional[Future[Any]],
    ) -> None:
        self.kernel = kernel
        self.future = future

    # @dynamo_utils.dynamo_timed
    def result(self) -> ModuleType:
        if self.future is not None:
            # If the worker failed this will throw an exception.
            self.future.result()
            self.future = None
            self.kernel.precompile()
        return self.kernel


class LambdaFuture(CodeCacheFuture):
    def __init__(self, result_fn):
        self.result_fn = result_fn

    def result(self):
        return self.result_fn()


# If this process dies abnormally (e.g. segfault)
# it will not shut down the workers. Instead
# the workers will have their parent reassigned to the
# init process. This launches a separate thread to
# watch for the worker getting reassigned,
# and cleans it up in this case.
#
# This function cannot be an inner function since otherwise mp_context="spawn" would
# not work for ProcessPoolExecutor since inner functions cannot be pickled.
def _async_compile_initializer(orig_ppid) -> None:
    def run() -> None:
        while True:
            sleep(1)
            if orig_ppid != os.getppid():
                os.kill(os.getpid(), signal.SIGKILL)

    global _watchdog_thread
    _watchdog_thread = Thread(target=run, daemon=True)
    _watchdog_thread.start()
    # Ignore Ctrl-C (i.e. SIGINT) sent to pool workers to avoid meaningless log spam.
    signal.signal(signal.SIGINT, signal.SIG_IGN)


_watchdog_thread: Optional[Thread] = None

# Used to keep track of all process pools invoked so far.
_pool_set: Set[ProcessPoolExecutor] = set()


def shutdown_compile_workers() -> None:
    """Shut down all outstanding compile-worker pools."""
    for pool in _pool_set:
        pool.shutdown()
    after_fork()


def after_fork():
    """Reset pools to initial state without shutting them down"""
    _pool_set.clear()
    AsyncCompile.process_pool.cache_clear()


try:
    os.register_at_fork(after_in_child=after_fork)
except AttributeError:
    pass  # register_at_fork does not exists on windows


class AsyncCompile:
    def __init__(self) -> None:
        pass

    @staticmethod
    @functools.lru_cache(1)
    def pool() -> ThreadPoolExecutor:
        assert config.compile_threads > 1
        return ThreadPoolExecutor(config.compile_threads)

    @staticmethod
    @functools.lru_cache(1)
    def process_pool() -> ProcessPoolExecutor:
        # ensure properties have been calculated before processes
        # are forked
        caching_device_properties()
        assert config.compile_threads > 1
        orig_ppid = os.getpid()

        ctx = multiprocessing.get_context(config.worker_start_method)
        pool = ProcessPoolExecutor(
            config.compile_threads,
            mp_context=ctx,
            initializer=partial(_async_compile_initializer, orig_ppid),
        )

        global _pool_set
        _pool_set.add(pool)

        # when this pool is created in a subprocess object, the normal exit handler
        # doesn't run, and we need to register our own handler.
        # exitpriority has to be high, because another one of the finalizers will
        # kill the worker thread that sends the shutdown message to the workers...
        multiprocessing.util.Finalize(None, pool.shutdown, exitpriority=sys.maxsize)
        return pool

    @classmethod
    def warm_pool(cls) -> None:
        if config.compile_threads <= 1:
            return
        _compile_start()
        pool = cls.process_pool()

        # We have to fork processes for compiler workers, but the more memory and other resources that are loaded, the
        # slower the os.fork time is, quite drastically. It also holds the GIL so we can't put it on another thread.

        # Examples:
        # A simple x + x + x script: 10ms seconds in the middle of the program, 2ms at startup
        # tf_efficientnet_b0 benchmark: 50ms! in the middle of the program , 3ms at startup

        # So we want to start the workers early when it is still cheap, and also to allow the workers to get
        # ready before we have work for them.

        # ProcessPoolExecutor also does not launch the workers until it finds a point when all the workers are idle.
        # But if we waited until then fork time will be long and we will be waiting for the processes to initialize.

        # We force them to start here with some YOLOing of the internal methods.
        if hasattr(pool, "_start_queue_management_thread"):
            pool._start_queue_management_thread()
        else:
            for _ in range(config.compile_threads):
                pool._adjust_process_count()
            if hasattr(pool, "_start_executor_manager_thread"):
                pool._start_executor_manager_thread()
        _compile_end()

    @classmethod
    def submit(cls, task: Callable[..., Any]) -> Any:
        if config.compile_threads <= 1:
            return task()
        return cls.pool().submit(task)

    def triton(self, kernel_name: str, source_code: str, device_str: str = "cuda"):
        _compile_start()
        _set_triton_ptxas_path()

        kernel = TritonCodeCache.load(kernel_name, source_code)
        if config.compile_threads > 1:
            return TritonFuture(
                kernel,
                self.process_pool().submit(
                    _worker_compile_triton,
                    kernel._reload_in_subproc,
                ),
            )
        else:
            kernel.precompile()
            return kernel

    def multi_kernel(self, *args, **kwargs) -> Any:
        from torch._inductor.codegen.multi_kernel import MultiKernelCall

        # no need to call this in parallel since the sub-kernels are already parallel tasks
        return MultiKernelCall(*args, **kwargs)

    def cpp(self, source_code: str):
        if config.compile_threads <= 1:
            return CppCodeCache.load(source_code).kernel
        else:
            get_result = CppCodeCache.load_async(source_code, submit_fn=self.submit)
            return LambdaFuture(lambda: get_result().kernel)

    def cpp_pybinding(self, argtypes: List[str], source_code: str):
        if config.compile_threads <= 1:
            return CppPythonBindingsCodeCache.load_pybinding(argtypes, source_code)
        else:
            get_result = CppPythonBindingsCodeCache.load_pybinding_async(
                argtypes, source_code, submit_fn=self.submit
            )
            return LambdaFuture(get_result)

    def cuda(self, source_code, dst_file_ext):
        def task():
            return CUDACodeCache.load(source_code, dst_file_ext)[0]

        return self.submit(task)

    def wait(self, scope: Dict[str, Any]) -> None:
        num_kernels = len(
            [
                value
                for key, value in scope.items()
                if isinstance(value, (Future, CodeCacheFuture))
            ]
        )
        pbar = tqdm(
            total=num_kernels,
            desc="Inductor Compilation",
            disable=config.disable_progress,
            delay=0,
        )
        if config.compile_threads > 1:
            for key, result in scope.items():
                if config.verbose_progress and not isinstance(pbar, _Faketqdm):
                    pbar.set_postfix_str(key)
                if isinstance(result, (Future, CodeCacheFuture)):
                    scope[key] = result.result()
                    pbar.update(1)

        _compile_end()


if (
    os.environ.get("TORCH_TNT_IN_USE", "0") == "1"
    or os.environ.get("TORCH_WARM_POOL", "1") != "1"
):
    pass
elif sys.version_info >= (3, 12):
    log.info("AsyncCompile.warm_pool() is broken on 3.12+.")
else:
    AsyncCompile.warm_pool()<|MERGE_RESOLUTION|>--- conflicted
+++ resolved
@@ -939,13 +939,10 @@
         for node in gm.graph.nodes:
             if isinstance(node.target, torch._ops.HigherOrderOperator):
                 raise BypassFxGraphCache
-<<<<<<< HEAD
-=======
             if node.op == "getattr" and isinstance(
                 getattr(gm, node.target), torch._C.ScriptObject
             ):
                 raise BypassFxGraphCache
->>>>>>> 8bf9e99c
 
     @staticmethod
     def load(
