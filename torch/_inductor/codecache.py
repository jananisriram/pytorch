from __future__ import annotations

import base64
import copyreg
import dataclasses
import functools
import hashlib
import importlib
import io
import json
import logging
import multiprocessing
import os
import pathlib
import pickle
import pkgutil
import platform
import re
import shlex
import shutil
import signal
import subprocess
import sys
import sysconfig
import tempfile
import textwrap
import threading
import warnings
import weakref
from bisect import bisect_right
from concurrent.futures import Future, ProcessPoolExecutor, ThreadPoolExecutor
from copy import copy
from ctypes import c_void_p, cdll, CDLL
from dataclasses import field
from functools import partial
from pathlib import Path
from threading import Thread
from time import sleep, time
from types import ModuleType
from typing import Any, Callable, Dict, List, Optional, Set, Tuple, TYPE_CHECKING, Union

import torch

from torch._dynamo.device_interface import (
    get_interface_for_device,
    get_registered_device_interfaces,
)
from torch._dynamo.utils import counters, dynamo_timed
from torch._inductor import config, exc
from torch._inductor.codegen.cuda import cuda_env
from torch._inductor.utils import cache_dir, developer_warning, is_linux
from torch._prims_common import suggest_memory_format
from torch.fx.experimental.symbolic_shapes import has_hint, hint_int, ShapeEnv

if TYPE_CHECKING:
    from torch._inductor.graph import GraphLowering
    from torch._inductor.select_algorithm import ChoiceCaller

from torch.hub import _Faketqdm, tqdm

_HERE = os.path.abspath(__file__)
_TORCH_PATH = os.path.dirname(os.path.dirname(_HERE))
_LINKER_SCRIPT = os.path.join(_TORCH_PATH, "_inductor/script.ld")

if config.is_fbcode():
    from triton.fb import build_paths
    from triton.fb.build import _run_build_command

    from torch._inductor.fb.utils import (
        log_global_cache_errors,
        log_global_cache_stats,
        log_global_cache_vals,
        use_global_cache,
    )
else:

    def log_global_cache_errors(*args, **kwargs):
        pass

    def log_global_cache_stats(*args, **kwargs):
        pass

    def log_global_cache_vals(*args, **kwargs):
        pass

    def use_global_cache() -> bool:
        return False


LOCK_TIMEOUT = 600

# timing metrics for time spent in the compilation
_cumulative_compile_time = 0.0
_t0 = None


def _compile_start() -> None:
    global _t0
    if _t0 is None:
        _t0 = time()


def _compile_end() -> None:
    global _cumulative_compile_time, _t0
    if _t0 is not None:
        t1 = time()
        _cumulative_compile_time += t1 - _t0
        _t0 = None
        # print("CUMULATIVE COMPILE TIME", _cumulative_compile_time)


log = logging.getLogger(__name__)


def cpp_wrapper_cache_dir(name: str) -> str:
    cu_str = (
        "cpu"
        if torch.version.cuda is None
        else f'cu{torch.version.cuda.replace(".", "")}'
    )
    python_version = f"py{sys.version_info.major}{sys.version_info.minor}"
    build_folder = f"{python_version}_{cu_str}"

    cpp_wrapper_dir = os.path.join(cache_dir(), build_folder)
    cpp_wrapper_build_directory = os.path.join(cpp_wrapper_dir, name)
    os.makedirs(cpp_wrapper_build_directory, exist_ok=True)
    return cpp_wrapper_build_directory


def get_cpp_wrapper_cubin_path_name():
    return "cubin_path" if torch.version.hip is None else "hsaco_path"


class CacheBase:
    @staticmethod
    @functools.lru_cache(None)
    def get_system() -> Dict[str, Any]:
        try:
            import triton

            triton_version = triton.__version__
        except ModuleNotFoundError:
            triton_version = None

        try:
            system: Dict[str, Any] = {
                "device": {
                    "name": torch.cuda.get_device_properties(
                        torch.cuda.current_device()
                    ).name,
                },
                "version": {
                    "cuda": torch.version.cuda,
                    "triton": triton_version,
                },
            }
        except (AssertionError, RuntimeError):
            # If cuda is not installed, none of the above config is relevant.
            system = {}

        system["hash"] = hashlib.sha256(
            json.dumps(system, sort_keys=True).encode("utf-8")
        ).hexdigest()

        return system

    @staticmethod
    @functools.lru_cache(None)
    def get_local_cache_path() -> Path:
        return Path(os.path.join(cache_dir(), "cache", CacheBase.get_system()["hash"]))

    @staticmethod
    @functools.lru_cache(None)
    def get_global_cache_path() -> Optional[Path]:
        return (
            Path(os.path.join(config.global_cache_dir, CacheBase.get_system()["hash"]))
            if config.global_cache_dir is not None
            else None
        )

    def __init__(self) -> None:
        if not torch.cuda.is_available():
            return

        self.system = CacheBase.get_system()

        self.local_cache_path = CacheBase.get_local_cache_path()
        self.global_cache_path = CacheBase.get_global_cache_path()

    def get_local_cache(self) -> Dict[str, Any]:
        if not self.local_cache_path.is_file():
            return {}
        with open(self.local_cache_path) as local_cache_fp:
            local_cache = json.load(local_cache_fp)
        return local_cache["cache"]

    def update_local_cache(self, local_cache: Dict[str, Any]) -> None:
        if not os.path.exists(self.local_cache_path.parent):
            os.makedirs(self.local_cache_path.parent, exist_ok=True)
        write_atomic(
            str(self.local_cache_path),
            json.dumps({"system": self.system, "cache": local_cache}, indent=4),
        )


class LocalCache(CacheBase):
    def lookup(self, *keys: str) -> Optional[Dict[str, Any]]:
        cache = self.get_local_cache()

        sub_cache = cache
        for key in keys:
            if key in cache:
                sub_cache = cache[key]
            else:
                return None

        return sub_cache

    def set_value(self, *keys: str, value: Any) -> None:
        cache = self.get_local_cache()

        sub_cache = cache
        for key in keys[0:-1]:
            sub_cache.setdefault(key, {})
            sub_cache = sub_cache[key]
        sub_cache[keys[-1]] = value

        self.update_local_cache(cache)


class PersistentCache(CacheBase):
    @functools.lru_cache(None)
    def get_global_cache(self):
        if self.global_cache_path is None or not self.global_cache_path.is_file():
            return {}
        with open(self.global_cache_path) as global_cache_fp:
            global_cache = json.load(global_cache_fp)
        return global_cache["cache"]

    def lookup(
        self,
        choices: List[ChoiceCaller],
        op: str,
        inputs: str,
        benchmark: Callable[[Any], Dict[ChoiceCaller, float]],
    ) -> Dict[ChoiceCaller, float]:
        """
        Check to see if we have benchmarked the given choice callers. For each
        choice caller:

            1. Check global_cache[op][inputs][choice][precision], return benchmark if cached.
            2. Check local_cache[op][inputs][choice][precision], return benchmark if cached.
            3.
                a. `max_autotune_gemm=True`: benchmark the choice, update
                    local_cache[op][inputs][choice], and return the benchmark.
                b. `max_autotune_gemm=False`: don't benchmark the choice, return nothing.
        """
        precision = torch.get_float32_matmul_precision()

        log_stats = partial(log_global_cache_stats, self.system, op, inputs, precision)
        log_vals = partial(log_global_cache_vals, self.system, op, inputs, precision)
        log_errors = partial(
            log_global_cache_errors, self.system, op, inputs, precision
        )
        timings = {}

        def check_cache(cache, callback=None) -> bool:
            """Check if `cache` contains data for all the choices"""
            hit = True
            for choice in choices:
                choice_hash = choice.hash_key()
                if choice_hash in cache.get(op, {}).get(inputs, {}).get(precision, {}):
                    # cache hit
                    timings[choice] = cache[op][inputs][precision][choice_hash]
                else:
                    # cache miss
                    hit = False
                    break
            if callback:
                callback(cached=hit)
            return hit

        if config.max_autotune or config.max_autotune_gemm:
            local_cache = self.get_local_cache()
            # check local cache first since it is data specific to the current machine
            if not check_cache(local_cache) and not (
                use_global_cache()
                and check_cache(self.get_global_cache(), callback=log_stats)
            ):
                try:
                    # re-benchmark everything to try to get consistent numbers from the same machine
                    timings = benchmark(choices)
                    assert all(choice in timings for choice in choices)
                    local_cache.setdefault(op, {})
                    local_cache[op].setdefault(inputs, {}).setdefault(precision, {})
                    for choice, timing in timings.items():
                        local_cache[op][inputs][precision][choice.hash_key()] = timing
                except RuntimeError as e:
                    # catch and log autotuning failures
                    log_errors(e)
                    raise e

                self.update_local_cache(local_cache)

                timings_to_log = {
                    choice.hash_key(): timings[choice] for choice in choices
                }
                log_vals(timings_to_log)
        elif use_global_cache():
            # only check global cache, not local one
            check_cache(self.get_global_cache(), callback=log_stats)
            # may have a partial cache hit, where not everything is benchmarked

        return timings


def get_lock_dir() -> str:
    lock_dir = os.path.join(cache_dir(), "locks")
    if not os.path.exists(lock_dir):
        os.makedirs(lock_dir, exist_ok=True)
    return lock_dir


def sha256_hash(data: bytes) -> str:
    # [:51] to strip off the "Q====" suffix common to every hash value.
    return base64.b32encode(hashlib.sha256(data).digest())[:51].decode("utf-8").lower()


def code_hash(code: Union[str, bytes], extra: str = ""):
    hashing_str = code if isinstance(code, bytes) else code.encode("utf-8")
    if extra != "":
        hashing_str = hashing_str + b"||" + extra.encode("utf-8")
    return "c" + sha256_hash(hashing_str)


def get_path(
    basename: str, extension: str, specified_dir: str = ""
) -> Tuple[str, str, str]:
    if specified_dir:
        if os.path.isabs(specified_dir):
            subdir = specified_dir
        else:
            subdir = os.path.join(cache_dir(), specified_dir)
    else:
        subdir = os.path.join(cache_dir(), basename[1:3])
    path = os.path.join(subdir, f"{basename}.{extension}")
    return basename, subdir, path


def get_hash(content: Union[str, bytes], extra: str = "", hash_type: str = "code"):
    if hash_type == "code":
        return code_hash(content, extra)
    if hash_type in ["cubin", "hsaco"]:
        return code_hash(repr(content))
    raise AssertionError(f"Unknown hash type {hash_type}")


def write(
    content: Union[str, bytes],
    extension: str,
    extra: str = "",
    hash_type: str = "code",
    specified_dir: str = "",
) -> Tuple[str, str]:
    # use striped content to compute hash so we don't end up with different
    # hashes just because the content begins/ends with differnet number of
    # spaces.
    key: str = get_hash(content.strip(), extra, hash_type)
    basename, subdir, path = get_path(key, extension, specified_dir)
    if not os.path.exists(subdir):
        os.makedirs(subdir, exist_ok=True)
    if not os.path.exists(path):
        write_atomic(path, content)
    return basename, path


def write_atomic(path: str, content: Union[str, bytes]) -> None:
    # Write into temporary file first to avoid conflicts between threads
    # Avoid using a named temporary file, as those have restricted permissions
    assert isinstance(
        content, (str, bytes)
    ), "Only strings and byte arrays can be saved in the cache"
    path = pathlib.Path(path)
    tmp_path = path.parent / f".{os.getpid()}.{threading.get_ident()}.tmp"
    write_mode = "w" if isinstance(content, str) else "wb"
    with tmp_path.open(write_mode) as f:
        f.write(content)
    tmp_path.rename(path)


@dataclasses.dataclass
class TensorMetadata:
    """
    The Tensor metadata relevant when hashing FxGraph cache keys.
    """

    dtype: torch.dtype
    shape: torch.Size
    stride: Tuple[Any, ...]
    device: torch.device
    layout: torch.layout
    memory_format: Optional[torch.memory_format]
    storage_offset: int
    requires_grad: bool
    is_quantized: bool
    is_conj: bool
    is_neg: bool
    is_coalesced: bool
    dense_dim: int
    sparse_dim: int


@dataclasses.dataclass
class TensorMetadataAndValues:
    """
    TensorMetadata plus the elements as a list of raw values.
    Used for hashing inlined constants.
    """

    tensor_metadata: TensorMetadata
    values: List[Any]


def extract_tensor_metadata(t: torch.Tensor) -> TensorMetadata:
    """
    Extract the TensorMetadata of a tensor.
    """
    memory_format: Optional[torch.memory_format] = suggest_memory_format(t)
    if not t.is_contiguous(memory_format=memory_format):
        memory_format = None

    return TensorMetadata(
        dtype=t.dtype,
        shape=t.shape,
        stride=t.stride() if t.layout == torch.strided else (),
        device=t.device,
        layout=t.layout,
        memory_format=memory_format,
        storage_offset=t.storage_offset(),
        requires_grad=t.requires_grad,
        is_quantized=t.is_quantized,
        is_conj=t.is_conj(),
        is_neg=t.is_neg(),
        is_coalesced=t.is_coalesced() if t.is_sparse else False,
        dense_dim=t.dense_dim() if t.is_sparse else False,
        sparse_dim=t.sparse_dim() if t.is_sparse else False,
    )


def _ident(x: Any) -> Any:
    return x


def _reduce_fake_tensor(t):
    """
    See FxGraphCachePickler. Custom reducer to pickle FakeTensors.
    """
    metadata = extract_tensor_metadata(t)
    return (_ident, (metadata,))


def _reduce_tensor(t):
    """
    See FxGraphCachePickler. Custom reducer to pickle Tensors.
    """
    # If we see tensors, we know they're contstants stored as attributes on
    # the GraphModule. See tensor lowering; small constants are inlined. If
    # we see a small tensor, therefore, no reference will ultimately remain
    # in the generated code. So we need to include its value in the cache key.
    # Large constannts are effectively treated as inputs and we consider only
    # their metadata.
    metadata = extract_tensor_metadata(t)
    if len(t.shape) == 0 or torch._inductor.graph.GraphLowering.can_inline_constant(t):
        return (_ident, (TensorMetadataAndValues(metadata, t.tolist()),))
    else:
        return (_ident, (metadata,))


def _reduce_symint(s):
    """
    See FxGraphCachePickler. Custom reducer to pickle SymInts.
    """
    # For hashing purposes, we only care about the name of the symbol and
    # not the backed value. We evaluate guards stored with a cached graph
    # to ensure a cached entity with SymInt args is safe to reuse.
    return (_ident, (str(s),))


class FxGraphCachePickler(pickle.Pickler):
    """
    Custom pickler to customize the pickling of some objects (Tensors), only for the
    purpose of computing a hash for keying into the FxGraphCache. Tensors contain
    objects that don't pickle and/or vary between runs, and we want to capture the
    data that allow us to compute a stable, but safe hash.
    """

    dispatch_table = copyreg.dispatch_table.copy()
    dispatch_table[torch._subclasses.fake_tensor.FakeTensor] = _reduce_fake_tensor
    dispatch_table[torch.Tensor] = _reduce_tensor
    dispatch_table[torch.SymInt] = _reduce_symint

    @staticmethod
    def dumps(obj) -> bytes:
        """
        Pickle an object using the FxGraphCachePickler.
        """
        with io.BytesIO() as stream:
            pickler = FxGraphCachePickler(stream)
            pickler.dump(obj)
            return stream.getvalue()

    @staticmethod
    def get_hash(obj: Any) -> str:
        """
        Serialize an object using the FxGraphCachePickler and return a hash
        of the pickled object.
        """
        serialized_data = FxGraphCachePickler.dumps(obj)
        return sha256_hash(serialized_data)


@functools.lru_cache(None)
def get_inductor_code_hash() -> bytes:
    """
    Compute a hash of all inductor code modules. Used by the FxGraph cache
    so any inductor code changes would result in new cache keys.
    """
    inductor_root = os.path.dirname(__file__)

    contents: Dict[str, bytes] = {}
    for lib in pkgutil.iter_modules([inductor_root]):
        spec = lib.module_finder.find_spec(lib.name, None)
        assert spec is not None
        module = spec.origin
        assert module is not None
        with open(module, "rb") as f:
            contents[module] = f.read()

    return hashlib.sha256(pickle.dumps(contents)).digest()


@dataclasses.dataclass
class OrderedSetHolder:
    """
    See FxGraphHashDetails. Holds a sorted list to support stable hashing
    of set kwargs.
    """

    items: List[Any]


class FxGraphHashDetails:
    """
    Object to capture all the details for a compiled FX graph relevant to computing
    a safe and stable cache key.
    """

    # Excluded kwargs param that are not stable between runs
    EXCLUDED_KWARGS = ["graph_id"]

    def __init__(
        self,
        gm: torch.fx.GraphModule,
        example_inputs: List[torch.Tensor],
        fx_kwargs: Dict[str, Any],
    ):
        self.gm = gm
        self.example_inputs = example_inputs

        # Order kwargs so hashing is stable to changes in kwarg order.
        self.fx_kwargs = {}
        for k in sorted(fx_kwargs):
            if k not in self.EXCLUDED_KWARGS:
                if type(fx_kwargs[k]) is set:
                    # Special case to handle set params. Python sets can't be
                    # ordered, so sort the elements and store them in a proxy.
                    self.fx_kwargs[k] = OrderedSetHolder(sorted(fx_kwargs[k]))
                else:
                    self.fx_kwargs[k] = fx_kwargs[k]

        # Also hash on various system info (including the triton compiler version), as
        # well as the inductor configuration and code.
        self.torch_version = torch.__version__
        self.system_info = CacheBase.get_system()

        self.inductor_config = config.save_config()
        self.inductor_code_hash = get_inductor_code_hash()

    def debug_str(self) -> str:
        """
        Get a printable string describing in more detail all the attributes
        comprising this object. Useful for debugging when one graph hashes
        to a different value than another.
        """

        def get_str(obj) -> str:
            if isinstance(obj, torch.Tensor):
                return str(extract_tensor_metadata(obj))
            elif isinstance(obj, bytes):
                return "<bytes>"
            else:
                return str(obj)

        lines = []
        for attr, obj in vars(self).items():
            if isinstance(obj, list):
                for ii in range(len(obj)):
                    h = FxGraphCachePickler.get_hash(obj[ii])
                    lines.append(f"[{h}] {attr}[{ii}]: {get_str(obj[ii])}")
            elif isinstance(obj, dict):
                for k, v in obj.items():
                    h = FxGraphCachePickler.get_hash(v)
                    lines.append(f"[{h}] {attr}[{k}]: {get_str(v)}")
            else:
                h = FxGraphCachePickler.get_hash(obj)
                lines.append(f"[{h}] {attr}: {get_str(obj)}")
        return "\n".join(lines)


def compiled_fx_graph_hash(
    gm: torch.fx.GraphModule,
    example_inputs: List[torch.Tensor],
    fx_kwargs: Dict[str, Any],
) -> str:
    """
    Generate a unique hash of the FX graph for caching.
    """
    details = FxGraphHashDetails(gm, example_inputs, fx_kwargs)
    # The prefix distinguishes among the other kinds of objects we
    # cache in this module.
    key = "f" + FxGraphCachePickler.get_hash(details)
    log.debug("FX graph cache hash details for key %s:\n%s", key, details.debug_str())
    return key


class FxGraphCache:
    """
    Supports caching and reusing compiled Fx graphs.

    The overall strategy is as follows:
    - This cache stores entries on disk. When saving an entry, we can't
      serialize callables (that could be C++, Triton, etc.), so we serialize
      their own disk cache location. We then recreate the compiled artifact
      after fetching from disk.
    - For indexing the cache, we gather the fields relevant to identifying an
      FxGraph (the graph module, graph inputs, system settings etc.) into an
      FxGraphCacheDetails object, pickle it, and compute a hash for the key.
      See FxGraphCachePickler.
    - Among the metadata we store, we also include a guards expression that's
      appropriate for validating any symbols for Tensor arguments that have
      symbolic bounds. On cache lookup then, we evaluate those guards in the
      current context to validate that a cached entry can be served.
    - A given graph could have multiple compiled versions, corresponding to
      different sets of guards. Therefore, we store cache entries in the form:
          <temp dir>/<fx graph hash>/<serialized metatdata>
    - On lookup, we compute the key from the graph details, iterate over all
      leaf files in the corresponding subdirectory, deserialize the entry, and
      evaluate its guards expression. If the evaluation succeeds, we have a
      cache hit. If it fails, we compile the graph and store a new entry.
    - Finally, on a cache hit, we need to make sure any guards that would
      have been created during compilation are added to the current context.
    """

    # TODO(masnesral): Investigate whether it's beneficial to store compiled graphs
    # in an in-memory cache after loading from disk.
    @staticmethod
    def _get_tmp_dir() -> str:
        """
        Get the toplevel temporary directory for storing compiled graphs.
        """
        return os.path.join(cache_dir(), "fxgraph")

    @staticmethod
    def _get_tmp_dir_for_key(key: str) -> str:
        """
        Return the disk location for a given cache key.
        """
        return os.path.join(FxGraphCache._get_tmp_dir(), key[1:3], key)

    @staticmethod
    def _filter_symints(inputs: List[Any]) -> List[torch.SymInt]:
        """
        Get the SymInt objects from the input list.
        """
        return [s for s in inputs if isinstance(s, torch.SymInt)]

    @staticmethod
    def _get_shape_env() -> ShapeEnv:
        """
        Helper to get the shape env from the tracing context.
        """
        return torch._guards.TracingContext.get().fake_mode.shape_env

    @staticmethod
    def _lookup_graph(
        key: str,
        example_inputs: List[torch.Tensor],
    ) -> Optional[CompiledFxGraph]:
        """
        Lookup a compiled graph in the cache by key. On a hit, return the
        deserialized CompiledFxGraph object. On a miss, return None.
        """
        subdir = FxGraphCache._get_tmp_dir_for_key(key)
        if not os.path.exists(subdir):
            return None

        # Iterate over any entries in the subdir for this key and evaluate
        # their guards to determine whether there's a hit.
        for path in sorted(os.listdir(subdir)):
            with open(os.path.join(subdir, path), "rb") as f:
                graph: CompiledFxGraph = pickle.load(f)

            guards_expr = graph.guards_expr
            if not guards_expr:
                # No guards to evaluate
                return graph

            # Evaluate the guard expression in the current context.
            shape_env = FxGraphCache._get_shape_env()
            symints = FxGraphCache._filter_symints(example_inputs)

            # If there's not a cache hit, we don't want the evaluation to
            # affect the current env, e.g., cause the creation of new guards,
            # so we evaluate with the hints instead of the symbols.
            assert all(has_hint(s) for s in symints)
            hints = [hint_int(s) for s in symints]
            hit = bool(shape_env.evaluate_guards_expression(guards_expr, hints))
            log.debug(
                "fx graph cache key %s evaluating guards for %s with values %s => %s",
                key,
                guards_expr,
                hints,
                hit,
            )
            if hit:
                # Now re-evaluate with the symints to add any guards to the current env.
                check = bool(shape_env.evaluate_guards_expression(guards_expr, symints))
                assert check is True
                log.debug(
                    "fx graph cache key %s post-load guards: %s",
                    key,
                    shape_env.guards,
                )
                return graph

        return None

    @staticmethod
    def _save_graph(
        key: str, compiled_graph: CompiledFxGraph, example_inputs: List[torch.Tensor]
    ):
        """
        Store a serialized CompiledFxGraph on disk.
        """
        disk_compiled_graph = copy(compiled_graph)
        # Important as compiled models are not pickleable:
        disk_compiled_graph.compiled_artifact = None

        # Before serializing, compute the guard expression that will be used to
        # ensure that a CompiledFxGraph is valid when loaded from the cache. It's
        # sufficient to consider only the SymInt args to the fx graph since the
        # Tensor shapes are already captured in the hash for the cache key. Any
        # Tensor arg with a symbolic shape will have a SymInt arg for the graph.
        shape_env = FxGraphCache._get_shape_env()
        symints = FxGraphCache._filter_symints(example_inputs)
        disk_compiled_graph.guards_expr = shape_env.produce_guards_expression(symints)

        content = pickle.dumps(disk_compiled_graph)

        subdir = FxGraphCache._get_tmp_dir_for_key(key)
        if not os.path.exists(subdir):
            os.makedirs(subdir, exist_ok=True)

        # Use a hash of the serialized CompiledFxGraph to get a unique file
        # name. The specific name doesn't matter since a lookup involves
        # iterating over all entries in the parent subdir.
        path = os.path.join(subdir, sha256_hash(content))
        write_atomic(path, content)

    @staticmethod
    def load(
        compile_fx_fn: Callable[..., Any],
        gm: torch.fx.GraphModule,
        example_inputs: List[torch.Tensor],
        fx_kwargs: Dict[str, Any],
    ):
        """
        Load a compiled graph from the cache. If a cached entry does not exist,
        compile the graph and save it to the cache.
        """
        from filelock import FileLock

        key = compiled_fx_graph_hash(gm, example_inputs, fx_kwargs)

        lock_dir = get_lock_dir()
        lock = FileLock(os.path.join(lock_dir, key + ".lock"), timeout=LOCK_TIMEOUT)
        with lock:
            compiled_graph = FxGraphCache._lookup_graph(key, example_inputs)
            if compiled_graph is None:
                log.debug("fx graph cache miss for key %s", key)
                counters["inductor"]["fxgraph_cache_miss"] += 1
                compiled_graph = compile_fx_fn(gm, example_inputs, **fx_kwargs)
                FxGraphCache._save_graph(key, compiled_graph, example_inputs)
            else:
                log.debug("fx graph cache hit for key %s", key)
                counters["inductor"]["fxgraph_cache_hit"] += 1

            return compiled_graph

    @staticmethod
    def clear():
        """
        Clear out the on-disk cache.
        """
        shutil.rmtree(FxGraphCache._get_tmp_dir())


@dataclasses.dataclass
class CompiledFxGraph:
    """
    Class holding a compiled FX graph. This is the object serialized on disk
    to support FxGraph caching.
    """

    compiled_artifact: Optional[Callable[..., Any]] = None
    current_callable: Optional[Callable[..., Any]] = None
    cache_key: Optional[str] = None
    artifact_path: Optional[str] = None
    cache_linemap: Optional[List[Tuple[int, str]]] = None
    device_types: Set[str] = field(default_factory=set)
    device_idxs: Set[int] = field(default_factory=set)
    mutated_inputs: Set[str] = field(default_factory=set)
    mutated_input_idxs: Set[int] = field(default_factory=set)
    constants: Dict[str, torch.Tensor] = field(default_factory=dict)
    output_strides: Optional[List[Optional[Tuple[int, ...]]]] = None
    # This is a string representation of an expression we serialize
    # with the object so the guards can be evaluated in a different
    # context in order to verify the validity of serving a cached
    # fx graph. The expression must be generated by:
    # ShapeEnv.produce_guards_expression()
    guards_expr: Optional[str] = None

    _boxed_call: Optional[bool] = None

    disabled_cudagraphs_reason: Optional[str] = None

    def __init__(
        self,
        compiled_artifact: Optional[Callable[..., Any]],
        graph: GraphLowering,
        output_strides: List[Optional[Tuple[int, ...]]],
        disabled_cudagraphs_reason: Optional[str],
    ):
        self.compiled_artifact = compiled_artifact
        self.cache_key = graph.cache_key
        self.artifact_path = graph.cache_path
        self.cache_linemap = graph.cache_linemap
        self.device_types = graph.device_types
        self.device_idxs = graph.device_idxs
        self.mutated_inputs = graph.mutated_inputs
        self.mutated_input_idxs = set(graph.mutated_input_idxs)
        self.constants = graph.constants
        self.output_strides = output_strides
        self.guards_expr = None
        self.disabled_cudagraphs_reason = disabled_cudagraphs_reason

    def __call__(self, inputs: List[Any]) -> Any:
        return self.get_current_callable()(inputs)

    def get_current_callable(self) -> Callable[..., Any]:
        if self.current_callable is None:
            # This prevents a circular reference that makes CompiledFxGraph
            # get stuck without getting garbage collected
            return functools.partial(_run_from_cache, weakref.proxy(self))
        else:
            return self.current_callable


def _run_from_cache(compiled_graph: CompiledFxGraph, inputs: List[Any]) -> Any:
    # We can't really serialize callables that may be C++/Triton/etc.,
    # so we serialize their disk cache location instead
    # TODO: When making an API that can save compiled models e2e to disk
    # this will need to be better
    if compiled_graph.compiled_artifact is None:
        from .codecache import PyCodeCache

        assert compiled_graph.cache_key
        assert compiled_graph.artifact_path
        compiled_graph.compiled_artifact = PyCodeCache.load_by_key_path(
            compiled_graph.cache_key,
            compiled_graph.artifact_path,
            compiled_graph.cache_linemap,
            compiled_graph.constants,
        ).call

    return compiled_graph.compiled_artifact(inputs)


def cpp_compiler() -> str:
    if config.is_fbcode():
        return build_paths.cc()
    if isinstance(config.cpp.cxx, (list, tuple)):
        search = tuple(config.cpp.cxx)
    else:
        search = (config.cpp.cxx,)
    return cpp_compiler_search(search)


@functools.lru_cache(1)
def cpp_compiler_search(search: str) -> str:
    for cxx in search:
        try:
            if cxx is None:
                # gxx package is only available for Linux
                # according to https://anaconda.org/conda-forge/gxx/
                if sys.platform != "linux":
                    continue
                # Do not install GXX by default
                if not os.getenv("TORCH_INDUCTOR_INSTALL_GXX"):
                    continue
                from filelock import FileLock

                lock_dir = get_lock_dir()
                lock = FileLock(
                    os.path.join(lock_dir, "g++.lock"), timeout=LOCK_TIMEOUT
                )
                with lock:
                    cxx = install_gcc_via_conda()
            subprocess.check_output([cxx, "--version"])
            return cxx
        except (subprocess.SubprocessError, FileNotFoundError, ImportError):
            continue
    raise exc.InvalidCxxCompiler()


def install_gcc_via_conda() -> str:
    """On older systems, this is a quick way to get a modern compiler"""
    prefix = os.path.join(cache_dir(), "gcc")
    cxx_path = os.path.join(prefix, "bin", "g++")
    if not os.path.exists(cxx_path):
        log.info("Downloading GCC via conda")
        conda = os.environ.get("CONDA_EXE", "conda")
        if conda is None:
            conda = shutil.which("conda")
        if conda is not None:
            subprocess.check_call(
                [
                    conda,
                    "create",
                    f"--prefix={prefix}",
                    "--channel=conda-forge",
                    "--quiet",
                    "-y",
                    "python=3.8",
                    "gxx",
                ],
                stdout=subprocess.PIPE,
            )
    return cxx_path


def is_gcc() -> bool:
    return bool(re.search(r"(gcc|g\+\+)", cpp_compiler()))


def is_clang() -> bool:
    return bool(re.search(r"(clang|clang\+\+)", cpp_compiler()))


@functools.lru_cache(None)
def is_apple_clang() -> bool:
    cxx = cpp_compiler()
    version_string = subprocess.check_output([cxx, "--version"]).decode("utf8")
    return "Apple" in version_string.splitlines()[0]


class VecISA:
    _bit_width: int
    _macro: str
    _arch_flags: str
    _dtype_nelements: Dict[torch.dtype, int]

    # Note [Checking for Vectorized Support in Inductor]
    # TorchInductor CPU vectorization reuses PyTorch vectorization utility functions
    # Hence, TorchInductor would depend on Sleef* to accelerate mathematical functions
    # like exp, pow, sin, cos and etc.
    # But PyTorch and TorchInductor might use different compilers to build code. If
    # PyTorch uses gcc-7/g++-7 to build the release package, the libtorch_cpu.so
    # will not expose the Sleef* AVX512 symbols since gcc-7/g++-7 cannot pass
    # avx512 check in CMake - FindAVX.cmake. But TorchInductor install the latest
    # gcc/g++ compiler by default while it could support the AVX512 compilation.
    # Therefore, there would be a conflict sleef version between PyTorch and
    # TorchInductor. Hence, we dry-compile the following code to check whether current
    # HW platform and PyTorch both could support AVX512 or AVX2. And suppose ARM
    # also needs the logic
    # In fbcode however, we are using the same compiler for pytorch and for inductor codegen,
    # making the runtime check unnecessary.
    _avx_code = """
#if defined(CPU_CAPABILITY_AVX512) || defined(CPU_CAPABILITY_AVX2) || defined(CPU_CAPABILITY_ZVECTOR)
#include <ATen/cpu/vec/functional.h>
#include <ATen/cpu/vec/vec.h>
#endif

__attribute__((aligned(64))) float in_out_ptr0[16] = {0.0};

extern "C" void __avx_chk_kernel() {
    auto tmp0 = at::vec::Vectorized<float>(1);
    auto tmp1 = tmp0.exp();
    tmp1.store(in_out_ptr0);
}
"""

    _avx_py_load = """
import torch
from ctypes import cdll
cdll.LoadLibrary("__lib_path__")
"""

    def bit_width(self) -> int:
        return self._bit_width

    def nelements(self, dtype: torch.dtype = torch.float) -> int:
        return self._dtype_nelements[dtype]

    def build_macro(self) -> str:
        return self._macro

    def build_arch_flags(self) -> str:
        return self._arch_flags

    def __hash__(self) -> int:
        return hash(str(self))

    @functools.lru_cache(None)
    def __bool__(self) -> bool:
        if config.cpp.vec_isa_ok is not None:
            return config.cpp.vec_isa_ok

        if config.is_fbcode():
            return True

        key, input_path = write(VecISA._avx_code, "cpp")
        from filelock import FileLock

        lock_dir = get_lock_dir()
        lock = FileLock(os.path.join(lock_dir, key + ".lock"), timeout=LOCK_TIMEOUT)
        with lock:
            output_path = input_path[:-3] + "so"
            build_cmd = shlex.split(
                cpp_compile_command(
                    input_path, output_path, warning_all=False, vec_isa=self
                )
            )
            try:
                # Check build result
                compile_file(input_path, output_path, build_cmd)
                subprocess.check_call(
                    [
                        sys.executable,
                        "-c",
                        VecISA._avx_py_load.replace("__lib_path__", output_path),
                    ],
                    stderr=subprocess.DEVNULL,
                    env={**os.environ, "PYTHONPATH": ":".join(sys.path)},
                )
            except Exception as e:
                return False

            return True


@dataclasses.dataclass
class VecAVX512(VecISA):
    _bit_width = 512
    _macro = "-DCPU_CAPABILITY_AVX512"
    _arch_flags = "-mavx512f -mavx512dq -mavx512vl -mavx512bw -mfma"
    _dtype_nelements = {torch.float: 16, torch.bfloat16: 32, torch.float16: 32}

    def __str__(self) -> str:
        return "avx512"

    __hash__: Callable[[VecISA], Any] = VecISA.__hash__


@dataclasses.dataclass
class VecAVX2(VecISA):
    _bit_width = 256
    _macro = "-DCPU_CAPABILITY_AVX2"
    _arch_flags = "-mavx2 -mfma"
    _dtype_nelements = {torch.float: 8, torch.bfloat16: 16, torch.float16: 16}

    def __str__(self) -> str:
        return "avx2"

    __hash__: Callable[[VecISA], Any] = VecISA.__hash__


@dataclasses.dataclass
class VecZVECTOR(VecISA):
    _bit_width = 256
    _macro = "-DCPU_CAPABILITY_ZVECTOR -DCPU_CAPABILITY=ZVECTOR -DHAVE_ZVECTOR_CPU_DEFINITION"
    _arch_flags = "-mvx -mzvector"
    _dtype_nelements = {torch.float: 8, torch.bfloat16: 16, torch.float16: 16}

    def __str__(self) -> str:
        return "zvector"

    __hash__: Callable[[VecISA], Any] = VecISA.__hash__


class InvalidVecISA(VecISA):
    _bit_width = 0
    _macro = ""
    _arch_flags = ""
    _dtype_nelements = {}

    def __str__(self) -> str:
        return "INVALID_VEC_ISA"

    def __bool__(self) -> bool:  # type: ignore[override]
        return False

    __hash__: Callable[[VecISA], Any] = VecISA.__hash__


invalid_vec_isa = InvalidVecISA()
supported_vec_isa_list = [VecAVX512(), VecAVX2()]


# Cache the cpuinfo to avoid I/O overhead. Meanwhile, the cpuinfo content
# might have too much redundant content that is useless for ISA check. Hence,
# we only cache some key isa information.
@functools.lru_cache(None)
def valid_vec_isa_list() -> List[VecISA]:
    if sys.platform != "linux":
        return []

    if platform.machine() == "s390x":
        return [VecZVECTOR()]

    isa_list = []
    with open("/proc/cpuinfo") as _cpu_info:
        _cpu_info_content = _cpu_info.read()
        for isa in supported_vec_isa_list:
            if str(isa) in _cpu_info_content and isa:
                isa_list.append(isa)
        return isa_list


def pick_vec_isa() -> VecISA:
    if config.is_fbcode():
        return VecAVX2()

    _valid_vec_isa_list: List[VecISA] = valid_vec_isa_list()
    if not _valid_vec_isa_list:
        return invalid_vec_isa

    # If the simdlen is None, it indicates determin the vectorization length automatically
    if config.cpp.simdlen is None:
        assert _valid_vec_isa_list
        return _valid_vec_isa_list[0]

    for isa in _valid_vec_isa_list:
        if config.cpp.simdlen == isa.bit_width():
            return isa

    return invalid_vec_isa


def get_compile_only(compile_only: bool = True) -> str:
    return "-c" if compile_only else ""


def get_shared(shared: bool = True) -> str:
    if not shared:
        return ""
    if platform.system() == "Darwin" and "clang" in cpp_compiler():
        # This causes undefined symbols to behave the same as linux
        return "-shared -fPIC -undefined dynamic_lookup"
    else:
        return "-shared -fPIC"


def get_warning_all_flag(warning_all: bool = True) -> str:
    return "-Wall" if warning_all else ""


def get_glibcxx_abi_build_flags() -> str:
    return "-D_GLIBCXX_USE_CXX11_ABI=" + str(int(torch._C._GLIBCXX_USE_CXX11_ABI))


def cpp_flags() -> str:
    flags = ["-std=c++17", "-Wno-unused-variable", "-Wno-unknown-pragmas"]
    if is_clang():
        flags.append("-Werror=ignored-optimization-argument")
    return " ".join(flags)


def cpp_wrapper_flags() -> str:
    return "-DTORCH_INDUCTOR_CPP_WRAPPER"


def optimization_flags() -> str:
    base_flags = "-O0 -g" if config.aot_inductor.debug_compile else "-O3 -DNDEBUG"
    base_flags += " -ffast-math -fno-finite-math-only"
    if not config.cpp.enable_unsafe_math_opt_flag:
        base_flags += " -fno-unsafe-math-optimizations"
    if not config.cpp.enable_floating_point_contract_flag:
        base_flags += " -ffp-contract=off"

    if config.is_fbcode():
        # FIXME: passing `-fopenmp` adds libgomp.so to the generated shared library's dependencies.
        # This causes `ldopen` to fail in fbcode, because libgomp does not exist in the default paths.
        # We will fix it later by exposing the lib path.
        return base_flags

    if sys.platform == "darwin":
        # Per https://mac.r-project.org/openmp/ right way to pass `openmp` flags to MacOS is via `-Xclang`
        # Also, `-march=native` is unrecognized option on M1
        base_flags += " -Xclang"
    else:
        if platform.machine() == "ppc64le":
            base_flags += " -mcpu=native"
        else:
            base_flags += " -march=native"

    # Internal cannot find libgomp.so
    if not config.is_fbcode():
        base_flags += " -fopenmp"
    return base_flags


def use_custom_generated_macros() -> str:
    return "-D C10_USING_CUSTOM_GENERATED_MACROS"


def use_fb_internal_macros() -> str:
    if config.is_fbcode():
        openmp_lib = build_paths.openmp_lib()
        preprocessor_flags = " ".join(
            (
                "-D C10_USE_GLOG",
                "-D C10_USE_MINIMAL_GLOG",
                "-D C10_DISABLE_TENSORIMPL_EXTENSIBILITY",
            )
        )
        return f"-Wp,-fopenmp {openmp_lib} {preprocessor_flags}"
    else:
        return ""


def use_standard_sys_dir_headers() -> str:
    if config.is_fbcode():
        return "-nostdinc"
    else:
        return ""


@functools.lru_cache(None)
def is_conda_llvm_openmp_installed() -> bool:
    try:
        command = "conda list llvm-openmp --json"
        output = subprocess.check_output(command.split()).decode("utf8")
        return len(json.loads(output)) > 0
    except subprocess.SubprocessError:
        return False


@functools.lru_cache(None)
def homebrew_libomp() -> Tuple[bool, str]:
    try:
        # check if `brew` is installed
        subprocess.check_output(["which", "brew"])
        # get the location of `libomp` if it is installed
        # this is the location that `libomp` **would** be installed
        # see https://github.com/Homebrew/brew/issues/10261#issuecomment-756563567 for details
        libomp_path = (
            subprocess.check_output(["brew", "--prefix", "libomp"])
            .decode("utf8")
            .strip()
        )
        # check if `libomp` is installed
        omp_available = os.path.exists(libomp_path)
        return omp_available, libomp_path
    except subprocess.SubprocessError:
        return False, ""


def get_include_and_linking_paths(
    include_pytorch: bool = False,
    vec_isa: VecISA = invalid_vec_isa,
    cuda: bool = False,
    aot_mode: bool = False,
) -> Tuple[List[str], str, str, str, str]:
    if (
        config.is_fbcode()
        and "CUDA_HOME" not in os.environ
        and "CUDA_PATH" not in os.environ
    ):
        os.environ["CUDA_HOME"] = os.path.dirname(build_paths.cuda())
    from torch.utils import cpp_extension

    macros = ""
    build_arch_flags = ""
    if sys.platform == "linux" and (
        include_pytorch
        or vec_isa != invalid_vec_isa
        or cuda
        or config.cpp.enable_kernel_profile
    ):
        # Note - We include pytorch only on linux right now. There is more work
        # to do to enable OMP build on darwin where PyTorch is built with IOMP
        # and we need a way to link to what PyTorch links.
        ipaths = cpp_extension.include_paths(cuda) + [sysconfig.get_path("include")]
        lpaths = cpp_extension.library_paths(cuda) + [
            sysconfig.get_config_var("LIBDIR")
        ]

        libs = []

        # No need to manually specify libraries in fbcode.
        if not config.is_fbcode():
            libs += ["torch", "torch_cpu"]
            libs += ["gomp"]
            if not aot_mode:
                libs += ["torch_python"]
        else:
            # internal remote execution is able to find omp, but not gomp
            libs += ["omp"]
            if aot_mode:
                ipaths += [os.path.dirname(cpp_prefix_path())]
                if cuda:
                    # This is a special treatment for Meta internal cuda-12 where all libs
                    # are in lib/cuda-12 and lib/cuda-12/stubs
                    for i, path in enumerate(lpaths):
                        if path.startswith(
                            os.environ["CUDA_HOME"]
                        ) and not os.path.exists(f"{path}/libcudart_static.a"):
                            for root, dirs, files in os.walk(path):
                                if "libcudart_static.a" in files:
                                    lpaths[i] = os.path.join(path, root)
                                    lpaths.append(os.path.join(lpaths[i], "stubs"))
                                    break
        macros = vec_isa.build_macro()
        if macros:
            if config.is_fbcode() and vec_isa != invalid_vec_isa:
                cap = str(vec_isa).upper()
                macros = " ".join(
                    [
                        vec_isa.build_arch_flags(),
                        f"-D CPU_CAPABILITY={cap}",
                        f"-D CPU_CAPABILITY_{cap}",
                        f"-D HAVE_{cap}_CPU_DEFINITION",
                    ]
                )

        if aot_mode and cuda:
            if macros is None:
                macros = ""
            macros += " -D USE_ROCM" if torch.version.hip else " -D USE_CUDA"

        if cuda:
            if torch.version.hip is not None:
                libs += ["c10_hip", "torch_hip"]
                macros += " -D __HIP_PLATFORM_AMD__"
            else:
                if config.is_fbcode():
                    libs += ["cuda"]
                else:
                    libs += ["c10_cuda", "cuda", "torch_cuda"]
        build_arch_flags = vec_isa.build_arch_flags()
    else:
        # Note - this is effectively a header only inclusion. Usage of some header files may result in
        # symbol not found, if those header files require a library.
        # For those cases, include the lpath and libs command as we do for pytorch above.
        # This approach allows us to only pay for what we use.
        ipaths = cpp_extension.include_paths(cuda) + [sysconfig.get_path("include")]
        if aot_mode:
            ipaths += [os.path.dirname(cpp_prefix_path())]
        lpaths = []
        if sys.platform == "darwin":
            # only Apple builtin compilers (Apple Clang++) require openmp
            omp_available = not is_apple_clang()

            # check the `OMP_PREFIX` environment first
            if os.getenv("OMP_PREFIX") is not None:
                header_path = os.path.join(os.getenv("OMP_PREFIX"), "include", "omp.h")
                valid_env = os.path.exists(header_path)
                if valid_env:
                    ipaths.append(os.path.join(os.getenv("OMP_PREFIX"), "include"))
                    lpaths.append(os.path.join(os.getenv("OMP_PREFIX"), "lib"))
                else:
                    warnings.warn("environment variable `OMP_PREFIX` is invalid.")
                omp_available = omp_available or valid_env

            libs = [] if omp_available else ["omp"]

            # prefer to use openmp from `conda install llvm-openmp`
            if not omp_available and os.getenv("CONDA_PREFIX") is not None:
                omp_available = is_conda_llvm_openmp_installed()
                if omp_available:
                    conda_lib_path = os.path.join(os.getenv("CONDA_PREFIX"), "lib")
                    ipaths.append(os.path.join(os.getenv("CONDA_PREFIX"), "include"))
                    lpaths.append(conda_lib_path)
                    # Prefer Intel OpenMP on x86 machine
                    if os.uname().machine == "x86_64" and os.path.exists(
                        os.path.join(conda_lib_path, "libiomp5.dylib")
                    ):
                        libs = ["iomp5"]

            # next, try to use openmp from `brew install libomp`
            if not omp_available:
                omp_available, libomp_path = homebrew_libomp()
                if omp_available:
                    ipaths.append(os.path.join(libomp_path, "include"))
                    lpaths.append(os.path.join(libomp_path, "lib"))

            # if openmp is still not available, we let the compiler to have a try,
            # and raise error together with instructions at compilation error later
        else:
            libs = ["omp"] if config.is_fbcode() else ["gomp"]

    # Unconditionally import c10 for non-abi-compatible mode to use TORCH_CHECK - See PyTorch #108690
    if not config.aot_inductor.abi_compatible:
        libs += ["c10"]
        lpaths += [cpp_extension.TORCH_LIB_PATH]

    # third party libs
    if config.is_fbcode():
        ipaths.append(build_paths.sleef())
        ipaths.append(build_paths.openmp())
        ipaths.append(build_paths.cc_include())
        ipaths.append(build_paths.libgcc())
        ipaths.append(build_paths.libgcc_arch())
        ipaths.append(build_paths.libgcc_backward())
        ipaths.append(build_paths.glibc())
        ipaths.append(build_paths.linux_kernel())
        ipaths.append(build_paths.cuda())
        # We also need to bundle includes with absolute paths into a remote directory
        # (later on, we copy the include paths from cpp_extensions into our remote dir)
        ipaths.append("include")

    static_link_libs = []
    if aot_mode and cuda and config.is_fbcode():
        # For Meta internal cuda-12, it is recommended to static link cudart
        static_link_libs = ["-Wl,-Bstatic", "-lcudart_static", "-Wl,-Bdynamic"]

    lpaths_str = " ".join(["-L" + p for p in lpaths])
    libs_str = " ".join(static_link_libs + ["-l" + p for p in libs])
    return ipaths, lpaths_str, libs_str, macros, build_arch_flags


def cpp_compile_command(
    input: Union[str, List[str]],
    output: str,
    warning_all: bool = True,
    shared: bool = True,
    include_pytorch: bool = False,
    vec_isa: VecISA = invalid_vec_isa,
    cuda: bool = False,
    aot_mode: bool = False,
    compile_only: bool = False,
    use_absolute_path: bool = False,
) -> str:
    ipaths, lpaths, libs, macros, build_arch_flags = get_include_and_linking_paths(
        include_pytorch, vec_isa, cuda, aot_mode
    )
    if isinstance(input, str):
        input = [input]
    ipaths_str = " ".join(["-I" + p for p in ipaths])
    clang_flags = ""
    if config.is_fbcode():
        if aot_mode and not use_absolute_path:
            inp_name = input
            out_name = output
            linker_script = _LINKER_SCRIPT
        else:
            # We need to copy any absolute-path torch includes
            inp_name = [os.path.basename(i) for i in input]
            out_name = os.path.basename(output)
            linker_script = os.path.basename(_LINKER_SCRIPT)
        assert is_clang()
        # Use clang runtime instead of libgcc
        clang_flags += " --rtlib=compiler-rt"
        clang_flags += " -fuse-ld=lld"
        clang_flags += f" -Wl,--script={linker_script}"
        linker_paths = "-B" + build_paths.glibc_lib()
        linker_paths += " -L" + build_paths.glibc_lib()
    else:
        inp_name = input
        out_name = output
        linker_paths = ""  # let the compiler pick
    inp_name_str = " ".join(inp_name)
    return re.sub(
        r"[ \n]+",
        " ",
        f"""
            {cpp_compiler()} {inp_name_str} {get_shared(shared)}
            {get_warning_all_flag(warning_all)} {cpp_flags()}
            {get_glibcxx_abi_build_flags()}
            {ipaths_str} {lpaths} {libs} {build_arch_flags}
            {macros} {linker_paths} {clang_flags}
            {optimization_flags()}
            {use_custom_generated_macros()}
            {use_fb_internal_macros()}
            {use_standard_sys_dir_headers()}
            {get_compile_only(compile_only)}
            -o {out_name}
        """,
    ).strip()


def run_command_and_check(cmd: str):
    cmd = shlex.split(cmd)
    try:
        subprocess.check_call(cmd)
    except subprocess.CalledProcessError as e:
        raise exc.CppCompileError(cmd, e.output) from e


@functools.lru_cache(None)
def split_aot_inductor_output_path(path: str) -> Tuple[str, str]:
    """Returns the path where the AOT Inductor compiled kernels are stored."""
    if path.endswith(".so"):
        return os.path.split(path)
    else:
        return path, ""


class CudaKernelParamCache:
    cache: Dict[str, Dict[str, str]] = dict()
    clear = staticmethod(cache.clear)

    @classmethod
    def set(cls, key: str, params: Dict[str, str], cubin: str) -> None:
        bin_type = "cubin" if torch.version.hip is None else "hsaco"
        _, path = write(
            cubin,
            bin_type,
            hash_type=bin_type,
            specified_dir=split_aot_inductor_output_path(
                config.aot_inductor.output_path
            )[0],
        )

        params[get_cpp_wrapper_cubin_path_name()] = path

        cls.cache[key] = params

    @classmethod
    def get(cls, key: str) -> Optional[Dict[str, str]]:
        return cls.cache.get(key, None)


class AotCodeCompiler:
    @classmethod
    def compile(
        cls,
        graph: GraphLowering,
        source_code: str,
        serialized_extern_kernel_nodes: Optional[str],
        cuda: bool,
    ) -> str:
        picked_vec_isa = pick_vec_isa()
        cpp_command = repr(
            cpp_compile_command(
                "i", "o", vec_isa=picked_vec_isa, cuda=cuda, aot_mode=graph.aot_mode
            )
        )
        fbcode_aot_cpu_re = False
        use_absolute_path = False
        if config.is_fbcode():
            ld_command = build_paths.ld()
            if not cuda and graph.aot_mode:  # Meta internal AOTInductor CPU
                objcopy_command = build_paths.objcopy_fallback()
                fbcode_aot_cpu_re = True
                use_absolute_path = True
            else:
                objcopy_command = build_paths.objcopy()
        else:
            ld_command = "ld"
            objcopy_command = "objcopy"

        (
            specified_output_path,
            specified_so_name,
        ) = split_aot_inductor_output_path(config.aot_inductor.output_path)
        key, input_path = write(
            source_code,
            "cpp",
            extra=cpp_command,
            specified_dir=specified_output_path,
        )

        from filelock import FileLock

        lock_dir = get_lock_dir()
        lock = FileLock(os.path.join(lock_dir, key + ".lock"), timeout=LOCK_TIMEOUT)
        with lock:
            # Currently, this only support serializing extern nodes in fbcode
            # Eventually, we should also have a serializer for OSS.
            if config.is_fbcode() and serialized_extern_kernel_nodes:
                output_json = os.path.splitext(input_path)[0] + ".json"
                with open(output_json, "w") as f:
                    f.write(serialized_extern_kernel_nodes)

            output_so = (
                config.aot_inductor.output_path
                if specified_so_name
                else os.path.splitext(input_path)[0] + ".so"
            )

            output_o = os.path.splitext(input_path)[0] + ".o"
            cmd = cpp_compile_command(
                input=input_path,
                output=output_o,
                vec_isa=picked_vec_isa,
                cuda=cuda,
                aot_mode=graph.aot_mode,
                compile_only=True,
                use_absolute_path=use_absolute_path,
            )
            log.debug("aot compilation command: %s", cmd)
            if fbcode_aot_cpu_re:
                compile_file(input_path, output_o, cmd.split())
                os.chmod(output_o, 0o644)
            else:
                run_command_and_check(cmd)

            def _to_bytes(t: torch.Tensor) -> bytes:
                # This serializes the tensor's untyped_storage to bytes by accessing
                # the raw data of the underlying structure.
                import ctypes

                if t.numel() == 0:
                    return b""

                t_cpu = t.untyped_storage().cpu()
                raw_array = ctypes.cast(
                    t_cpu.data_ptr(),
                    ctypes.POINTER(ctypes.c_ubyte * t_cpu.nbytes()),
                )

                return bytes(raw_array.contents)

            aot_constants = b"".join(
                _to_bytes(tensor) for tensor in graph.constants.values()
            )

            _, consts_path = write(
                aot_constants,
                "bin",
                specified_dir=specified_output_path,
            )

            consts_o = os.path.splitext(consts_path)[0] + ".o"
            if fbcode_aot_cpu_re:
                cmd = f"{ld_command} -r -b binary -o {os.path.basename(consts_o)} {os.path.basename(consts_path)}"
                compile_file(consts_path, consts_o, cmd.split())
                os.chmod(consts_o, 0o644)
            else:
                cmd = f"{ld_command} -r -b binary -o {consts_o} {consts_path}"
                run_command_and_check(cmd)
            log.debug("aot constant binary command: %s", cmd)

            cmd = (
                f"{objcopy_command} --rename-section"
                " .data=.lrodata,alloc,load,readonly,data,contents"
                f" {consts_o} {consts_o}"
            )
            log.debug("aot constant obj command: %s", cmd)
            run_command_and_check(cmd)

            cmd = f"rm {consts_path}"
            log.debug("aot constant bin removal command: %s", cmd)
            run_command_and_check(cmd)

            if fbcode_aot_cpu_re:
                body = re.sub(r"[\W]", "_", os.path.basename(consts_path))
            else:
                body = re.sub(r"[\W]", "_", consts_path)

            symbol_list = []
            symbol_list.append(
                f"{objcopy_command} --redefine-sym _binary_{body}_start=_binary_constants_bin_start {consts_o}"
            )
            symbol_list.append(
                f"{objcopy_command} --redefine-sym _binary_{body}_size=_binary_constants_bin_size {consts_o}"
            )
            symbol_list.append(
                f"{objcopy_command} --redefine-sym _binary_{body}_end=_binary_constants_bin_end {consts_o}"
            )
            log.debug("aot constant binary redefine symbol: %s", " ".join(symbol_list))
            for cmd in symbol_list:
                run_command_and_check(cmd)

            cmd = cpp_compile_command(
                input=[output_o, consts_o],
                output=output_so,
                vec_isa=picked_vec_isa,
                cuda=cuda,
                aot_mode=graph.aot_mode,
                use_absolute_path=use_absolute_path,
            )
            log.debug("aot linkage command: %s", cmd)
            if fbcode_aot_cpu_re:
                compile_file([output_o, consts_o], output_so, cmd.split())
                os.chmod(output_so, 0o755)
            else:
                run_command_and_check(cmd)

        return output_so


# Putting this fn in cpp.py (unfortunately) causes a deadlock, which is why it's in codecache.py.
# Why? importing from cpp.py invokes codecache.pick_vec_isa(), which takes out a lock.
# Cycle goes:
# - CppCodeCache.load()
# - pick_vec_isa()
# - valid_vec_isa_list()
# - VecISA.__bool__() <-- takes out a lock
# - compile_file() <-- imports cpp_prefix_path from cpp, which causes us to try to take out the same lock.
@functools.lru_cache
def cpp_prefix_path() -> str:
    path = Path(__file__).parent / "codegen/cpp_prefix.h"
    with path.open() as f:
        content = f.read()
        _, filename = write(
            content,
            "h",
        )
    return filename


def cpp_prefix() -> str:
    filename = cpp_prefix_path()
    if config.is_fbcode():
        # We need relative paths, since we bundle up
        # everything that we compile into a folder for remote compilation.
        return f'#include "{os.path.basename(filename)}"'
    else:
        return f'#include "{filename}"'


# Given a path to an input cpp file and an output path,
# Attempts to compile the file, storing the output in "output_path"
@dynamo_timed
def compile_file(
    input_path: Union[str, List[str]], output_path: str, cmd: List[str]
) -> None:
    input_paths = [input_path] if isinstance(input_path, str) else input_path
    input_files = [
        os.path.basename(ip) if config.is_fbcode() else ip for ip in input_paths
    ]
    try:
        if config.is_fbcode():
            # Need to copy our header into the same folder as the sourcecode.
            header_path = cpp_prefix_path()
            header_name = os.path.basename(header_path)
            output_name = os.path.basename(output_path)
            # When we build remotely, we need to make sure to carefully copy any files
            # that are required during the compilation process into our build directly.
            # This is where all of the ATen/c10/Torch includes come from.
            torch_includes_path = os.path.join(_TORCH_PATH, "include")
            with tempfile.TemporaryDirectory() as tmp_dir:
                # Copy everything to tmp compilation folder
                shutil.copy(header_path, os.path.join(tmp_dir, header_name))
                shutil.copy(_LINKER_SCRIPT, os.path.join(tmp_dir, "script.ld"))
                for p, f in zip(input_paths, input_files):
                    shutil.copy(p, os.path.join(tmp_dir, f))
                dest_include_path = os.path.join(tmp_dir, "include")
                shutil.copytree(torch_includes_path, dest_include_path)
                # Run the build
                output_file_path = _run_build_command(cmd, tmp_dir, output_name)
                # Copy output from the build
                if os.path.exists(output_path):
                    os.remove(output_path)
                shutil.copy(output_file_path, output_path)
        else:
            subprocess.check_output(cmd, stderr=subprocess.STDOUT)
    except subprocess.CalledProcessError as e:
        output = e.output.decode("utf-8")
        openmp_problem = "'omp.h' file not found" in output or "libomp" in output
        if openmp_problem and sys.platform == "darwin":
            instruction = (
                "\n\nOpenMP support not found. Please try one of the following solutions:\n"
                "(1) Set the `CXX` environment variable to a compiler other than Apple clang++/g++ "
                "that has builtin OpenMP support;\n"
                "(2) install OpenMP via conda: `conda install llvm-openmp`;\n"
                "(3) install libomp via brew: `brew install libomp`;\n"
                "(4) manually setup OpenMP and set the `OMP_PREFIX` environment variable to point to a path"
                " with `include/omp.h` under it."
            )
            output += instruction
        raise exc.CppCompileError(cmd, output) from e


_libgomp: Optional[CDLL] = None


class CppCodeCache:
    cache: Dict[str, Union[CDLL, ModuleType]] = {}
    clear = staticmethod(cache.clear)
    cpp_compile_command_flags: Dict[str, Any] = {}

    @staticmethod
    def _load_library_inner(path: str, key: str) -> Union[CDLL, ModuleType]:
        return cdll.LoadLibrary(path)

    @classmethod
    def _load_library(cls, path: str, key: str) -> Union[CDLL, ModuleType]:
        try:
            return cls._load_library_inner(path, key)
        except (ImportError, OSError) as e:
            if "gomp" in str(e) and os.path.exists("/usr/lib64/libgomp.so.1"):
                # hacky workaround for fbcode/buck
                global _libgomp
                _libgomp = cdll.LoadLibrary("/usr/lib64/libgomp.so.1")
                return cls._load_library_inner(path, key)
            if "failed to map segment from shared object" in str(e):
                raise OSError(
                    f"{e}.  The most common reason this may occur is if the {tempfile.gettempdir()} folder "
                    "is mounted with noexec (e.g., by default Docker mounts tmp file systems "
                    f"as noexec).  Please remount {tempfile.gettempdir()} with exec enabled, or set another "
                    "temporary directory with TORCHINDUCTOR_CACHE_DIR environment variable."
                ) from e
            raise

    @classmethod
<<<<<<< HEAD
    def load(cls, source_code: str) -> Union[CDLL, ModuleType]:
=======
    def load(cls, source_code: str, cuda: bool = False) -> Union[CDLL, ModuleType]:
        cls.cpp_compile_command_flags.update({"cuda": cuda})
>>>>>>> 3baade44
        picked_vec_isa = pick_vec_isa()
        cpp_command = repr(
            cpp_compile_command(
                "i", "o", vec_isa=picked_vec_isa, **cls.cpp_compile_command_flags
            )
        )
        key, input_path = write(source_code, "cpp", extra=cpp_command)
        if key not in cls.cache:
            from filelock import FileLock

            lock_dir = get_lock_dir()
            lock = FileLock(os.path.join(lock_dir, key + ".lock"), timeout=LOCK_TIMEOUT)
            with lock:
                output_path = input_path[:-3] + "so"
                if not os.path.exists(output_path):
                    cmd = shlex.split(
                        cpp_compile_command(
                            input=input_path,
                            output=output_path,
                            vec_isa=picked_vec_isa,
                            **cls.cpp_compile_command_flags,
                        )
                    )
                    compile_file(input_path, output_path, cmd)
                cls.cache[key] = cls._load_library(output_path, key)
                cls.cache[key].key = key  # type: ignore[union-attr]

        return cls.cache[key]


class CppPythonBindingsCodeCache(CppCodeCache):
    cache: Dict[str, Union[CDLL, ModuleType]] = {}
    clear = staticmethod(cache.clear)
    cpp_compile_command_flags = {
        "include_pytorch": True,
        "shared": True,
    }
<<<<<<< HEAD
    suffix_template = textwrap.dedent(
        """
        // Python bindings to call kernel():
        #define PY_SSIZE_T_CLEAN
        #include <Python.h>

        // This is defined in guards.cpp so we don't need to import PyTorch headers that are slooow
        extern "C" void* _torchinductor_pyobject_tensor_data_ptr(PyObject* obj);
=======
    entry_function = "kernel"
    call_entry_function = "kernel(%s);Py_RETURN_NONE;"
    extra_parse_arg = ""
    suffix_template = textwrap.dedent(
        """
        // Python bindings to call %s():
        #define PY_SSIZE_T_CLEAN
        #include <Python.h>
        #include <sstream>
        #include <cstdlib>

        // This is defined in guards.cpp so we don't need to import PyTorch headers that are slooow.
        // We manually link it below to workaround issues with fbcode build.
        static void* (*_torchinductor_pyobject_tensor_data_ptr)(PyObject* obj);
>>>>>>> 3baade44

        template <typename T> static inline T parse_arg(PyObject* args, size_t n) {
            static_assert(std::is_pointer<T>::value, "arg type must be pointer or long");
            return static_cast<T>(_torchinductor_pyobject_tensor_data_ptr(PyTuple_GET_ITEM(args, n)));
        }
        template <> inline long parse_arg<long>(PyObject* args, size_t n) {
            auto result = PyLong_AsSsize_t(PyTuple_GET_ITEM(args, n));
            if(result == -1 && PyErr_Occurred())
                [[unlikely]] throw std::runtime_error("expected int arg");
            return result;
        }

<<<<<<< HEAD
        static PyObject* kernel_py(PyObject* self, PyObject* args) {
=======
        %s

        static PyObject* %s_py(PyObject* self, PyObject* args) {
>>>>>>> 3baade44
            try {
                if(!PyTuple_CheckExact(args))
                    [[unlikely]] throw std::runtime_error("tuple args required");
                if(PyTuple_GET_SIZE(args) != %s)
                    [[unlikely]] throw std::runtime_error("requires %s args");
<<<<<<< HEAD
                kernel(%s);
                Py_RETURN_NONE;
            } catch(std::exception const& e) {
                PyErr_SetString(PyExc_RuntimeError, e.what());
                return nullptr;
=======
                %s
            } catch(std::exception const& e) {
                PyErr_SetString(PyExc_RuntimeError, e.what());
                return nullptr;
            } catch(...) {
                PyErr_SetString(PyExc_RuntimeError, "unhandled error");
                return nullptr;
>>>>>>> 3baade44
            }
        }

        static PyMethodDef py_methods[] = {
<<<<<<< HEAD
            {"kernel", kernel_py, METH_VARARGS, ""},
            {NULL, NULL, 0, NULL}};

        static struct PyModuleDef py_module =
            {PyModuleDef_HEAD_INIT, "kernel", NULL, -1, py_methods};

        PyMODINIT_FUNC PyInit_kernel(void) {
=======
            {"%s", %s_py, METH_VARARGS, ""},
            {NULL, NULL, 0, NULL}};

        static struct PyModuleDef py_module =
            {PyModuleDef_HEAD_INIT, "%s", NULL, -1, py_methods};

        PyMODINIT_FUNC PyInit_%s(void) {
            const char* str_addr = std::getenv("_TORCHINDUCTOR_PYOBJECT_TENSOR_DATA_PTR");
            if(!str_addr) {
                PyErr_SetString(PyExc_RuntimeError, "_TORCHINDUCTOR_PYOBJECT_TENSOR_DATA_PTR must be set");
                return nullptr;
            }
            std::istringstream iss(str_addr);
            uintptr_t addr = 0;
            iss >> addr;
            _torchinductor_pyobject_tensor_data_ptr =
                reinterpret_cast<decltype(_torchinductor_pyobject_tensor_data_ptr)>(addr);
>>>>>>> 3baade44
            return PyModule_Create(&py_module);
        }
        """
    )

    @classmethod
    def _load_library_inner(cls, path: str, key: str) -> ModuleType:
<<<<<<< HEAD
        return importlib.machinery.ExtensionFileLoader(
            f"{key}.kernel", path
        ).load_module()  # type: ignore[call-arg]

    @classmethod
    def load_pybinding(cls, argtypes: List[str], source_code: str) -> Any:
=======
        os.environ["_TORCHINDUCTOR_PYOBJECT_TENSOR_DATA_PTR"] = str(
            torch._C._dynamo.guards._torchinductor_pyobject_tensor_data_ptr  # type: ignore[attr-defined]
        )
        return importlib.machinery.ExtensionFileLoader(
            f"{key}.{cls.entry_function}", path
        ).load_module()  # type: ignore[call-arg]

    @classmethod
    def load_pybinding(
        cls, argtypes: List[str], source_code: str, cuda: bool = False
    ) -> Any:
>>>>>>> 3baade44
        """
        Wrap a C++ function in fast Python bindings.

        Args:
<<<<<<< HEAD
            argtypes: The types of args to kernel(), e.g. ["float*", "long"]
            source_code: C++ source code containing a kernel() function

        Returns:
            A python version of kernel()
=======
            argtypes: The types of args to ENTRY_FUNCTION(), e.g. ["float*", "long"]
            source_code: C++ source code containing a ENTRY_FUNCTION() function

        Returns:
            A python version of ENTRY_FUNCTION()
>>>>>>> 3baade44
        """
        parseargs = ", ".join(
            f"parse_arg<{argtype.replace('const ', '')}>(args, {n})"
            for n, argtype in enumerate(argtypes)
        )
<<<<<<< HEAD
        suffix = cls.suffix_template % (len(argtypes), len(argtypes), parseargs)
        result = cls.load(source_code + suffix)
        assert isinstance(result, ModuleType)
        return result.kernel
=======
        suffix = cls.suffix_template % (
            cls.entry_function,
            cls.extra_parse_arg,
            cls.entry_function,
            len(argtypes),
            len(argtypes),
            cls.call_entry_function % parseargs,
            cls.entry_function,
            cls.entry_function,
            cls.entry_function,
            cls.entry_function,
        )
        result = cls.load(source_code + suffix, cuda)
        assert isinstance(result, ModuleType)
        return getattr(result, cls.entry_function)


class CppWrapperCodeCache(CppPythonBindingsCodeCache):
    cache: Dict[str, Union[CDLL, ModuleType]] = {}
    clear = staticmethod(cache.clear)
    cpp_compile_command_flags = {
        "include_pytorch": True,
        "shared": True,
    }
    entry_function = "inductor_entry_cpp"
    call_entry_function = "return THPVariable_WrapList(inductor_entry_cpp(%s));"
    extra_parse_arg = textwrap.dedent(
        """
        #include <torch/csrc/autograd/python_variable.h>

        template <> inline std::vector<at::Tensor> parse_arg<std::vector<at::Tensor>>(PyObject* args, size_t n) {
            return THPVariable_UnpackList(PyTuple_GET_ITEM(args, n));
        }
        """
    )
>>>>>>> 3baade44


class PyCodeCache:
    cache: Dict[str, ModuleType] = dict()
    linemaps: Dict[str, List[Tuple[Any, ...]]] = dict()
    clear = staticmethod(cache.clear)

    @classmethod
    def write(cls, source_code: str, extra: str = "") -> Tuple[str, str]:
        return write(source_code, "py", extra=extra)

    @classmethod
    def load(
        cls,
        source_code: str,
        extra: str = "",
        linemap: Optional[List[Tuple[int, str]]] = None,
        attrs: Optional[Dict[str, Any]] = None,
    ) -> ModuleType:
        key, path = write(source_code, "py", extra=extra)
        return cls.load_by_key_path(key, path, linemap, attrs)

    @classmethod
    def load_by_key_path(
        cls,
        key: str,
        path: str,
        linemap: Optional[List[Tuple[int, str]]] = None,
        attrs: Optional[Dict[str, Any]] = None,
    ) -> ModuleType:
        if linemap is None:
            linemap = []
        if key not in cls.cache:
            with open(path) as f:
                try:
                    code = compile(f.read(), path, "exec")
                except Exception as e:
                    raise RuntimeError(
                        f"Failed to import {path}\n{type(e).__name__}: {e}"
                    ) from None
                mod = ModuleType(f"{__name__}.{key}")
                mod.__file__ = path
                mod.key = key  # type: ignore[attr-defined]
                exec(code, mod.__dict__, mod.__dict__)
                sys.modules[mod.__name__] = mod
                # another thread might set this first
                cls.cache.setdefault(key, mod)
                # unzip into separate lines/nodes lists
                cls.linemaps[path] = list(zip(*linemap))

                if attrs is not None:
                    for k, v in attrs.items():
                        setattr(mod, k, v)

        return cls.cache[key]

    @classmethod
    @functools.lru_cache(None)
    def stack_frames_for_code(
        cls, path: str, lineno: int
    ) -> Optional[List[Dict[str, Any]]]:
        if path not in cls.linemaps:
            return None
        # [(starting_line, <fx node>), ...]
        lines, nodes = cls.linemaps[path]
        p = bisect_right(lines, lineno)
        if p == 0:
            return None
        entry = nodes[p - 1]
        if not entry:
            return None

        def parse_stack_trace(stack_trace: str) -> List[Dict[str, Any]]:
            # ideally fx stores stack traces as data rather than a string
            # but this is not along a performance critical path
            regex = r'File "(.+)", line (\d+), in (.+)\n'
            matches = re.findall(regex, stack_trace)
            return [
                {"filename": f, "line": int(l), "name": n}
                for f, l, n in reversed(matches)
            ]

        return parse_stack_trace(entry)


class TritonCodeCache:
    @classmethod
    def load(cls, kernel_name: str, source_code: str) -> ModuleType:
        mod = PyCodeCache.load(source_code)
        return getattr(mod, kernel_name)


def _cuda_compiler() -> Optional[str]:
    if cuda_env.nvcc_exist(config.cuda.cuda_cxx):
        return config.cuda.cuda_cxx
    if cuda_env.nvcc_exist(os.getenv("CUDACXX")):
        return os.getenv("CUDACXX", "")
    if cuda_env.nvcc_exist(os.getenv("CUDA_HOME")):
        return os.path.join(os.getenv("CUDA_HOME", ""), "bin/nvcc")
    return "nvcc"


def _cutlass_include_paths() -> List[str]:
    cutlass_path = config.cuda.cutlass_dir
    return [
        os.path.join(cutlass_path, "include"),
        os.path.join(cutlass_path, "tools/library/include"),
        os.path.join(cutlass_path, "tools/library/src"),
        os.path.join(cutlass_path, "tools/util/include"),
    ]


def _cuda_lib_options() -> List[str]:
    from torch.utils import cpp_extension

    extra_ldflags: List[str] = []
    if is_linux():
        extra_lib_dir = "lib64"
        if not os.path.exists(
            cpp_extension._join_cuda_home(extra_lib_dir)
        ) and os.path.exists(cpp_extension._join_cuda_home("lib")):
            # 64-bit CUDA may be installed in "lib"
            # Note that it's also possible both don't exist (see _find_cuda_home) - in that case we stay with "lib64"
            extra_lib_dir = "lib"
        extra_ldflags.append(f"-L{cpp_extension._join_cuda_home(extra_lib_dir)}")
        extra_ldflags.append(
            f'-L{cpp_extension._join_cuda_home(extra_lib_dir, "stubs")}'
        )
        extra_ldflags.append("-lcuda")
        extra_ldflags.append("-lcudart")
    else:
        raise NotImplementedError(
            "Unsupported env, failed to find cuda libs! Currently only Linux is supported."
        )
    return extra_ldflags


def _nvcc_host_compiler_options() -> List[str]:
    return [
        "-fPIC",
        "-fno-strict-aliasing",
        "-fvisibility=hidden",
        "-Wconversion",
    ]


def _nvcc_compiler_options() -> List[str]:
    arch = cuda_env.get_cuda_arch()
    if arch == "90":
        # Required by cutlass compilation.
        arch = "90a"
    code = [f"sm_{arch}", f"compute_{arch}"]
    if config.cuda.enable_cuda_lto:
        code += [f"lto_{arch}"]
    options = [
        "-t=0",
        "-DCUTLASS_ENABLE_TENSOR_CORE_MMA=1",
        "-w",
        f"-gencode=arch=compute_{arch},code=[{','.join(code)}]",
        config.cuda.compile_opt_level,
        "-std=c++17",
        "--expt-relaxed-constexpr",
    ]
    if config.cuda.enable_debug_info:
        options.extend(["-lineinfo", "-g", "-DCUTLASS_DEBUG_TRACE_LEVEL=1"])
    if config.cuda.enable_ptxas_info:
        options.extend(
            [
                "--keep",  # Keep the intermediate files for debugging (including ptx, sass, cubin etc.)
                "--ptxas-options=--warn-on-local-memory-usage",  # warn us if local memory is used in CUDA Kernels
                "--ptxas-options=--warn-on-spills",  # warn us if register spilling happens in CUDA Kernels
                "--resource-usage",  # Report on CUDA resource usage (shared mem, registers etc.)
                "--source-in-ptx",
            ]
        )  # Annotate the ptx file with source information
    if config.cuda.use_fast_math:
        options.extend(
            [
                "--use_fast_math",
                "-DCUTLASS_USE_TANH_FOR_SIGMOID=1",
            ]
        )
    return options


def cuda_compile_command(
    src_files: List[str],
    dst_file: str,
    dst_file_ext: str,
) -> str:
    include_paths = _cutlass_include_paths()
    cuda_lib_options = _cuda_lib_options()
    nvcc_host_compiler_options = _nvcc_host_compiler_options()
    nvcc_compiler_options = _nvcc_compiler_options()
    options = (
        nvcc_compiler_options
        + [
            f"-Xcompiler {opt}" if "=" in opt else f"-Xcompiler={opt}"
            for opt in nvcc_host_compiler_options
        ]
        + ["-I" + path for path in include_paths]
        + cuda_lib_options
    )
    src_file = " ".join(src_files)
    res = ""
    if dst_file_ext == "o":
        res = f"{_cuda_compiler()} {' '.join(options)} -c -o {dst_file} {src_file}"
    elif dst_file_ext == "so":
        options.append("-shared")
        res = f"{_cuda_compiler()} {' '.join(options)} -o {dst_file} {src_file}"
    else:
        raise NotImplementedError(f"Unsupported output file suffix {dst_file_ext}!")
    log.debug("CUDA command: %s", res)
    return res


class DLLWrapper:
    """A wrapper for a dynamic library."""

    def __init__(
        self,
        lib_path: str,
    ):
        self.lib_path = lib_path
        self.DLL = cdll.LoadLibrary(lib_path)
        self.is_open = True

    def close(self):
        if self.is_open:
            self._dlclose()
            self.is_open = False

    def _dlclose(self):
        f_dlclose = None

        if is_linux():
            syms = CDLL(None)
            if not hasattr(syms, "dlclose"):
                # Apline Linux
                syms = CDLL("libc.so")

            if hasattr(syms, "dlclose"):
                f_dlclose = syms.dlclose
        else:
            raise NotImplementedError("Unsupported env, failed to do dlclose!")

        if f_dlclose is not None:
            f_dlclose.argtypes = [c_void_p]
            f_dlclose(self.DLL._handle)
        else:
            log.warning(
                "dll unloading function was not found, library may not be unloaded properly!"
            )

    def __getattr__(self, name):
        if not self.is_open:
            raise RuntimeError(f"Cannot use closed DLL library: {self.lib_path}")

        method = getattr(self.DLL, name)

        def _wrapped_func(*args):
            err = method(*args)
            if err:
                raise RuntimeError(f"Error in function: {method.__name__}")

        return _wrapped_func

    def __enter__(self):
        return self

    def __exit__(self, *args):
        self.close()

    def __del__(self):
        self.close()


class CUDACodeCache:
    @dataclasses.dataclass
    class CacheEntry:
        input_path: str
        output_path: str

    cache: Dict[str, CacheEntry] = dict()
    clear = staticmethod(cache.clear)
    _SOURCE_CODE_SUFFIX = "cu"

    @classmethod
    def write(cls, source_code, dst_file_ext) -> Tuple[str, str]:
        """
        Writes source code into a file with dst_file_ext as the file extension.
        Returns the hash key of source code, and the path to the file.
        """

        cuda_command = repr(
            cuda_compile_command(["dummy_input"], "dummy_output", dst_file_ext)
        )
        key, input_path = write(
            source_code, cls._SOURCE_CODE_SUFFIX, extra=cuda_command
        )
        return key, input_path

    @classmethod
    def compile(cls, source_code, dst_file_ext) -> Tuple[str, str, str]:
        """
        Compiles CUDA source_code into a file with dst_file_ext extension.
        Returns a tuple of dst_file_path, hash_key, source_code_path
        """

        key, input_path = cls.write(source_code, dst_file_ext)
        if key not in cls.cache:
            from filelock import FileLock

            lock_dir = get_lock_dir()
            lock = FileLock(os.path.join(lock_dir, key + ".lock"), timeout=LOCK_TIMEOUT)
            with lock:
                output_path = input_path[: -len(cls._SOURCE_CODE_SUFFIX)] + dst_file_ext
                if not os.path.exists(output_path):
                    cmd = cuda_compile_command(
                        [input_path], output_path, dst_file_ext
                    ).split(" ")
                    try:
                        subprocess.check_output(
                            cmd, stderr=subprocess.STDOUT, env=os.environ
                        )
                    except subprocess.CalledProcessError as error:
                        raise exc.CUDACompileError(cmd, error.output) from error
                cls.cache[key] = CUDACodeCache.CacheEntry(input_path, output_path)

        return (cls.cache[key].output_path, key, input_path)

    @classmethod
    def load(cls, source_code, dst_file_ext) -> Tuple[DLLWrapper, str, str]:
        """
        Compiles source code and loads the generated .so file.
        Returns a tuple of DLLWrapper, hash_key, source_code_path
        """

        if dst_file_ext != "so":
            raise RuntimeError(
                f"Only support loading a .so file for now. "
                f"Requested file extension: {dst_file_ext}. Source code: {source_code}"
            )
        dst_file_path, hash_key, source_code_path = cls.compile(
            source_code, dst_file_ext
        )
        return (DLLWrapper(dst_file_path), hash_key, source_code_path)


def caching_device_properties():
    for _, device_interface in get_registered_device_interfaces():
        if device_interface.is_available():
            device_interface.Worker.get_device_properties()


def _worker_compile(
    kernel_name: str, source_code: str, cc: int, device: torch.device
) -> None:
    device_interface = get_interface_for_device(device.type)
    device_interface.Worker.set_device(device.index)
    kernel = TritonCodeCache.load(kernel_name, source_code)
    kernel.precompile(warm_cache_only_with_cc=cc)


def _load_kernel(kernel_name: str, source_code: str) -> ModuleType:
    kernel = TritonCodeCache.load(kernel_name, source_code)
    kernel.precompile()
    return kernel


class TritonFuture:
    kernel: ModuleType

    def __init__(
        self,
        kernel_name: str,
        source_code: str,
        future: Future[Any],
    ) -> None:
        self.kernel_name = kernel_name
        self.source_code = source_code
        self.future = future

    # @dynamo_utils.dynamo_timed
    def result(self) -> ModuleType:
        t0 = time()
        if hasattr(self, "kernel"):
            return self.kernel
        # If the worker failed this will throw an exception.
        self.future.result()
        kernel = self.kernel = _load_kernel(self.kernel_name, self.source_code)
        latency = time() - t0
        if latency > 50:
            developer_warning(
                f"Detected long compilation time of {latency} seconds for kernel name {self.kernel_name}"
            )
            developer_warning(self.source_code)
        del self.kernel_name, self.source_code, self.future
        return kernel


# If this process dies abnormally (e.g. segfault)
# it will not shut down the workers. Instead
# the workers will have their parent reassigned to the
# init process. This launches a separate thread to
# watch for the worker getting reassigned,
# and cleans it up in this case.
#
# This function cannot be an inner function since otherwise mp_context="spawn" would
# not work for ProcessPoolExecutor since inner functions cannot be pickled.
def _async_compile_initializer(orig_ppid) -> None:
    def run() -> None:
        while True:
            sleep(1)
            if orig_ppid != os.getppid():
                os.kill(os.getpid(), signal.SIGKILL)

    global _watchdog_thread
    _watchdog_thread = Thread(target=run, daemon=True)
    _watchdog_thread.start()
    # Ignore Ctrl-C (i.e. SIGINT) sent to pool workers to avoid meaningless log spam.
    signal.signal(signal.SIGINT, signal.SIG_IGN)


_watchdog_thread: Optional[Thread] = None


class AsyncCompile:
    def __init__(self) -> None:
        pass

    @staticmethod
    @functools.lru_cache(1)
    def pool() -> ThreadPoolExecutor:
        assert config.compile_threads > 1
        return ThreadPoolExecutor(config.compile_threads)

    @staticmethod
    @functools.lru_cache(1)
    def process_pool() -> ProcessPoolExecutor:
        # ensure properties have been calculated before processes
        # are forked
        caching_device_properties()
        assert config.compile_threads > 1
        orig_ppid = os.getpid()

        ctx = multiprocessing.get_context(config.worker_start_method)
        pool = ProcessPoolExecutor(
            config.compile_threads,
            mp_context=ctx,
            initializer=partial(_async_compile_initializer, orig_ppid),
        )
        # when this pool is created in a subprocess object, the normal exit handler
        # doesn't run, and we need to register our own handler.
        # exitpriority has to be high, because another one of the finalizers will
        # kill the worker thread that sends the shutdown message to the workers...
        multiprocessing.util.Finalize(None, pool.shutdown, exitpriority=sys.maxsize)
        return pool

    @classmethod
    def warm_pool(cls) -> None:
        if config.compile_threads <= 1:
            return
        _compile_start()
        pool = cls.process_pool()

        # We have to fork processes for compiler workers, but the more memory and other resources that are loaded, the
        # slower the os.fork time is, quite drastically. It also holds the GIL so we can't put it on another thread.

        # Examples:
        # A simple x + x + x script: 10ms seconds in the middle of the program, 2ms at startup
        # tf_efficientnet_b0 benchmark: 50ms! in the middle of the program , 3ms at startup

        # So we want to start the workers early when it is still cheap, and also to allow the workers to get
        # ready before we have work for them.

        # ProcessPoolExecutor also does not launch the workers until it finds a point when all the workers are idle.
        # But if we waited until then fork time will be long and we will be waiting for the processes to initialize.

        # We force them to start here with some YOLOing of the internal methods.
        if hasattr(pool, "_start_queue_management_thread"):
            pool._start_queue_management_thread()
        else:
            for _ in range(config.compile_threads):
                pool._adjust_process_count()
            if hasattr(pool, "_start_executor_manager_thread"):
                pool._start_executor_manager_thread()
        _compile_end()

    @classmethod
    def submit(cls, task: Callable[..., Any]) -> Any:
        if config.compile_threads <= 1:
            return task()
        return cls.pool().submit(task)

    @classmethod
    def map(cls, fn: Callable[..., Any], seq: List[Any]) -> List[Any]:
        if config.compile_threads <= 1 or len(seq) <= 1:
            return list(map(fn, seq))
        return [t.result() for t in [cls.pool().submit(fn, x) for x in seq]]

    def triton(
        self, kernel_name: str, source_code: str, device_str: str = "cuda"
    ) -> Union[TritonFuture, ModuleType]:
        _compile_start()

        if config.compile_threads > 1:
            device_interface = get_interface_for_device(device_str)
            device = torch.device(device_str, device_interface.current_device())
            cc = device_interface.get_compute_capability(device)
            future = self.process_pool().submit(
                _worker_compile, kernel_name, source_code, cc, device
            )
            return TritonFuture(kernel_name, source_code, future)
        else:
            return _load_kernel(kernel_name, source_code)

    def multi_kernel(self, *args, **kwargs) -> ModuleType:
        """
        Async compile the python shim for multi-kernel.
        """

        def task():
            from torch._inductor.codegen.multi_kernel import MultiKernelCall

            return MultiKernelCall(*args, **kwargs)

        return self.submit(task)

    def cpp(self, source_code: str) -> ModuleType:
        def task():
            return CppCodeCache.load(source_code).kernel

        return self.submit(task)

    def cpp_pybinding(self, argtypes: List[str], source_code: str) -> ModuleType:
        return self.submit(
            functools.partial(
                CppPythonBindingsCodeCache.load_pybinding, argtypes, source_code
            )
        )

    def cuda(self, source_code, dst_file_ext):
        def task():
            return CUDACodeCache.load(source_code, dst_file_ext)[0]

        return self.submit(task)

    def wait(self, scope: Dict[str, Any]) -> None:
        num_kernels = len(
            [
                value
                for key, value in scope.items()
                if isinstance(value, (Future, TritonFuture))
            ]
        )
        pbar = tqdm(
            total=num_kernels,
            desc="Inductor Compilation",
            disable=config.disable_progress,
            delay=0,
        )
        if config.compile_threads > 1:
            for key, result in scope.items():
                if config.verbose_progress and not isinstance(pbar, _Faketqdm):
                    pbar.set_postfix_str(key)
                if isinstance(result, (Future, TritonFuture)):
                    scope[key] = result.result()
                    pbar.update(1)

        _compile_end()


AsyncCompile.warm_pool()<|MERGE_RESOLUTION|>--- conflicted
+++ resolved
@@ -49,7 +49,11 @@
 from torch._inductor import config, exc
 from torch._inductor.codegen.cuda import cuda_env
 from torch._inductor.utils import cache_dir, developer_warning, is_linux
-from torch._prims_common import suggest_memory_format
+from torch._subclasses.fake_tensor import (
+    extract_tensor_metadata,
+    FakeTensor,
+    TensorMetadata,
+)
 from torch.fx.experimental.symbolic_shapes import has_hint, hint_int, ShapeEnv
 
 if TYPE_CHECKING:
@@ -389,28 +393,6 @@
 
 
 @dataclasses.dataclass
-class TensorMetadata:
-    """
-    The Tensor metadata relevant when hashing FxGraph cache keys.
-    """
-
-    dtype: torch.dtype
-    shape: torch.Size
-    stride: Tuple[Any, ...]
-    device: torch.device
-    layout: torch.layout
-    memory_format: Optional[torch.memory_format]
-    storage_offset: int
-    requires_grad: bool
-    is_quantized: bool
-    is_conj: bool
-    is_neg: bool
-    is_coalesced: bool
-    dense_dim: int
-    sparse_dim: int
-
-
-@dataclasses.dataclass
 class TensorMetadataAndValues:
     """
     TensorMetadata plus the elements as a list of raw values.
@@ -419,32 +401,6 @@
 
     tensor_metadata: TensorMetadata
     values: List[Any]
-
-
-def extract_tensor_metadata(t: torch.Tensor) -> TensorMetadata:
-    """
-    Extract the TensorMetadata of a tensor.
-    """
-    memory_format: Optional[torch.memory_format] = suggest_memory_format(t)
-    if not t.is_contiguous(memory_format=memory_format):
-        memory_format = None
-
-    return TensorMetadata(
-        dtype=t.dtype,
-        shape=t.shape,
-        stride=t.stride() if t.layout == torch.strided else (),
-        device=t.device,
-        layout=t.layout,
-        memory_format=memory_format,
-        storage_offset=t.storage_offset(),
-        requires_grad=t.requires_grad,
-        is_quantized=t.is_quantized,
-        is_conj=t.is_conj(),
-        is_neg=t.is_neg(),
-        is_coalesced=t.is_coalesced() if t.is_sparse else False,
-        dense_dim=t.dense_dim() if t.is_sparse else False,
-        sparse_dim=t.sparse_dim() if t.is_sparse else False,
-    )
 
 
 def _ident(x: Any) -> Any:
@@ -495,7 +451,7 @@
     """
 
     dispatch_table = copyreg.dispatch_table.copy()
-    dispatch_table[torch._subclasses.fake_tensor.FakeTensor] = _reduce_fake_tensor
+    dispatch_table[FakeTensor] = _reduce_fake_tensor
     dispatch_table[torch.Tensor] = _reduce_tensor
     dispatch_table[torch.SymInt] = _reduce_symint
 
@@ -1827,12 +1783,8 @@
             raise
 
     @classmethod
-<<<<<<< HEAD
-    def load(cls, source_code: str) -> Union[CDLL, ModuleType]:
-=======
     def load(cls, source_code: str, cuda: bool = False) -> Union[CDLL, ModuleType]:
         cls.cpp_compile_command_flags.update({"cuda": cuda})
->>>>>>> 3baade44
         picked_vec_isa = pick_vec_isa()
         cpp_command = repr(
             cpp_compile_command(
@@ -1870,16 +1822,6 @@
         "include_pytorch": True,
         "shared": True,
     }
-<<<<<<< HEAD
-    suffix_template = textwrap.dedent(
-        """
-        // Python bindings to call kernel():
-        #define PY_SSIZE_T_CLEAN
-        #include <Python.h>
-
-        // This is defined in guards.cpp so we don't need to import PyTorch headers that are slooow
-        extern "C" void* _torchinductor_pyobject_tensor_data_ptr(PyObject* obj);
-=======
     entry_function = "kernel"
     call_entry_function = "kernel(%s);Py_RETURN_NONE;"
     extra_parse_arg = ""
@@ -1894,7 +1836,6 @@
         // This is defined in guards.cpp so we don't need to import PyTorch headers that are slooow.
         // We manually link it below to workaround issues with fbcode build.
         static void* (*_torchinductor_pyobject_tensor_data_ptr)(PyObject* obj);
->>>>>>> 3baade44
 
         template <typename T> static inline T parse_arg(PyObject* args, size_t n) {
             static_assert(std::is_pointer<T>::value, "arg type must be pointer or long");
@@ -1907,25 +1848,14 @@
             return result;
         }
 
-<<<<<<< HEAD
-        static PyObject* kernel_py(PyObject* self, PyObject* args) {
-=======
         %s
 
         static PyObject* %s_py(PyObject* self, PyObject* args) {
->>>>>>> 3baade44
             try {
                 if(!PyTuple_CheckExact(args))
                     [[unlikely]] throw std::runtime_error("tuple args required");
                 if(PyTuple_GET_SIZE(args) != %s)
                     [[unlikely]] throw std::runtime_error("requires %s args");
-<<<<<<< HEAD
-                kernel(%s);
-                Py_RETURN_NONE;
-            } catch(std::exception const& e) {
-                PyErr_SetString(PyExc_RuntimeError, e.what());
-                return nullptr;
-=======
                 %s
             } catch(std::exception const& e) {
                 PyErr_SetString(PyExc_RuntimeError, e.what());
@@ -1933,20 +1863,10 @@
             } catch(...) {
                 PyErr_SetString(PyExc_RuntimeError, "unhandled error");
                 return nullptr;
->>>>>>> 3baade44
             }
         }
 
         static PyMethodDef py_methods[] = {
-<<<<<<< HEAD
-            {"kernel", kernel_py, METH_VARARGS, ""},
-            {NULL, NULL, 0, NULL}};
-
-        static struct PyModuleDef py_module =
-            {PyModuleDef_HEAD_INIT, "kernel", NULL, -1, py_methods};
-
-        PyMODINIT_FUNC PyInit_kernel(void) {
-=======
             {"%s", %s_py, METH_VARARGS, ""},
             {NULL, NULL, 0, NULL}};
 
@@ -1964,7 +1884,6 @@
             iss >> addr;
             _torchinductor_pyobject_tensor_data_ptr =
                 reinterpret_cast<decltype(_torchinductor_pyobject_tensor_data_ptr)>(addr);
->>>>>>> 3baade44
             return PyModule_Create(&py_module);
         }
         """
@@ -1972,14 +1891,6 @@
 
     @classmethod
     def _load_library_inner(cls, path: str, key: str) -> ModuleType:
-<<<<<<< HEAD
-        return importlib.machinery.ExtensionFileLoader(
-            f"{key}.kernel", path
-        ).load_module()  # type: ignore[call-arg]
-
-    @classmethod
-    def load_pybinding(cls, argtypes: List[str], source_code: str) -> Any:
-=======
         os.environ["_TORCHINDUCTOR_PYOBJECT_TENSOR_DATA_PTR"] = str(
             torch._C._dynamo.guards._torchinductor_pyobject_tensor_data_ptr  # type: ignore[attr-defined]
         )
@@ -1991,35 +1902,20 @@
     def load_pybinding(
         cls, argtypes: List[str], source_code: str, cuda: bool = False
     ) -> Any:
->>>>>>> 3baade44
         """
         Wrap a C++ function in fast Python bindings.
 
         Args:
-<<<<<<< HEAD
-            argtypes: The types of args to kernel(), e.g. ["float*", "long"]
-            source_code: C++ source code containing a kernel() function
-
-        Returns:
-            A python version of kernel()
-=======
             argtypes: The types of args to ENTRY_FUNCTION(), e.g. ["float*", "long"]
             source_code: C++ source code containing a ENTRY_FUNCTION() function
 
         Returns:
             A python version of ENTRY_FUNCTION()
->>>>>>> 3baade44
         """
         parseargs = ", ".join(
             f"parse_arg<{argtype.replace('const ', '')}>(args, {n})"
             for n, argtype in enumerate(argtypes)
         )
-<<<<<<< HEAD
-        suffix = cls.suffix_template % (len(argtypes), len(argtypes), parseargs)
-        result = cls.load(source_code + suffix)
-        assert isinstance(result, ModuleType)
-        return result.kernel
-=======
         suffix = cls.suffix_template % (
             cls.entry_function,
             cls.extra_parse_arg,
@@ -2055,7 +1951,6 @@
         }
         """
     )
->>>>>>> 3baade44
 
 
 class PyCodeCache:
@@ -2482,6 +2377,17 @@
 
 _watchdog_thread: Optional[Thread] = None
 
+# Used to keep track of all process pools invoked so far.
+_pool_set: Set[ProcessPoolExecutor] = set()
+
+
+def shutdown_compile_workers() -> None:
+    """Shut down all outstanding compile-worker pools."""
+    global _pool_set
+    for pool in _pool_set:
+        pool.shutdown()
+    _pool_set = set()
+
 
 class AsyncCompile:
     def __init__(self) -> None:
@@ -2508,6 +2414,10 @@
             mp_context=ctx,
             initializer=partial(_async_compile_initializer, orig_ppid),
         )
+
+        global _pool_set
+        _pool_set.add(pool)
+
         # when this pool is created in a subprocess object, the normal exit handler
         # doesn't run, and we need to register our own handler.
         # exitpriority has to be high, because another one of the finalizers will
