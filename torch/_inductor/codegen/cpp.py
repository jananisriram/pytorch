import contextlib
import dataclasses
import functools
from copy import deepcopy
from pathlib import Path
from typing import Dict, List

import sympy

import torch
from torch._prims_common import is_float_dtype

from .. import codecache, config, ir, metrics
from ..codegen.wrapper import WrapperCodeGen
from ..utils import sympy_product, sympy_subs, sympy_symbol
from ..virtualized import ops, V
from .common import (
    BracesBuffer,
    DeferredIndentedBuffer,
    ExprPrinter,
    IndentedBuffer,
    Kernel,
    KernelArgs,
    OpOverrides,
)

DTYPE_TO_CPP = {
    torch.float32: "float",
    torch.float64: "double",
    torch.float16: "half",
    torch.int64: "long",
    torch.int32: "int",
    torch.int16: "short",
    torch.int8: "signed char",
    torch.uint8: "unsigned char",
    torch.bool: "bool",
    torch.bfloat16: "bfloat16",
}
INDEX_TYPE = "long"

RTYPE_TO_CPP = {
    "sum": "+",
    "min": "min",
    "max": "max",
    "argmin": "argmin",
    "argmax": "argmax",
    "any": "||",
}


def reduction_init(reduction_type, dtype):
    if reduction_type in ("sum", "any"):
        return 0
    if reduction_type in {"max", "argmax"}:
        return (
            f"-std::numeric_limits<{DTYPE_TO_CPP[dtype]}>::infinity()"
            if is_float_dtype(dtype)
            else f"std::numeric_limits<{DTYPE_TO_CPP[dtype]}>::min()"
        )
    if reduction_type in {"min", "argmin"}:
        return (
            f"std::numeric_limits<{DTYPE_TO_CPP[dtype]}>::infinity()"
            if is_float_dtype(dtype)
            else f"std::numeric_limits<{DTYPE_TO_CPP[dtype]}>::max()"
        )
    raise AssertionError(reduction_type)


def reduction_combine(reduction_type, var, next_value):
    if reduction_type == "sum":
        return f"{var} += {next_value}"
    if reduction_type == "any":
        return f"{var} = {var} || {next_value}"
    return f"{var} = std::{reduction_type}({var}, {next_value})"


def reduction_combine_vec(reduction_type, var, next_value):
    if reduction_type == "max":
        return f"{var} = at::vec::maximum({var}, {next_value})"
    elif reduction_type == "min":
        return f"{var} = at::vec::minimum({var}, {next_value})"
    elif reduction_type == "sum":
        return f"{var} += {next_value}"
    else:
        raise NotImplementedError()


index_value_name_counter = 1


def argmax_argmin_prefix(reduction_type, src_dtype, tmpvar):
    global index_value_name_counter
    struct_name = f"IndexValue_{index_value_name_counter}"
    index_value_name_counter += 1

    # A small annoyance, due to it being a little cumbersome to just throw {} into strings
    prefix = [
        f"struct {struct_name} {{size_t index; {DTYPE_TO_CPP[src_dtype]} value;}};",
        f"{struct_name} {tmpvar}{{0, {reduction_init(reduction_type, src_dtype)}}};",
    ]
    if reduction_type == "argmax":
        prefix.extend(
            [
                f"#pragma omp declare reduction(argmax : struct {struct_name} :\\",
                "    omp_out.value = omp_in.value < omp_out.value ? omp_out.value : omp_in.value,\\",
                "    omp_out.index = omp_in.value < omp_out.value ? omp_out.index : omp_in.index)\\",
                f"\tinitializer(omp_priv = {{0, {reduction_init(reduction_type, src_dtype)}}})",
            ]
        )
    elif reduction_type == "argmin":
        prefix.extend(
            [
                f"#pragma omp declare reduction(argmin : struct {struct_name} :\\",
                "    omp_out.value = omp_in.value > omp_out.value ? omp_out.value : omp_in.value,\\",
                "    omp_out.index = omp_in.value > omp_out.value ? omp_out.index : omp_in.index)\\",
                f"\tinitializer(omp_priv = {{0, {reduction_init(reduction_type, src_dtype)}}})",
            ]
        )
    return prefix


def float16_reduction_prefix(rtype):
    # TODO: This user-defined reduction uses float16 accumulation for sum. To reduce numerical
    # errors, float32 accumulation should be used instead.
    assert rtype in (
        "sum",
        "any",
    ), f"float16 user-defined reduction only supports 'sum' and 'any' but got {rtype}"
    prefix = [
        f"#pragma omp declare reduction({RTYPE_TO_CPP[rtype]}:{DTYPE_TO_CPP[torch.float16]}:"
        + f"omp_out = omp_out {RTYPE_TO_CPP[rtype]} omp_in)"
    ]
    return prefix


def parallel_num_threads():
    threads = config.cpp.threads
    if threads < 1:
        threads = torch.get_num_threads()
    return threads


@functools.lru_cache()
def cpp_prefix():
    path = Path(__file__).parent / "cpp_prefix.h"
    with path.open() as f:
        _, filename = codecache.write(
            f.read(),
            "h",
        )
    return f'#include "{filename}"'


class CppPrinter(ExprPrinter):
    def _print_ModularIndexing(self, expr):
        x, div, mod = expr.args
        x = self.paren(self.doprint(x))
        div = self.paren(self.doprint(div))
        mod = self.paren(self.doprint(mod))
        if div != "1":
            x = f"({x} / {div})"
        return f"{x} % {mod}"

    def _print_IndexingDiv(self, expr):
        x, div = expr.args
        x = self.paren(self.doprint(x))
        div = self.paren(self.doprint(div))
        return f"({x} / {div})"


cexpr = CppPrinter().doprint


class CppVecOverrides(OpOverrides):
    """Map element-wise ops to aten vectorization C++"""

    @staticmethod
    def add(a, b):
        return f"{a} + {b}"

    @staticmethod
    def sub(a, b):
        return f"{a} - {b}"

    @staticmethod
    def mul(a, b):
        return f"{a} * {b}"

    @staticmethod
    def div(a, b):
        return f"{a} / {b}"

    @staticmethod
    def abs(x):
        return f"{x}.abs()"

    @staticmethod
    def sin(x):
        return f"{x}.sin()"

    @staticmethod
    def cos(x):
        return f"{x}.cos()"

    @staticmethod
    def exp(x):
        return f"{x}.exp()"

    @staticmethod
    def sqrt(x):
        return f"{x}.sqrt()"

    @staticmethod
    def rsqrt(x):
        return f"{x}.rsqrt()"

    @staticmethod
    def pow(a, b):
        return f"{a}.pow({b})"

    @staticmethod
    def log(x):
        return f"{x}.log()"

    @staticmethod
    def round(x):
        return f"{x}.round()"

    @staticmethod
    def floor(x):
        return f"{x}.floor()"

    @staticmethod
    def ceil(x):
        return f"{x}.ceil()"

    @staticmethod
    def trunc(x):
        return f"{x}.trunc()"

    @staticmethod
    def fmod(a, b):
        return f"{a}.fmod({b})"

    @staticmethod
    def lgamma(x):
        return f"{x}.lgamma()"

    @staticmethod
    def logical_and(a, b):
        return f"{a} && {b}"

    @staticmethod
    def logical_or(a, b):
        return f"{a} || {b}"

    @staticmethod
    def tanh(a):
        return f"{a}.tanh()"

    @staticmethod
    def reciprocal(a):
        return f"{a}.reciprocal()"

    @staticmethod
    def constant(val, dtype):
        if val == float("inf"):
            quote = f"std::numeric_limits<{DTYPE_TO_CPP[dtype]}>::infinity()"
        elif val == float("-inf"):
            quote = f"-std::numeric_limits<{DTYPE_TO_CPP[dtype]}>::infinity()"
        elif val is True or val is False:
            quote = f"static_cast<{DTYPE_TO_CPP[dtype]}>({str(val).lower()})"
        else:
            quote = f"static_cast<{DTYPE_TO_CPP[dtype]}>({repr(val)})"
        return f"at::vec::Vectorized<{DTYPE_TO_CPP[dtype]}>({quote})"

    @staticmethod
    def minimum(a, b):
        return f"at::vec::minimum({a}, {b})"

    @staticmethod
    def maximum(a, b):
        return f"at::vec::maximum({a}, {b})"


class CppOverrides(OpOverrides):
    """Map element-wise ops to C++"""

    @staticmethod
    def to_dtype(x, dtype):
        assert dtype in DTYPE_TO_CPP, f"{dtype} missing from {__name__}.DTYPE_TO_CPP"
        return f"static_cast<{DTYPE_TO_CPP[dtype]}>({x})"

    @staticmethod
    def abs(x):
        return f"std::abs({x})"

    @staticmethod
    def sin(x):
        return f"std::sin({x})"

    @staticmethod
    def cos(x):
        return f"std::cos({x})"

    @staticmethod
    def exp(x):
        # return f"Sleef_expf_u10({x})"
        return f"std::exp({x})"

    @staticmethod
    def sqrt(x):
        return f"std::sqrt({x})"

    @staticmethod
    def rsqrt(x):
        return f"1 / std::sqrt({x})"

    @staticmethod
    def signbit(x):
        return f"std::signbit({x})"

    @staticmethod
    def pow(a, b):
        return f"std::pow({a}, {b})"

    @staticmethod
    def log(x):
        return f"std::log({x})"

    @staticmethod
    def round(x):
        return f"std::nearbyint({x})"

    @staticmethod
    def floor(x):
        return f"std::floor({x})"

    @staticmethod
    def floordiv(a, b):
        # a and b are integer type
        quot = f"{a} / {b}"
        rem = f"{a} % {b}"
        return f"(({a} < 0) != ({b} < 0) ? ({rem} != 0 ? {quot} - 1 : {quot}) : {quot})"

    @staticmethod
    def ceil(x):
        return f"std::ceil({x})"

    @staticmethod
    def trunc(x):
        return f"std::trunc({x})"

    @staticmethod
    def truncdiv(a, b):
        # a and b are integer type
        return f"{a} / {b}"

    @staticmethod
    def fmod(a, b):
        return f"std::fmod({a}, {b})"

    @staticmethod
    def isinf(x):
        return f"std::isinf({x})"

    @staticmethod
    def isnan(x):
        return f"std::isnan({x})"

    @staticmethod
    def lgamma(x):
        return f"std::lgamma({x})"

    @staticmethod
    def relu(x):
        return f"{x} * ({x}>0)"

    @staticmethod
    def minimum(a, b):
        return f"std::min({a}, {b})"

    @staticmethod
    def maximum(a, b):
        return f"std::max({a}, {b})"

    @staticmethod
    def where(a, b, c):
        return f"{a} ? {b} : {c}"

    @staticmethod
    def mod(a, b):
        return f"mod({a}, {b})"

    @staticmethod
    def constant(val, dtype):
        if val == float("inf"):
            return f"std::numeric_limits<{DTYPE_TO_CPP[dtype]}>::infinity()"
        elif val == float("-inf"):
            return f"-std::numeric_limits<{DTYPE_TO_CPP[dtype]}>::infinity()"
        elif val is True or val is False:
            return ops.to_dtype(str(val).lower(), dtype)
        return ops.to_dtype(repr(val), dtype)

    @staticmethod
    def index_expr(expr, dtype):
        return ops.to_dtype(cexpr(V.kernel.rename_indexing(expr)), dtype)

    @staticmethod
    def masked(mask, body, other):
        code = BracesBuffer()
        var = V.kernel.cse.newvar()
        if other == float("-inf"):
            code.writeline(f"float {var} = -std::numeric_limits<float>::infinity();")
        elif other == float("inf"):
            code.writeline(f"float {var} = std::numeric_limits<float>::infinity();")
        else:
            code.writeline(f"auto {var} = {other!r};")
        code.writeline(f"if({mask})")
        with V.kernel.swap_buffers(code), code.indent():
            result = body()
            code.writeline(f"{var} = {result};")
        V.kernel.compute.splice(code)
        return var

    @staticmethod
    def logical_and(a, b):
        return f"{a} && {b}"

    @staticmethod
    def logical_or(a, b):
        return f"{a} || {b}"

    @staticmethod
    def rand(seed: sympy.Expr, offset: sympy.Expr, dtype):
        return f"static_cast<{DTYPE_TO_CPP[dtype]}>(normalized_rand_cpu({seed}, {offset}));"

    @staticmethod
    def randn(seed: sympy.Expr, offset: sympy.Expr, dtype):
        return f"static_cast<{DTYPE_TO_CPP[dtype]}>(randn_cpu({seed}, {offset}));"

    @staticmethod
    def sigmoid(x):
        x = ops.exp(f"-{x}")
        return f"1 / (1 + {x})"


class CppKernel(Kernel):
    overrides = CppOverrides
    sexpr = cexpr
    newvar_prefix = "auto "
    suffix = ";"

    def __init__(self, args, num_threads):
        super(CppKernel, self).__init__(args)
        self.call_ranges = None
        self.ranges = None
        self.itervars = None
        self.reduction_depth = None
        self.reduction_prefix = IndentedBuffer()
        self.reduction_suffix = DeferredIndentedBuffer()
        self.reduction_vars = {}
        self.num_threads = num_threads  # num_threads the kernel specialized for

    def load(self, name: str, index: sympy.Expr):
        var = self.args.input(name)
        index = self.rename_indexing(index)
        line = f"{var}[{cexpr(index)}]"
        if V.graph.get_dtype(name) in (torch.float16, torch.bfloat16):
            line = f"static_cast<float>({line})"
        return self.cse.generate(self.loads, line)

    def store(self, name, index, value, mode=None):
        assert "buf" in name
        var = self.args.output(name)
        index = self.rename_indexing(index)
        if mode is None:
            line = f"{var}[{cexpr(index)}] = {value};"
        elif mode == "atomic_add":
            if not config.cpp.dynamic_threads and self.num_threads == 1:
                line = f"{var}[{cexpr(index)}] += {value};"
            else:
                line = f"atomic_add(&{var}[{cexpr(index)}], {value});"
        else:
            raise NotImplementedError(f"store mode={mode}")
        self.stores.writeline(name, line)

    def reduction(self, name, dtype, src_dtype, reduction_type, index, value):
        argmax_or_argmin = reduction_type in {"argmax", "argmin"}
        tmpvar = self.cse.generate(
            self.loads, f"reduction {name} {cexpr(index)}", write=False
        )
        index = self.rename_indexing(index)
        self.reduction_vars[tmpvar] = reduction_type
        if argmax_or_argmin:
            self.reduction_prefix.writelines(
                argmax_argmin_prefix(reduction_type, src_dtype, tmpvar)
            )
            compare_op = "<" if reduction_type == "argmax" else ">"
            self.stores.writelines(
                None,
                [
                    f"if ({tmpvar}.value {compare_op} {value}) {{",
                    f"    {tmpvar}.index = {self.itervars[-1]}; {tmpvar}.value = {value};",
                    "}",
                ],
            )
        else:
            if dtype == torch.float16:
                self.reduction_prefix.writelines(
                    float16_reduction_prefix(reduction_type)
                )
            self.reduction_prefix.writeline(
                f"{DTYPE_TO_CPP[dtype]} {tmpvar} = {reduction_init(reduction_type, dtype)};"
            )
            self.stores.writeline(
                None, f"{reduction_combine(reduction_type, tmpvar, value)};"
            )

        if name not in V.graph.removed_buffers:
            var = self.args.output(name)
            member_name = ".index" if argmax_or_argmin else ""
            self.reduction_suffix.writeline(
                name, f"{var}[{cexpr(index)}] = {tmpvar}{member_name};"
            )
        self.cse.store_cache[name] = tmpvar

    def set_ranges(self, lengths, reduction_lengths):
        if self.call_ranges:
            assert self.call_ranges == tuple(lengths) + tuple(
                reduction_lengths
            ), f"{self.call_ranges} == {tuple(lengths)} + {tuple(reduction_lengths)}"
            assert self.reduction_depth == len(lengths)
        else:
            self.call_ranges = tuple(lengths) + tuple(reduction_lengths)
            self.ranges = [self.rename_indexing(x) for x in self.call_ranges]
            self.itervars = [sympy_symbol(f"i{n}") for n in range(len(self.ranges))]
            self.reduction_depth = len(lengths)
        return (
            self.itervars[: self.reduction_depth],
            self.itervars[self.reduction_depth :],
        )

    def size_hint(self):
        return V.graph.sizevars.size_hint(sympy_product(self.call_ranges))

    def codegen_loops(self, code, worksharing):
        threads = parallel_num_threads()

        loops = [LoopLevel(var, size) for var, size in zip(self.itervars, self.ranges)]
        loops, reductions = LoopNest(loops[: self.reduction_depth]), LoopNest(
            loops[self.reduction_depth :]
        )
        reductions.mark_reduction(self.reduction_vars)

        if config.cpp.simdlen:
            # TODO(jansel): detect stride-1 dimension and vectorize that
            if reductions:
                reductions.loops[-1].simd = True
            elif loops:
                loops.loops[-1].simd = True

        par_depth = 0
        reduction_par_depth = 0
        if loops:
            par_depth = self.decide_parallel_depth(
                self.call_ranges[: self.reduction_depth], threads
            )
        else:
            reduction_par_depth = self.decide_parallel_depth(
                self.call_ranges[self.reduction_depth :], threads
            )

        with contextlib.ExitStack() as stack:
            if par_depth:
                worksharing.parallel(threads)
                loops.mark_parallel(par_depth)
            elif reduction_par_depth:
                # need to close the worksharing scope to define reduction vars outside it
                worksharing.close()
                reductions.mark_parallel(reduction_par_depth)
            elif threads > 1:
                if worksharing.single():
                    stack.enter_context(code.indent())

            loops.codegen(code, stack)

            with contextlib.ExitStack() as stack_outer:
                if self.reduction_prefix:
                    stack_outer.enter_context(code.indent())
                code.splice(self.reduction_prefix)

                if reduction_par_depth:
                    worksharing.parallel(threads)

                with contextlib.ExitStack() as stack:
                    reductions.codegen(code, stack)
                    code.splice(self.loads)
                    code.splice(self.compute)
                    code.splice(self.stores)

                if reduction_par_depth:
                    worksharing.close()

                code.splice(self.reduction_suffix)

    def decide_parallel_depth(self, ranges, threads):
        seq = self.size_hint()
        par = 1
        depth = 0
        for expr in ranges:
            hint = V.graph.sizevars.size_hint(expr)
            if par >= 2 * threads or par == threads:
                break
            if seq // threads < config.cpp.min_chunk_size:
                # not enough work
                break
            depth += 1
            par *= hint
            seq /= hint
        # if we assume thread number is dynamic, make sure we
        # have at least one parallel scope and let OMP runtime
        # to manage the serial vs. parallel.
        if config.cpp.dynamic_threads and depth == 0 and len(ranges) > 0:
            depth = 1
        return depth

    @contextlib.contextmanager
    def write_to_suffix(self):
        prior = (self.loads, self.compute, self.stores, self.cse)
        self.loads = IndentedBuffer()
        self.compute = IndentedBuffer()
        self.stores = DeferredIndentedBuffer()
        self.cse = self.cse.clone()
        yield
        self.reduction_suffix.splice(self.loads)
        self.reduction_suffix.splice(self.compute)
        self.reduction_suffix.splice(self.stores)
        (self.loads, self.compute, self.stores, self.cse) = prior


class CppVecKernel(CppKernel):
    overrides = CppVecOverrides

    def __init__(self, args, num_threads):
        super(CppVecKernel, self).__init__(args, num_threads)
        self.simd_len = config.cpp.simdlen
        metrics.generated_cpp_vec_kernel_count += 1

    def is_single_step_var(self, var: sympy.Symbol, index: sympy.Expr):
        replacement = {var: var + 1}
        new_index = sympy_subs(index, replacement)
        delta = sympy.simplify(new_index - index)
        return delta == 1

    def is_var_irrevelant(self, var: sympy.Symbol, index: sympy.Expr):
        expanded_index = sympy.expand(index)
        return not expanded_index.has(var)

    def transform_index(self, index: sympy.Expr):
        expanded_index = sympy.expand(index)
        assert self.simd_len
        assert self.simd_len > 0
        most_inner_var = self.itervars[-1]
        replacement = {most_inner_var: most_inner_var * self.simd_len}
        new_index = sympy_subs(expanded_index, replacement)
        return new_index

    def load(self, name: str, index: sympy.Expr):
        var = self.args.input(name)
        index = self.rename_indexing(index)

        expanded_index = sympy.expand(index)
        new_index = self.transform_index(index)

        if expanded_index == new_index:
            line = f"at::vec::Vectorized<float>({var}[{cexpr(index)}])"
        else:
            line = f"at::vec::Vectorized<float>::loadu({var} + {cexpr(new_index)})"

        return self.cse.generate(self.loads, line)

    def store(self, name, index, value, mode=None):
        assert "buf" in name
        var = self.args.output(name)
        index = self.rename_indexing(index)
        assert mode is None

        expanded_index = sympy.expand(index)
        new_index = self.transform_index(index)
        assert new_index != expanded_index
        line = f"{value}.store({var} + {cexpr(new_index)});"
        self.stores.writeline(name, line)

    def reduction(self, name, dtype, src_dtype, reduction_type, index, value):
        assert reduction_type in {"max", "min", "sum"}
        assert dtype == torch.float
        assert src_dtype == torch.float
        reduce_map = {"max": "maximum", "min": "minimum"}

        tmpvar = self.cse.generate(
            self.loads, f"reduction {name} {cexpr(index)}", write=False
        )
        tmpvar_vec = f"{tmpvar}_vec"

        index = self.rename_indexing(index)
        self.reduction_vars[tmpvar] = reduction_type
        self.reduction_prefix.writeline(
            f"{DTYPE_TO_CPP[dtype]} {tmpvar} = {reduction_init(reduction_type, dtype)};"
        )
        self.reduction_prefix.writeline(
            f"auto {tmpvar_vec} = at::vec::Vectorized<{DTYPE_TO_CPP[dtype]}>({tmpvar});"
        )
        self.stores.writeline(
            None, f"{reduction_combine_vec(reduction_type, tmpvar_vec, value)};"
        )

        vec_ns = "at::vec"
        vec = f"{vec_ns}::Vectorized<{DTYPE_TO_CPP[dtype]}>"
        reduce_all_body = "{"
        if reduction_type == "sum":
            reduce_all_body += "return x + y;"
        else:
            reduce_all_body += f"return {vec_ns}::{reduce_map[reduction_type]}(x, y);"
        reduce_all_body += "}"
        vec_reduce_all_func = f"{vec_ns}::vec_reduce_all<{DTYPE_TO_CPP[dtype]}>"
        self.reduction_suffix.writeline(
            name,
            f"{tmpvar} = {vec_reduce_all_func}([]({vec}& x, {vec}&y) {reduce_all_body}, {tmpvar_vec});",
        )
        self.cse.store_cache[name] = tmpvar


class CppVecKernelChecker(CppVecKernel):
    def __init__(self, args, num_threads):
        super(CppVecKernelChecker, self).__init__(args, num_threads)

        # Since this kernel is only for checker but does not genreate any
        # code, so we need to decrease the kernel count.
        metrics.generated_kernel_count -= 1
        metrics.generated_cpp_vec_kernel_count -= 1

        # Used to recorde the graph wrapper code as the wrapper_code status could be
        # changed during graph run.
        self._org_wrapper_code = None

        self.simd_vec = True
        self.fast_vec_list = []
        for k, v in CppVecOverrides.__dict__.items():
            if isinstance(v, staticmethod):
                self.fast_vec_list.append(k)
        self.exit_stack = contextlib.ExitStack()

    def is_legal_data_access(self, var: sympy.Symbol, index: sympy.Expr):
        return self.is_var_irrevelant(var, index) or self.is_single_step_var(var, index)

    def could_vec(self, name: str, index: sympy.Expr):
        if V.graph.get_dtype(name) is not torch.float:
            return False

        assert self.itervars is not None
        # Not a loop
        if len(self.itervars) == 0:
            return False

        most_inner_var = self.itervars[-1]
        return self.is_legal_data_access(most_inner_var, index)

    def load(self, name: str, index: sympy.Expr):
        index = self.rename_indexing(index)

        self.simd_vec = self.simd_vec and self.could_vec(name, index)
        return self.simd_vec

    def store(self, name, index, value, mode=None):
        assert "buf" in name
        index = self.rename_indexing(index)

        if mode:
            self.simd_vec = False
            return False

        self.simd_vec = self.simd_vec and self.could_vec(name, index)
        return self.simd_vec

    def reduction(self, name, dtype, src_dtype, reduction_type, index, value):
        if (
            dtype == torch.float
            and src_dtype == torch.float
            and reduction_type in ["max", "min", "sum"]
        ):
            pass
        else:
            self.simd_vec = False
        return self.simd_vec

    def __exit__(self, exc_type, exc_val, exc_tb):
        assert self._org_wrapper_code is not None
        # Restore the wrapper_code
        V.graph.wrapper_code = self._org_wrapper_code
        self.exit_stack.__exit__(exc_type, exc_val, exc_tb)

    def __enter__(self):
        # Recorde the graph wrapper code. The wrapper_code status could be
        # changed during graph run. Regarding this checker, we also need to
        # run the graph but we don't expect to change any status that would
        # impact the code generation. Hence, we record the graph wapper code
        # and replace it with a dummy warpper_code and then restore to the
        # original one as long as the checker is finished.
        self._org_wrapper_code = V.graph.wrapper_code
        V.graph.wrapper_code = WrapperCodeGen()

        class VecCheckerProxy:
            @staticmethod
            def __getattr__(name):
                def inner(*args, **kwargs):
                    if not (name in self.fast_vec_list):
                        self.simd_vec = False
                    return self.simd_vec

                return inner

            @staticmethod
            def load(name: str, index: sympy.Expr):
                return self.load(name, index)

            @staticmethod
            def store(name, index, value, mode=None):
                return self.store(name, index, value, mode=mode)

            @staticmethod
            def reduction(name, dtype, src_dtype, reduction_type, index, value):
                return self.reduction(
                    name, dtype, src_dtype, reduction_type, index, value
                )

            @staticmethod
            def constant(val, dtype):
                supported_dtype = (torch.float32, torch.int32)
                is_supported_dtype = dtype in (supported_dtype)
                if not is_supported_dtype:
                    self.simd_vec = False
                return is_supported_dtype

            @staticmethod
            def index_expr(expr, dtype):
                self.simd_vec = False
                return self.cse.newvar()

            @staticmethod
            def indirect_indexing(index_var):
                return sympy.Symbol(str(index_var))

            @staticmethod
            def masked(mask, body, other):
                return V.kernel.cse.newvar()

        self.exit_stack.enter_context(V.set_ops_handler(VecCheckerProxy()))
        self.exit_stack.enter_context(V.set_kernel_handler(self))
        return self


class CppKernelProxy(CppKernel):
    def __init__(self, args=None, num_threads=None):
        super(CppKernelProxy, self).__init__(args, num_threads)
        self.simd_vec_kernel: CppVecKernel = None
        self.simd_omp_kernel: CppKernel = None

    def vectorize_most_inner_loop(self, loop_nest):
        loop_nest.split_most_inner_loop(config.cpp.simdlen)
        loop_with_tail = loop_nest.loops[-1]
        assert isinstance(loop_with_tail, LoopLevelWithTail)

        self.simd_vec_kernel.simd = False
        self.simd_vec_kernel.fast_vec = True

<<<<<<< HEAD
        # loop_with_tail.tail_loop.simd_omp = True
=======
        loop_with_tail.tail_loop.simd_omp = True
        # We chope the loop into two cubes by the config.cpp.simdlen - main loop and tail loop.
        # Regarding the main loop, it is straightforward that it could be vectorized with
        # config.cpp.simdlen. But for the tail loop, it still could be vectorized. For example,
        # if the config.cpp.simdlen is 8(256bits), then the tail loop still could be vectorized
        # as 4(128bits).
>>>>>>> 5f8e1f17
        loop_with_tail.tail_loop.simd_len = int(config.cpp.simdlen / 2)
        loop_with_tail.tail_loop.simd_vec = False

        loop_with_tail.main_loop_body = self.simd_vec_kernel
        loop_with_tail.tail_loop_body = self.simd_omp_kernel
        return loop_nest

    def codegen_loops(self, code, worksharing):
        threads = parallel_num_threads()

        if self.simd_vec_kernel is None:
            assert self.simd_omp_kernel
            return self.simd_omp_kernel.codegen_loops(code, worksharing)

        assert self.simd_vec_kernel.itervars == self.simd_omp_kernel.itervars
        assert self.simd_vec_kernel.ranges == self.simd_omp_kernel.ranges
        assert (
            self.simd_vec_kernel.reduction_vars == self.simd_omp_kernel.reduction_vars
        )

        itervars = self.simd_vec_kernel.itervars
        rangs = self.simd_vec_kernel.ranges
        loops = [LoopLevel(var, size) for var, size in zip(itervars, rangs)]

        # TODO: Support reductions
        assert (
            self.simd_vec_kernel.reduction_depth == self.simd_omp_kernel.reduction_depth
        )
        reduction_depth = self.simd_vec_kernel.reduction_depth
        loops_nest_non_reduce, loops_nest_reduce = LoopNest(
            loops[:reduction_depth]
        ), LoopNest(loops[reduction_depth:])
        loops_nest_reduce.mark_reduction(self.simd_vec_kernel.reduction_vars)

        if config.cpp.simdlen:
            # TODO(jansel): detect stride-1 dimension and vectorize that
            if loops_nest_reduce:
                loops_nest_reduce.loops[-1].simd = True
            elif loops:
                loops_nest_non_reduce.loops[-1].simd = True

        par_depth = 0
        reduction_par_depth = 0
        if loops_nest_non_reduce:
            par_depth = self.simd_vec_kernel.decide_parallel_depth(
                self.simd_vec_kernel.call_ranges[:reduction_depth], threads
            )
        else:
            reduction_par_depth = self.simd_vec_kernel.decide_parallel_depth(
                self.simd_vec_kernel.call_ranges[reduction_depth:], threads
            )

        with contextlib.ExitStack() as stack:
            if par_depth:
                worksharing.parallel(threads)
                loops_nest_non_reduce.mark_parallel(par_depth)
            elif reduction_par_depth:
                # need to close the worksharing scope to define reduction vars outside it
                worksharing.close()
                loops_nest_reduce.mark_parallel(reduction_par_depth)
            elif threads > 1:
                if worksharing.single():
                    stack.enter_context(code.indent())

            if loops_nest_reduce:
                self.vectorize_most_inner_loop(loops_nest_reduce)
            else:
                self.vectorize_most_inner_loop(loops_nest_non_reduce)

            for loop in loops[0:-1]:
                code.writelines(loop.lines())
                stack.enter_context(code.indent())

            code.splice(self.simd_vec_kernel.reduction_prefix)

            if loops_nest_reduce:
                loop_with_tail: LoopLevelWithTail = loops_nest_reduce.loops[-1]
            else:
                loop_with_tail: LoopLevelWithTail = loops_nest_non_reduce.loops[-1]

            for loop, kernel in (
                (loop_with_tail.main_loop, loop_with_tail.main_loop_body),
                (loop_with_tail.tail_loop, loop_with_tail.tail_loop_body),
            ):
                code.writelines(loop.lines())
                with contextlib.ExitStack() as stack:
                    stack.enter_context(code.indent())
                    code.splice(kernel.loads)
                    code.splice(kernel.compute)
                    code.splice(kernel.stores)
                code.splice(kernel.reduction_suffix)


class CppScheduling:
    def __init__(self, scheduler):
        self.scheduler = scheduler
        self.kernel_group = KernelGroup()

    def group_fn(self, sizes):
        return tuple(tuple(map(V.graph.sizevars.simplify, s)) for s in sizes)

    @staticmethod
    def can_fuse_horizontal(node1, node2):
        _, (vars1, reduce1) = node1.group
        _, (vars2, reduce2) = node2.group
        if vars1 == vars2 and reduce1 == reduce2:
            return True
        if reduce1 == () and vars1 == vars2 + reduce2:
            return True
        # TODO(jansel): allow fusion pointwise (vars1, ()) suffix?
        return False

    @classmethod
    def can_fuse_vertical(cls, node1, node2):
        return cls.can_fuse_horizontal(node1, node2) and not node1.is_reduction()

    def can_vec(self, nodes):
        # TODO: Query cpu arch and vec length from aten
        if config.cpp.simdlen is None or config.cpp.simdlen != 8:
            return False

        _, (group, reduction_group) = max(
            nodes, key=lambda x: int(x.is_reduction())
        ).group

        with CppVecKernelChecker(
            deepcopy(self.kernel_group.args), self.kernel_group.ws.num_threads
        ) as kernel_checker:
            vars, reduction_vars = kernel_checker.set_ranges(group, reduction_group)
            for node in nodes:
                if node.group[1] in [
                    (group, reduction_group),
                    (group + reduction_group, ()),
                ]:
                    node.run(vars, reduction_vars)
                else:
                    assert node.group[1] == (
                        group,
                        (),
                    ), f"unexpected group: {node.group[1]} != {group}, {reduction_group}"
                    node.run(vars, ())

            return kernel_checker.simd_vec

    def _codegen_nodes_impl(self, nodes, is_simd_vec=False):
        """
        Turn an set of pre-fused nodes into a C++ kernel.
        """
        kernel_group = self.kernel_group
        _, (group, reduction_group) = max(
            nodes, key=lambda x: int(x.is_reduction())
        ).group
        in_suffix = False

        with kernel_group.new_kernel(is_simd_vec) as kernel:
            vars, reduction_vars = kernel.set_ranges(group, reduction_group)

            for node in nodes:
                if node.group[1] in [
                    (group, reduction_group),
                    (group + reduction_group, ()),
                ]:
                    assert not in_suffix
                    node.run(vars, reduction_vars)
                else:
                    in_suffix = True
                    assert node.group[1] == (
                        group,
                        (),
                    ), f"unexpected group: {node.group[1]} != {group}, {reduction_group}"
                    # we can fuse in some extra pointwise into the suffix
                    with kernel.write_to_suffix():
                        node.run(vars, ())

        return kernel

    def codegen_nodes(self, nodes):
        """
        Turn an set of pre-fused nodes into a C++ kernel.
        """
        kernel_group = self.kernel_group

        can_be_simd_vec = self.can_vec(nodes)
        simd_vec_kernel = (
            self._codegen_nodes_impl(nodes, can_be_simd_vec)
            if can_be_simd_vec
            else None
        )
        simd_omp_kernel = self._codegen_nodes_impl(nodes)

        assert simd_omp_kernel
        metrics.generated_kernel_count -= 1
        # Maitain the metrics kernel count
        if simd_vec_kernel:
            metrics.generated_kernel_count -= 1

        cpp_kernel_proxy = CppKernelProxy(
            kernel_group.args, kernel_group.ws.num_threads
        )
        cpp_kernel_proxy.simd_vec_kernel = simd_vec_kernel
        cpp_kernel_proxy.simd_omp_kernel = simd_omp_kernel

        kernel_group.finalize_kernel(cpp_kernel_proxy, None)

    def flush(self):
        self.kernel_group.codegen_define_and_call(V.graph.wrapper_code)
        self.kernel_group = KernelGroup()


class KernelGroup:
    def __init__(self):
        super().__init__()
        self.args = KernelArgs()
        self.loops_code = BracesBuffer()
        self.ws = WorkSharing(self.loops_code)
        self.stack = contextlib.ExitStack()
        self.stack.enter_context(self.ws)
        self.count = 0

    def new_kernel(self, simd_vec=False):
        if simd_vec:
            return CppVecKernel(self.args, parallel_num_threads())
        else:
            return CppKernel(self.args, parallel_num_threads())

    def finalize_kernel(self, new_kernel, scheduler):
        self.count += 1
        code = self.loops_code
        ws = self.ws
        new_kernel.codegen_loops(code, ws)

    def codegen_define_and_call(self, wrapper):
        self.stack.close()
        if self.count == 0:
            return

        arg_defs, call_args = self.args.cpp_argdefs()
        arg_defs = ",\n".ljust(25).join(arg_defs)
        code = BracesBuffer()
        code.writelines([cpp_prefix(), "" f'extern "C" void kernel({arg_defs})'])
        with code.indent():
            for old, new in self.args.aliases():
                code.writeline(f"auto {old} = {new};")
            code.splice(self.loops_code)

        codecache_def = IndentedBuffer()
        codecache_def.writeline("async_compile.cpp('''")
        codecache_def.splice(code)
        codecache_def.writeline("''')")

        kernel_name = wrapper.next_kernel_name()
        codecache_str = codecache_def.getvalue()
        # TODO(voz): Ostensibly, we should not need this. But there are cases where C++ codegen does
        # not use BracesBuffer, so we have no good indicator of a C++ buffer atm.
        codecache_str = codecache_str.replace("#pragma CMT", "//")
        wrapper.define_kernel(kernel_name, codecache_str)

        # generate the code to call this
        wrapper.writeline(
            "{}({})".format(kernel_name, ", ".join(call_args)),
        )


class WorkSharing:
    def __init__(self, code):
        self.code = code
        self.in_parallel = False
        self.num_threads = None
        self.stack = contextlib.ExitStack()

    def parallel(self, threads):
        if self.in_parallel and threads != self.num_threads:
            # wrong number of threads
            self.close()
        if not self.in_parallel:
            self.num_threads = threads
            self.in_parallel = True
            if config.cpp.dynamic_threads:
                self.code.writeline("#pragma omp parallel")
            else:
                self.code.writeline(f"#pragma omp parallel num_threads({threads})")
            self.stack.enter_context(self.code.indent())

    def single(self):
        if self.in_parallel:
            self.code.writeline("#pragma omp single")
        return self.in_parallel

    def close(self):
        self.stack.close()
        self.in_parallel = False

    def __enter__(self):
        self.stack.__enter__()
        return self

    def __exit__(self, exc_type, exc_val, exc_tb):
        self.stack.__exit__(exc_type, exc_val, exc_tb)


@dataclasses.dataclass
class LoopLevel:
    var: sympy.Expr = None
    size: sympy.Expr = None
    offset: sympy.Expr = sympy.Integer(0)
    steps: sympy.Expr = sympy.Integer(1)
    parallel: int = 0
    simd_omp: bool = False
    simd_len: int = config.cpp.simdlen
    simd_vec: bool = False
    collapsed: bool = False
    reduction_vars: Dict[str, str] = None

    def lines(self):
        if self.reduction_vars:
            reduction = " " + " ".join(
                f"reduction({RTYPE_TO_CPP[rtype]}:{var})"
                for var, rtype in self.reduction_vars.items()
            )
        else:
            reduction = ""
        simd = f"simd simdlen({self.simd_len}) " if self.simd_omp else ""
        if self.parallel:
            # TODO(jansel): look into chunk size and other schedules
            line1 = f"#pragma omp for{reduction} "
            if self.parallel > 1:
                line1 += f" collapse({self.parallel})"
            if self.simd_omp:
                line1 = line1.replace(" for ", f" for {simd}")
        elif self.simd_vec:
            line1 = ""
        elif self.simd_omp:
            line1 = f"#pragma omp {simd}{reduction}"
        elif not self.reduction_vars and codecache.is_gcc():
            line1 = "#pragma GCC ivdep"
        else:
            line1 = ""
        line2 = f"for({INDEX_TYPE} {self.var}={cexpr(self.offset)}; {self.var}<{cexpr(self.size)}; {self.var}+={cexpr(self.steps)})"
        if self.collapsed or not line1:
            return [line2]
        return [line1, line2]


class LoopLevelWithTail(LoopLevel):
    def __init__(self, main_loop: LoopLevel, tail_loop: LoopLevel):
        super().__init__()
        self.main_loop = main_loop
        self.tail_loop = tail_loop
        self.main_loop_body = None
        self.tail_loop_body = None

    def lines(self):
        raise AssertionError("Not Implemented")


@dataclasses.dataclass
class LoopNest:
    loops: List[LoopLevel]

    def __bool__(self):
        return bool(self.loops)

    def mark_reduction(self, reduction_vars):
        for loop in self.loops:
            loop.reduction_vars = reduction_vars

    def mark_parallel(self, par_depth):
        loops = self.loops
        loops[0].parallel = par_depth
        for i in range(1, par_depth):
            loops[i].collapsed = True

    def split_most_inner_loop(self, factor):
        sympy_factor = sympy.Integer(factor)

        most_inner_loop = self.loops[-1]

        # If the most inner loop needs to be collapsed, we need to
        # exclude it since we need to split it into two loops. Meanwhile,
        # we still mark it as parallized.
        if most_inner_loop.collapsed:
            assert self.loops[0].parallel == len(self.loops)
            self.loops[0].parallel -= 1

        main_loop_range = ir.IndexingDiv(most_inner_loop.size, sympy_factor)

        main_loop = LoopLevel(most_inner_loop.var, main_loop_range)
        is_reduction_loop = bool(most_inner_loop.reduction_vars)
        if is_reduction_loop:
            main_loop.parallel = 0
        else:
            main_loop.parallel = 1 if most_inner_loop.parallel > 0 else 0
        main_loop.collapsed = False
        main_loop.reduction_vars = most_inner_loop.reduction_vars

        offset = main_loop_range * sympy_factor
        tail_loop = LoopLevel(most_inner_loop.var, most_inner_loop.size)
        tail_loop.offset = offset
        if is_reduction_loop:
            tail_loop.parallel = 0
            tail_loop.simd_omp = False
        else:
            tail_loop.parallel = 1 if most_inner_loop.parallel > 0 else 0
        tail_loop.collapsed = False
        tail_loop.reduction_vars = most_inner_loop.reduction_vars

        loop_with_tail = LoopLevelWithTail(main_loop, tail_loop)
        loop_with_tail.parallel = 0
        loop_with_tail.collapsed = False
        self.loops[-1] = loop_with_tail

    def codegen(self, code, stack):
        for loop in self.loops:
            code.writelines(loop.lines())
            stack.enter_context(code.indent())
        else:
            stack.enter_context(code.indent())<|MERGE_RESOLUTION|>--- conflicted
+++ resolved
@@ -874,16 +874,12 @@
         self.simd_vec_kernel.simd = False
         self.simd_vec_kernel.fast_vec = True
 
-<<<<<<< HEAD
-        # loop_with_tail.tail_loop.simd_omp = True
-=======
         loop_with_tail.tail_loop.simd_omp = True
         # We chope the loop into two cubes by the config.cpp.simdlen - main loop and tail loop.
         # Regarding the main loop, it is straightforward that it could be vectorized with
         # config.cpp.simdlen. But for the tail loop, it still could be vectorized. For example,
         # if the config.cpp.simdlen is 8(256bits), then the tail loop still could be vectorized
         # as 4(128bits).
->>>>>>> 5f8e1f17
         loop_with_tail.tail_loop.simd_len = int(config.cpp.simdlen / 2)
         loop_with_tail.tail_loop.simd_vec = False
 
