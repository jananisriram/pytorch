--- conflicted
+++ resolved
@@ -275,18 +275,6 @@
         return f"at::vec::Vectorized<{DTYPE_TO_CPP[dtype]}>({quote})"
 
     @staticmethod
-<<<<<<< HEAD
-    def minimum(a, b):
-        return f"at::vec::minimum({a}, {b})"
-
-    @staticmethod
-    def maximum(a, b):
-        return f"at::vec::maximum({a}, {b})"
-
-    @staticmethod
-    def square(a):
-        return f"{a}.pow(2)"
-=======
     def relu(x):
         return f"at::vec::clamp_min({x}, decltype({x})(0))"
 
@@ -310,7 +298,17 @@
     def truncdiv(a, b):
         # a and b are integer type
         return f"{a} / {b}"
->>>>>>> 717f75a5
+
+    def minimum(a, b):
+        return f"at::vec::minimum({a}, {b})"
+
+    @staticmethod
+    def maximum(a, b):
+        return f"at::vec::maximum({a}, {b})"
+
+    @staticmethod
+    def square(a):
+        return f"{a}.pow(2)"
 
 
 class CppOverrides(OpOverrides):
@@ -675,6 +673,7 @@
     def __init__(self, args, num_threads):
         super(CppVecKernel, self).__init__(args, num_threads)
         self.simd_len = config.cpp.simdlen
+        self.reduction_omp_dec: Dict[str, str] = {}
         metrics.generated_cpp_vec_kernel_count += 1
 
     def is_single_step_var(self, var: sympy.Symbol, index: sympy.Expr):
@@ -728,6 +727,25 @@
         assert src_dtype == torch.float
         reduce_map = {"max": "maximum", "min": "minimum"}
 
+        vec_ns = "at::vec"
+        vec = f"{vec_ns}::Vectorized<{DTYPE_TO_CPP[dtype]}>"
+
+        if reduction_type not in self.reduction_omp_dec:
+            vec_reduc_prefix = f"#pragma omp declare reduction("
+            vec_reduc_prefix += f"{RTYPE_TO_CPP[reduction_type]}:{vec}:"
+            if reduction_type == "sum":
+                vec_reduc_prefix += "omp_out += omp_in"
+            else:
+                vec_reduc_prefix += f"omp_out = {vec_ns}::{reduce_map[reduction_type]}(omp_out, omp_in)"
+            vec_reduc_prefix += ")"
+            vec_reduc_prefix += " initializer("
+            vec_reduc_prefix += "omp_priv={{"
+            vec_reduc_prefix += f"{reduction_init(reduction_type, dtype)}"
+            vec_reduc_prefix += "}})"
+            self.reduction_omp_dec[reduction_type] = RTYPE_TO_CPP[reduction_type]
+            self.reduction_prefix.writeline(vec_reduc_prefix)
+
+
         tmpvar = self.cse.generate(
             self.loads, f"reduction {name} {cexpr(index)}", write=False
         )
@@ -745,8 +763,6 @@
             None, f"{reduction_combine_vec(reduction_type, tmpvar_vec, value)};"
         )
 
-        vec_ns = "at::vec"
-        vec = f"{vec_ns}::Vectorized<{DTYPE_TO_CPP[dtype]}>"
         reduce_all_body = "{"
         if reduction_type == "sum":
             reduce_all_body += "return x + y;"
@@ -958,12 +974,6 @@
             reduction_par_depth = self.simd_vec_kernel.decide_parallel_depth(
                 self.simd_vec_kernel.call_ranges[reduction_depth:], threads
             )
-
-            # Does not support parallelizing the vectorized reduction as the
-            # most inner loop will be vectorized.
-            # TODO: To support the case
-            if reduction_par_depth and len(loops_nest_reduce.loops) == 1:
-                return self.simd_omp_kernel.codegen_loops(code, worksharing)
 
         with contextlib.ExitStack() as stack:
             if par_depth:
@@ -1003,7 +1013,6 @@
                 code.splice(self.simd_vec_kernel.reduction_prefix)
 
                 if reduction_par_depth:
-                    assert reduction_par_depth <= len(reduce_loops)
                     worksharing.parallel(threads)
 
                 with contextlib.ExitStack() as stack:
@@ -1027,6 +1036,7 @@
                     gen_vectorized_loop(
                         loop_with_tail.main_loop, loop_with_tail.main_loop_body, True
                     )
+
                     gen_vectorized_loop(
                         loop_with_tail.tail_loop, loop_with_tail.tail_loop_body, False
                     )
@@ -1259,8 +1269,9 @@
 
     def lines(self):
         if self.reduction_vars:
+            suffix = "_vec" if self.simd_vec else ""
             reduction = " " + " ".join(
-                f"reduction({RTYPE_TO_CPP[rtype]}:{var})"
+                f"reduction({RTYPE_TO_CPP[rtype]}:{var}{suffix})"
                 for var, rtype in self.reduction_vars.items()
             )
         else:
@@ -1331,19 +1342,14 @@
         main_loop_range = ir.IndexingDiv(most_inner_loop.size, sympy_factor)
 
         main_loop = LoopLevel(most_inner_loop.var, main_loop_range)
-        not_reduction_loop = not bool(most_inner_loop.reduction_vars)
-        main_loop.parallel = (
-            1 if most_inner_loop.parallel > 0 and not_reduction_loop else 0
-        )
+        main_loop.parallel = most_inner_loop.parallel
         main_loop.collapsed = False
         main_loop.reduction_vars = most_inner_loop.reduction_vars
 
         offset = main_loop_range * sympy_factor
         tail_loop = LoopLevel(most_inner_loop.var, most_inner_loop.size)
         tail_loop.offset = offset
-        tail_loop.parallel = (
-            1 if most_inner_loop.parallel > 0 and not_reduction_loop else 0
-        )
+        tail_loop.parallel = most_inner_loop.parallel
         tail_loop.collapsed = False
         tail_loop.reduction_vars = most_inner_loop.reduction_vars
 
