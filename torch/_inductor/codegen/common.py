--- conflicted
+++ resolved
@@ -542,7 +542,7 @@
         for outer, inner in chain(
             self.input_buffers.items(), self.output_buffers.items()
         ):
-            if outer in self.inplace_buffers or (inner == "REMOVED"):
+            if outer in self.inplace_buffers or inner == "REMOVED":
                 continue
             arg_defs.append(inner)
             call_args.append(outer)
@@ -743,13 +743,10 @@
         self.cse = CSE(self.newvar_prefix, self.suffix)
         self.must_keep_buffers = set()
         self.store_buffer_names = set()
-<<<<<<< HEAD
-        self.kernel_name = None
-=======
         # set in set_current_node
         self.current_node = None
         self.node_to_bounds: Optional[Dict[torch.fx.Node, ValueRanges]] = None
->>>>>>> c43a8007
+        self.kernel_name = None
 
     @contextlib.contextmanager
     def set_current_node(self, node):
