import logging
import os
from typing import Any, List

from torch._inductor.metrics import get_metric_table, is_metric_table_enabled

from .. import config
from ..codecache import PyCodeCache, TritonFuture
from ..runtime.runtime_utils import do_bench_gpu
from ..utils import cache_on_self
from ..virtualized import V
from .common import TensorArg

log = logging.getLogger(__name__)


def get_kernel_argdefs(kernel):
    arg_defs, _, _, _ = kernel.args.python_argdefs()
    return arg_defs


def _get_all_args(args_list, arg_types_list=None):
    all_args = max(args_list, key=len)[:]
    arg_types = max(arg_types_list, key=len)[:] if arg_types_list is not None else None
    for args in args_list:
        assert set(args).issubset(set(all_args)), f"{args} v.s. {all_args}"

    return all_args, arg_types


def get_all_kernel_argdefs(kernels):
    """
    The logic here must match with `get_all_call_args`, except no need to get arg_types here
    """
    argdefs_list = [get_kernel_argdefs(kernel) for kernel in kernels]

    return _get_all_args(argdefs_list)[0]


def get_all_call_args(call_args_list, arg_types_list):
    """
    Passed in the call_args for each subkernel and return the call_args for the
    combined multi-kernel.

    Note an algorithm as follows does not always work:
    ```
        all_call_args: Dict[
            Any, None
        ] = {}  # use a dict rather than set to maintain insertion order
        for call_args in call_args_list:
            all_call_args.update({arg: None for arg in call_args})

        all_call_args = list(all_call_args.keys())
    ```
    It will fail if any kernel has the same argument passed in multiple times.
    Check test_pass_same_arg_multi_times in test_multi_kernel.py

    Instead, we pick the longest call args and assert that other call args are
    a subset of it.
    """
    return _get_all_args(call_args_list, arg_types_list)


def get_numel_argdefs(kernel):
    numel_argdefs = []
    for tree in kernel.range_trees:
        if tree.prefix != "r" or kernel.inside_reduction:
            numel_argdefs.append(f"{tree.prefix}numel")

    return numel_argdefs


class MultiKernelState:
    """
    Maintain state of multi-kernel compilation so we don't define duplicated
    multi-kernel for the same set of sub-kernels.

    V.graph.wrapper_code has a reference to MultiKernelState instance.
    """

    def __init__(self):
        self.subkernel_to_kernel_name = {}

    def define_kernel(self, kernels):
        """
        Previously we name the multi kernel as "multi_kernel_{kernel_names[0]}".
        This has some minor issue.

        E.g. for persistent reduction https://gist.github.com/shunting314/39e7c00ff8bb2055942ed5a3255d61ca ,
        there are 2 flavors of non-persistent reduction:
          https://gist.github.com/shunting314/056d43d35907e87efb883970b35c17d4
        and
          https://gist.github.com/shunting314/02ee753b65c513c54e695626afe682bd

        The only different is cache eviction policy.

        We should name the multi-kernel differently in these 2 cases.
        """
        kernel_names = tuple(k.kernel_name for k in kernels)
        if kernel_names in self.subkernel_to_kernel_name:
            return self.subkernel_to_kernel_name[kernel_names]

        # name the multi kernel based on the first kernel
        multi_kernel_name = f"multi_kernel_{len(self.subkernel_to_kernel_name)}"
        self.subkernel_to_kernel_name[kernel_names] = multi_kernel_name

        if V.graph.cpp_wrapper:
            # we should not generate any python code for multi-kernel during
            # the second pass of cpp-wrapper.
            return multi_kernel_name

        wrapper = V.graph.wrapper_code

        kernel_call_def_code = "\n".join(
            [
                f"""
    def call{idx}(need_clone_args=False):
        args = [{', '.join(get_kernel_argdefs(kernels[idx]))}]
        if need_clone_args:
            args, _ = multi_kernel_call.kernels[{idx}].clone_args(*args)
        multi_kernel_call.kernels[{idx}].run(*args, {', '.join(get_numel_argdefs(kernels[idx]))}, grid=grid, stream=stream)
        """.format(
                    idx
                ).strip(
                    "\n"
                )
                for idx in range(len(kernels))
            ]
        )

        # add subkernel src code hashes to the multi-kernel source code so changing a
        # subkernel implementation will result in a different py file for
        # multi-kernel. This makes cache implementation straightforward since
        # we can decide cache file name based on multi-kernel py file name
        # directly.
        #
        # Without the hash added for subkernels, the cache file may be shared by
        # different subkernels which is incorrect.
        subkernel_hashes = "\n".join(
            f"# subkernel{i} code hash: {kernel.code_hash}"
            for i, kernel in enumerate(kernels)
        )

        src_code = f"""
{subkernel_hashes}
def run(multi_kernel_call, {', '.join(get_all_kernel_argdefs(kernels))}, {', '.join(get_numel_argdefs(kernels[0]))}, grid, stream):
{kernel_call_def_code}
    multi_kernel_call.run_with_argless_kernels([call0, call1])
        """  # noqa: B950 line too long
        wrapper.header.splice(
            f"""
        {multi_kernel_name} = async_compile.multi_kernel({multi_kernel_name!r}, [
            {", ".join(kernel_names)},
        ],
            '''
        """
        )
        wrapper.header.splice(src_code)
        wrapper.header.splice(
            """
            '''
        )
        """
        )

        return multi_kernel_name


class MultiKernel:
    """
    This class maintains the compile time state for multi kernels.

    Assume we do codegen for a MultiKernel encapsulating kernel1 and kernel2.
    The generated definition for the multi-kernel will looks like:
    ```
    multi_kernel_kernel1 = MultiKernelCall([kernel1, kernel2], multi_kernel_definition_code)
    ```

    Here is an concrete example: https://gist.github.com/shunting314/d9f3fb6bc6cee3dbae005825ca196d39
    """

    def __init__(self, kernels):
        assert len(kernels) >= 2

        self.kernels = kernels
        self.kernel_name = V.graph.wrapper_code.multi_kernel_state.define_kernel(
            kernels
        )

        # need this since some code in inductor check if the kernel object has an args
        # attribute to decide if it's a non-null kernel.
        self.args = object()

    def call_kernel(self, kernel_name):
        """
        Collect the union of arguments from all subkernels as the arguments
        for the multi-kernel.
        """
        assert kernel_name == self.kernel_name
        call_args_list, arg_types = zip(
            *[kernel.get_call_args() for kernel in self.kernels]
        )
        call_args_list = list(call_args_list)
        arg_types_list = list(arg_types)

        all_call_args, arg_types = get_all_call_args(call_args_list, arg_types_list)
        grid: List[Any] = []

        if V.graph.cpp_wrapper:
            # for the second pass of cpp-wrapper codegen, we should call
            # the fast kernel directly
            picked_kernel = MultiKernelCall.lookup_choice(kernel_name)
            kernel_name = self.kernels[picked_kernel].kernel_name
            final_call_args = call_args_list[picked_kernel]
            arg_types = arg_types_list[picked_kernel]
        else:
            final_call_args = all_call_args

        # numels for all subkernels should be the same. Use kernels[0] here
        self.kernels[0].add_numel_to_call_args_and_grid(
            kernel_name, final_call_args, arg_types, grid
        )

        grid = V.graph.wrapper_code.generate_default_grid(kernel_name, grid)
<<<<<<< HEAD

        current_device = V.graph.scheduler.get_current_device_or_throw()
=======
>>>>>>> cb6f56c9
        V.graph.wrapper_code.generate_kernel_call(
            kernel_name,
            final_call_args,
            grid,
<<<<<<< HEAD
            current_device.index,
=======
            V.graph.scheduler.current_device.index,
            arg_types=arg_types,
>>>>>>> cb6f56c9
        )

    def codegen_nan_check(self):
        wrapper = V.graph.wrapper_code
        seen = set()
        for k in self.kernels:
            _, call_args, precompile_args, _ = k.args.python_argdefs()
            for arg, precompile_arg in zip(call_args, precompile_args):
                if arg in seen:
                    continue
                seen.add(arg)
                if isinstance(precompile_arg, TensorArg):
                    line = f"assert not {arg}.isnan().any().item()"
                    wrapper.writeline(line)
                    line = f"assert not {arg}.isinf().any().item()"
                    wrapper.writeline(line)

    @property
    def removed_buffers(self):
        return set.intersection(*[k.removed_buffers for k in self.kernels])

    @property
    def inplaced_to_remove(self):
        return set.intersection(*[k.inplaced_to_remove for k in self.kernels])

    @property
    @cache_on_self
    def inplace_update_buffers(self):
        """
        Make sure all kernels have the same inplace update mappings.
        """
        for k in self.kernels[1:]:
            assert k.inplace_update_buffers == self.kernels[0].inplace_update_buffers
        return self.kernels[0].inplace_update_buffers

    def warn_mix_layout(self, kernel_name: str):
        pass


class MultiKernelCall:
    """
    This class is called at run time to actually run the kernel
    """

    def __init__(self, multi_kernel_name, kernels, src_code):
        assert len(kernels) >= 2
        self._kernels = kernels
        self.multi_kernel_name = multi_kernel_name

        self._run = PyCodeCache.load(src_code).run
        self.disable_cache = os.environ.get(
            "TORCHINDUCTOR_DISABLE_MULTI_KERNEL_CACHE"
        ) == "1" or is_metric_table_enabled("persistent_red_perf")

        self.picked_kernel = None
        if config.triton.multi_kernel > 1:
            # manually force a subkernel to ease perf testing
            picked_by_config = config.triton.multi_kernel - 2
            assert picked_by_config < len(self._kernels)
            self.picked_kernel = picked_by_config
        elif not self.disable_cache:
            self.load_cache()

        self._recorded = False

    def cache_file_path(self):
        py_file_path = self._run.__globals__["__file__"]
        return os.path.splitext(py_file_path)[0] + ".picked_kernel"

    def load_cache(self):
        assert self.picked_kernel is None
        path = self.cache_file_path()
        if os.path.exists(path):
            with open(path) as fd:
                self.picked_kernel = int(fd.read())
                assert self.picked_kernel >= 0 and self.picked_kernel < len(
                    self._kernels
                )
                log.debug(
                    "Load picked kernel %d from cache file %s", self.picked_kernel, path
                )

    def store_cache(self):
        assert self.picked_kernel is not None
        path = self.cache_file_path()
        with open(path, "w") as fd:
            fd.write(str(self.picked_kernel))
        log.debug("Store picked kernel %d to cache file %s", self.picked_kernel, path)

    @property
    def kernels(self):
        """
        Read results from future.

        This should be called after parallel compilation is done.
        In case you call this before compilation is done,
        it may slow down the parallel compilation.
        """
        for i, kernel in enumerate(self._kernels):
            if isinstance(kernel, TritonFuture):
                self._kernels[i] = kernel.result()

        return self._kernels

    def run(self, *args, **kwargs):
        self._run(self, *args, **kwargs)

    @staticmethod
    def benchmark_sub_kernels(kernel_calls):
        """
        Benchmark all the sub kernels and return the execution time
        (in milliseconds) for each of time.

        Unit test may mock this method to force a specific kernel to
        be picked.
        """
        return [
            do_bench_gpu(lambda: kernel_call(True), rep=40, fast_flush=True)
            for kernel_call in kernel_calls
        ]

    # record_choice and lookup_choice are helper functions for cpp-wrapper
    # codegen. The first pass use record_choice to keep the choice and
    # the second pass do lookup by calling lookup_choice.
    #
    # An alternative that reused the multi-kernel cache does not work well
    # since during codegen of the second pass, it's very hard to know the
    # path for the cache file. Also reading the cache file need do some IO
    # which can be slower.
    @staticmethod
    def record_choice(multi_kernel_name, choice):
        """
        Record the multi-kernel choice for cpp-wrapper first pass codegen
        for the second pass.

        We should do nothing if this function is not called during codegen.
        """
        from torch._inductor.graph import GraphLowering

        if not isinstance(V.graph, GraphLowering):
            return

        if not V.graph.record_multi_kernel_choice:
            return

        V.graph.multi_kernel_to_choice[multi_kernel_name] = choice

    @staticmethod
    def lookup_choice(multi_kernel_name):
        # this should always been done during cpp-wrapper codegen
        assert V.graph.record_multi_kernel_choice
        # there should be no miss
        return V.graph.multi_kernel_to_choice[multi_kernel_name]

    def run_with_argless_kernels(self, kernel_calls):
        if self.picked_kernel is None:
            timings = self.benchmark_sub_kernels(kernel_calls)
            self.picked_kernel = timings.index(min(timings))
            k0 = self.kernels[0]
            log.debug(
                "pick %dth sub-kernel in %s. Size hints %s. Reduction hint %s. Timings %s",
                self.picked_kernel,
                [k.inductor_meta.get("kernel_name") for k in self.kernels],
                k0.size_hints,
                k0.inductor_meta.get("reduction_hint"),
                timings,
            )

            def get_kernel_path(k):
                return k.fn.fn.__code__.co_filename

            get_metric_table("persistent_red_perf").add_row(
                lambda: {
                    "kernel1_name": get_kernel_path(self.kernels[0]),
                    "kernel2_name": get_kernel_path(self.kernels[1]),
                    "kernel1_latency": timings[0],
                    "kernel2_latency": timings[1],
                    "size_hints": k0.size_hints,
                    "reduction_hint": k0.inductor_meta.get("reduction_hint"),
                    "speedup": timings[1] / timings[0],
                }
            )

            if not self.disable_cache:
                self.store_cache()

        if not self._recorded:
            self._recorded = True
            self.record_choice(self.multi_kernel_name, self.picked_kernel)
        kernel_calls[self.picked_kernel]()<|MERGE_RESOLUTION|>--- conflicted
+++ resolved
@@ -222,21 +222,13 @@
         )
 
         grid = V.graph.wrapper_code.generate_default_grid(kernel_name, grid)
-<<<<<<< HEAD
-
         current_device = V.graph.scheduler.get_current_device_or_throw()
-=======
->>>>>>> cb6f56c9
         V.graph.wrapper_code.generate_kernel_call(
             kernel_name,
             final_call_args,
             grid,
-<<<<<<< HEAD
             current_device.index,
-=======
-            V.graph.scheduler.current_device.index,
             arg_types=arg_types,
->>>>>>> cb6f56c9
         )
 
     def codegen_nan_check(self):
