--- conflicted
+++ resolved
@@ -222,19 +222,12 @@
         )
 
         grid = V.graph.wrapper_code.generate_default_grid(kernel_name, grid)
-<<<<<<< HEAD
-=======
         current_device = V.graph.scheduler.get_current_device_or_throw()
->>>>>>> f0366de4
         V.graph.wrapper_code.generate_kernel_call(
             kernel_name,
             final_call_args,
             grid,
-<<<<<<< HEAD
-            V.graph.scheduler.current_device.index,
-=======
             current_device.index,
->>>>>>> f0366de4
             arg_types=arg_types,
         )
 
