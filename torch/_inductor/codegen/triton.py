from __future__ import annotations

import collections
import contextlib
import dataclasses
import functools
import itertools
import logging
import math
import operator
import os
import textwrap
from functools import lru_cache
from typing import (
    Any,
    Callable,
    cast,
    Counter,
    DefaultDict,
    Dict,
    Iterable,
    List,
    Optional,
    Set,
    Tuple,
    Union,
)

import sympy

import torch
import torch._logging
import torch.utils._pytree as pytree
from torch._dynamo.utils import preserve_rng_state

from torch._inductor.metrics import is_metric_table_enabled, log_kernel_metadata
from torch._inductor.runtime.hints import AutotuneHint, DeviceProperties
from torch._prims_common import is_integer_dtype
from torch.utils._sympy.functions import FloorDiv, ModularIndexing
from torch.utils._sympy.symbol import free_symbol_is_type, symbol_is_type, SymT
from torch.utils._sympy.value_ranges import ValueRanges
from torch.utils._triton import has_triton_package

from ..._dynamo.utils import counters
from .. import config, ir, scheduler
from ..codecache import code_hash, get_path, PyCodeCache
from ..dependencies import Dep, MemoryDep, StarDep, WeakDep
from ..ir import IRNode, TritonTemplateBuffer
from ..optimize_indexing import indexing_dtype_strength_reduction
from ..runtime.hints import ReductionHint, TRITON_MAX_BLOCK
from ..runtime.runtime_utils import (
    do_bench_gpu,
    get_max_y_grid,
    green_text,
    next_power_of_2,
    yellow_text,
)
from ..scheduler import BaseSchedulerNode, BaseScheduling, WhyNoFuse
from ..utils import (
    cache_on_self,
    get_bounds_index_expr,
    get_dtype_size,
    get_fused_kernel_name,
    get_kernel_metadata,
    is_welford_reduction,
    Placeholder,
    sympy_dot,
    sympy_index_symbol,
    sympy_product,
    sympy_subs,
    unique,
)
from ..virtualized import _ops as ops, OpsHandler, ReductionType, StoreMode, V
from ..wrapper_benchmark import get_kernel_category_by_source_code
from .common import (
    CSE,
    CSEVariable,
    DeferredLine,
    IndentedBuffer,
    index_prevent_reordering,
    Kernel,
    OpOverrides,
    PythonPrinter,
    SizeArg,
    TensorArg,
)
from .multi_kernel import MultiKernel
from .triton_utils import config_of, signature_of, signature_to_meta


log = logging.getLogger(__name__)
perf_hint_log = torch._logging.getArtifactLogger(__name__, "perf_hints")
schedule_log = torch._logging.getArtifactLogger(__name__, "schedule")
fusion_log = torch._logging.getArtifactLogger(__name__, "fusion")


@lru_cache(None)
def gen_attr_descriptor_import():
    """
    import AttrsDescriptor if the triton version is new enough to have this
    class defined.
    """
    if not has_triton_package():
        return ""

    import triton.compiler.compiler

    if hasattr(triton.compiler.compiler, "AttrsDescriptor"):
        return "from triton.compiler.compiler import AttrsDescriptor"
    else:
        return ""


@lru_cache(None)
def gen_common_triton_imports():
    imports = IndentedBuffer()
    imports.splice(
        """
        import triton
        import triton.language as tl
        """
    )
    if attr_desc := gen_attr_descriptor_import():
        imports.writeline(attr_desc)

    imports.splice(
        """
        from torch._inductor.runtime import triton_helpers, triton_heuristics
        from torch._inductor.runtime.triton_helpers import libdevice, math as tl_math
        from torch._inductor.runtime.hints import AutotuneHint, ReductionHint, TileHint, instance_descriptor, DeviceProperties
        """
    )
    return imports.getvalue()


@dataclasses.dataclass
class IndexingOptions:
    index_str: str
    mask_vars: Set[sympy.Symbol]
    mask_str: str
    expand_str: Optional[str]
    _has_rindex: bool

    def has_mask(self):
        return bool(self.mask_vars)

    def has_rindex(self):
        return self._has_rindex

    def has_tmpmask(self):
        return "tmp" in self.mask_str

    def has_rmask(self):
        return "rmask" in self.mask_str


@dataclasses.dataclass
class BlockPtrOptions:
    constant_offset: sympy.Expr
    shape: List[sympy.Expr]
    strides: List[sympy.Expr]
    block_shape: List[str]
    order: List[int]
    offsets: List[str]
    mask_vars: Set[sympy.Symbol]
    reshape_suffix: List[str]

    @staticmethod
    def create(
        strides: List[sympy.Expr],
        constant_offset: sympy.Expr,
        range_trees: List[IterationRangesEntry],
        mask_vars: Set[sympy.Symbol],
    ) -> BlockPtrOptions:
        """Helper to create a  BlockPtrOptions instance"""
        block_shape = [f"{t.prefix.upper()}BLOCK" for t in range_trees]
        reshape_suffix = [*block_shape]

        broadcasting_dim = [s == 0 for s in strides]
        for i, is_broadcasting in enumerate(broadcasting_dim):
            if is_broadcasting:
                # drop any stride==0 dimensions for performance
                reshape_suffix[i] = "1"

        if V.kernel.no_x_dim:
            assert range_trees[0].prefix == "x"
            reshape_suffix.pop(0)

        if (
            not V.kernel.inside_reduction
            and len(strides) == len(V.kernel.numels) - 1
            and V.kernel.numels[-1] != 1
        ):
            # Need to expand rank by 1 to match rank when self.inside_reduction=True
            reshape_suffix.append("1")

        def filter(it):
            """Removes any broadcasting dims from a given sequence"""
            assert len(it) == len(broadcasting_dim)
            return [
                item
                for item, is_broadcasting in zip(it, broadcasting_dim)
                if not is_broadcasting
            ]

        return BlockPtrOptions(
            constant_offset=V.graph.sizevars.lookup_precomputed_size(constant_offset),
            shape=[
                V.graph.sizevars.lookup_precomputed_size(t.numel)
                for t in filter(range_trees)
            ],
            strides=[*map(V.graph.sizevars.lookup_precomputed_size, filter(strides))],
            block_shape=filter(block_shape),
            order=V.graph.sizevars.guarded_order(filter(strides)),
            offsets=filter([f"{t.prefix}offset" for t in range_trees]),
            mask_vars=mask_vars,
            reshape_suffix=reshape_suffix,
        )

    def format(self, name: str, roffset=True) -> str:
        """
        Codegen a call to tl.make_block_ptr()

        Args:
            name: variable name for pointer
            roffset: should roffset be included in offsets=..., for use with tl.advance()

        Returns:
            "tl.make_block_ptr(...)"
        """
        f = V.kernel.index_to_str
        offsets = [*self.offsets]
        if not roffset:
            offsets[offsets.index("roffset")] = "0"
        args = [
            f"{name} + ({f(self.constant_offset)})"
            if self.constant_offset != 0
            else name,
            f"shape={f(self.shape)}",
            f"strides={f(self.strides)}",
            f"block_shape={f(self.block_shape)}",
            f"order={f(self.order)}",
            f"offsets={f(offsets)}",
        ]
        return f"tl.make_block_ptr({', '.join(args)})"

    @cache_on_self
    def boundary_check(self) -> List[int]:
        """List of indices to pass to tl.load(boundary_check=...)"""
        check = []
        for i in range(len(self.shape)):
            if (
                self.block_shape[i] != "1"
                and not V.graph.sizevars.statically_known_equals(self.strides[i], 0)  # type: ignore[arg-type]
                and not V.graph.sizevars.statically_known_multiple_of(
                    self.shape[i],
                    TRITON_MAX_BLOCK[self.block_shape[i][0]],  # type: ignore[arg-type]
                )
                and not (V.kernel.no_x_dim and self.block_shape[i] == "XBLOCK")
            ):
                check.append(i)
        return check

    def advance_roffset(self):
        """Codegen string to pass to tl.advance(name, ...)"""
        advance = ["0"] * len(self.shape)
        advance[self.offsets.index("roffset")] = "RBLOCK"
        return V.kernel.index_to_str(advance)

    def has_rindex(self):
        return "RBLOCK" in self.block_shape

    def has_rmask(self):
        return self.has_rindex()

    def has_tmpmask(self):
        return False  # block_ptr can't do indirect indexing

    def has_mask(self):
        return bool(self.boundary_check())


def triton_reshape(value: str, old_shape: List[str], new_shape: List[str]):
    """Workaround https://github.com/openai/triton/issues/2836"""
    assert isinstance(old_shape, list) and isinstance(new_shape, list)
    if old_shape == new_shape:
        return value
    if [s for s in new_shape if s != "1"] != old_shape:
        return f"tl.reshape({value}, [{', '.join(new_shape)}])"
    # rewrite to [:, None] syntax, which is less buggy
    idx = 0
    expand = []
    for size in new_shape:
        if idx < len(old_shape) and size == old_shape[idx]:
            expand.append(":")
            idx += 1
        else:
            assert size == "1"
            expand.append("None")
    assert idx == len(old_shape)
    return f"{value}[{', '.join(expand)}]"


class TritonPrinter(PythonPrinter):
    def _print_floor(self, expr):
        assert len(expr.args) == 1
        return (
            f"libdevice.floor({self._print(expr.args[0])}).to({V.kernel.index_dtype})"
        )

    def _print_Trunc(self, expr):
        assert len(expr.args) == 1
        return (
            f"libdevice.trunc({self._print(expr.args[0])}).to({V.kernel.index_dtype})"
        )

    def _print_ceiling(self, expr):
        assert len(expr.args) == 1
        return f"libdevice.ceil({self._print(expr.args[0])}).to({V.kernel.index_dtype})"

    def _helper_sqrt(self, expr):
        return f"libdevice.sqrt({self._print(expr)}.to(tl.float32))"

    def _print_Where(self, expr):
        c = self.doprint(expr.args[0])
        p = self.doprint(expr.args[1])
        q = self.doprint(expr.args[2])
        return f"tl.where({c}, {p}, {q})"

    def _print_Min(self, expr):
        nargs = len(expr.args)
        if len(expr.args) == 1:
            return self._print(expr.args[0])

        mid = len(expr.args) // 2
        a = self._print(sympy.Min(*expr.args[:mid]))
        b = self._print(sympy.Min(*expr.args[mid:]))
        return f"tl.minimum({a}, {b})"

    def _print_Max(self, expr):
        nargs = len(expr.args)
        if len(expr.args) == 1:
            return self._print(expr.args[0])

        mid = len(expr.args) // 2
        a = self._print(sympy.Max(*expr.args[:mid]))
        b = self._print(sympy.Max(*expr.args[mid:]))

        return f"tl.maximum({a}, {b})"

    def _print_Abs(self, expr):
        assert len(expr.args) == 1
        return f"tl_math.abs({self._print(expr.args[0])})"

    def _print_OpaqueUnaryFn_cos(self, expr):
        assert len(expr.args) == 1
        return f"libdevice.cos(({self._print(expr.args[0])}).to(tl.float32))"

    def _print_OpaqueUnaryFn_cosh(self, expr):
        assert len(expr.args) == 1
        return f"libdevice.cosh(({self._print(expr.args[0])}).to(tl.float32))"

    def _print_OpaqueUnaryFn_acos(self, expr):
        assert len(expr.args) == 1
        return f"libdevice.acos(({self._print(expr.args[0])}).to(tl.float32))"

    def _print_OpaqueUnaryFn_sin(self, expr):
        assert len(expr.args) == 1
        return f"libdevice.sin(({self._print(expr.args[0])}).to(tl.float32))"

    def _print_OpaqueUnaryFn_sinh(self, expr):
        assert len(expr.args) == 1
        return f"libdevice.sinh(({self._print(expr.args[0])}).to(tl.float32))"

    def _print_OpaqueUnaryFn_asin(self, expr):
        assert len(expr.args) == 1
        return f"libdevice.asin(({self._print(expr.args[0])}).to(tl.float32))"

    def _print_OpaqueUnaryFn_tan(self, expr):
        assert len(expr.args) == 1
        return f"libdevice.tan(({self._print(expr.args[0])}).to(tl.float32))"

    def _print_OpaqueUnaryFn_tanh(self, expr):
        assert len(expr.args) == 1
        return f"libdevice.tanh(({self._print(expr.args[0])}).to(tl.float32))"

    def _print_OpaqueUnaryFn_atan(self, expr):
        assert len(expr.args) == 1
        return f"libdevice.atan(({self._print(expr.args[0])}).to(tl.float32))"

    def _print_FloorDiv(self, expr):
        if expr.is_integer:
            return super()._print_FloorDiv(expr)

        x, div = expr.args
        x = self.paren(self.doprint(x))
        div = self.paren(self.doprint(div))
        return f"libdevice.floor({x} / {div}).to({V.kernel.index_dtype})"

    def _print_Round(self, expr):
        assert len(expr.args) == 1
        return (
            f"libdevice.llrint({self._print(expr.args[0])}).to({V.kernel.index_dtype})"
        )

    def _print_RoundDecimal(self, expr):
        assert len(expr.args) == 2
        number, ndigits = expr.args
        if number.is_integer:
            # ndigits < 0 should have been filtered by the sympy function
            assert ndigits < 0
            raise ValueError(
                f"For integer inputs, only non-negative ndigits are currently supported, but got {ndigits}."
            )
        return f"libdevice.nearbyint(1e{ndigits} * {self.paren(self._print(number))}) * 1e{-ndigits}"


texpr = TritonPrinter().doprint
pexpr = PythonPrinter().doprint


def triton_compute_type(dtype):
    triton_type_name = str(dtype).split(".")[-1]
    if triton_type_name == "bool":
        triton_type_name = "int1"
    elif triton_type_name in ("float16", "bfloat16"):
        # float16 math is done in float32 inside the kernel
        triton_type_name = "float32"
    elif triton_type_name == "float8_e4m3fn":
        triton_type_name = "float8e4nv"
    elif triton_type_name == "float8_e5m2":
        triton_type_name = "float8e5"
    elif triton_type_name == "float8_e4m3fnuz":
        triton_type_name = "float8e4b8"
    elif triton_type_name == "float8_e5m2":
        triton_type_name = "float8e5b16"
    return f"tl.{triton_type_name}"


def triton_store_type(dtype):
    triton_type_name = str(dtype).split(".")[-1]
    if triton_type_name == "bool":
        triton_type_name = "int8"
    elif triton_type_name == "float8_e4m3fn":
        triton_type_name = "float8e4nv"
    elif triton_type_name == "float8_e5m2":
        triton_type_name = "float8e5"
    return f"tl.{triton_type_name}"


def triton_acc_type(dtype):
    if is_integer_dtype(dtype) and dtype.is_signed:
        nbits = 64 if dtype == torch.int64 else 32
        return f"tl.int{nbits}"
    return triton_compute_type(dtype)


def triton_constant(value):
    if value == float("inf"):
        return 'float("inf")'
    elif value == float("-inf"):
        return 'float("-inf")'
    elif math.isnan(value):
        return 'float("nan")'
    return repr(value)


class TritonCSEVariable(CSEVariable):
    def __init__(self, name, bounds: ValueRanges[Any]):
        super().__init__(name, bounds)
        # We'll use this to track which masks the variable needs when used for indirect indexing
        self.mask_vars: Set[str] = set()

    def update_on_args(self, name, args, kwargs):
        # When making a variable that is going to be used in indirect indexing
        # if a where clause is used it should mean that the result is always a
        # valid index, so you shouldn't include any of the dependent variables
        # in the resulting load mask
        if name == "where":
            return
        for arg in args:
            if isinstance(arg, TritonCSEVariable):
                self.mask_vars.update(arg.mask_vars)
            elif isinstance(arg, sympy.Symbol) and arg.name[0] in "xyr":
                # most of the time index vars don't need masks associated with them
                # however, when index vars are used to compute indices for indirect reads
                # those reads should subsequently be masked,
                self.mask_vars.update({f"{arg.name[0]}mask"})

    def __repr__(self):
        return f"TritonCSEVariable(name={self.name})"


class TritonOverrides(OpOverrides):
    """Map element-wise ops to Triton"""

    @staticmethod
    def to_dtype(x, dtype: torch.dtype, src_dtype: Optional[torch.dtype] = None):
        def _get_min_elements_per_thread(
            src_dtype: torch.dtype, dst_dtype: torch.dtype
        ) -> int:
            if src_dtype == dst_dtype:
                # No data type conversion is needed. No requirements on min_elem_per_thread.
                return 0

            # fp8 data type conversions has min_elem_per_thread requirements.
            # Refer to Triton implementations here:
            # https://github.com/openai/triton/blob/10f59d8ce04052521c1bc0cb3a3f8b98918fc7e3/lib/Conversion/TritonGPUToLLVM/ElementwiseOpToLLVM.cpp#L10.
            fp8_dtypes = {
                torch.float8_e4m3fn,
                torch.float8_e5m2,
            }
            # Triton doesn't support type conversions between fp8_e4m3 and fp8_e5m2.
            assert not (
                src_dtype in fp8_dtypes
                and dst_dtype in fp8_dtypes
                and src_dtype != dst_dtype
            ), "Conversions between float8_e5m2 and float8_e4m3fn is not supported!"
            if src_dtype == torch.float8_e5m2 or dst_dtype == torch.float8_e5m2:
                return 4
            if src_dtype == torch.float8_e4m3fn or dst_dtype == torch.float8_e4m3fn:
                return 2
            # No requirements on min_elem_per_thread.
            return 0

        if src_dtype is not None:
            # Both dtype and src_dtype are set. This is used by torch to(dtype=dtype).
            # It takes the maximum min_elem_per_thread if there are multiple fp8 conversions
            # in the same kernel.
            V.kernel.min_elem_per_thread = max(
                _get_min_elements_per_thread(src_dtype, dtype),
                V.kernel.min_elem_per_thread,
            )

        if dtype == torch.bool:
            return f"({x} != 0)"
        elif dtype == torch.uint8:
            # to work around llvm uint conversion semantics
            # that produces 0's for negative values
            return f"{x}.to(tl.int8).to(tl.uint8)"
        return f"{x}.to({triton_compute_type(dtype)})"

    @staticmethod
    def to_dtype_bitcast(x, dtype: torch.dtype, src_dtype: torch.dtype):
        triton_dtype = triton_compute_type(dtype)
        # We may promote float16 or bfloat16 to float32 and cause the
        # bitwidth of dtype to be different from the input tensor (i.e. float32).
        # In such as case, we will have to convert the input tensor to
        # its src_type, perform bitcast, and then convert the bit-casted
        # tensor back to float to ensure we use values with the right precision.
        if src_dtype in (torch.float16, torch.bfloat16):
            triton_src_dtype = str(src_dtype).split(".")[-1]
            cast_x = f"{x}.to(tl.{triton_src_dtype})"
            cast_x = f"{cast_x}.to({triton_dtype}, bitcast=True)"
            return f"{cast_x}.to(tl.float32)"
        else:
            return f"{x}.to({triton_dtype}, bitcast=True)"

    @staticmethod
    def _shaped_constant(value, dtype, shape):
        type_ = torch._prims_common.dtype_to_type(dtype)
        triton_val = triton_constant(type_(value))
        triton_type = triton_compute_type(dtype)

        if triton_type == "tl.float32":
            # Float constants are always f32 in triton
            return triton_val

        # NOTE: We use a tensor here in order to get the expected type.
        # Otherwise, e.g. float64 constants would be trunctated to float32.
        return f"tl.full({shape}, {triton_val}, {triton_type})"

    @classmethod
    def constant(cls, value, dtype):
        return cls._shaped_constant(value, dtype, shape=[])

    @staticmethod
    def abs(x):
        return f"tl_math.abs({x})"

    @staticmethod
    def libdevice_abs(x):
        return f"libdevice.abs({x})"

    @staticmethod
    def exp(x):
        return f"tl_math.exp({x})"

    @staticmethod
    def libdevice_exp(x):
        return f"libdevice.exp({x})"

    @staticmethod
    def exp2(x):
        return f"libdevice.exp2({x})"

    @staticmethod
    def expm1(x):
        return f"libdevice.expm1({x})"

    @staticmethod
    def sqrt(x):
        return f"libdevice.sqrt({x})"

    @staticmethod
    def libdevice_sqrt(x):
        return f"libdevice.sqrt({x})"

    @staticmethod
    def relu(x):
        bug = config.triton.inject_relu_bug_TESTING_ONLY
        if bug == "compile_error":
            return "compile error!"
        elif bug == "runtime_error":
            # NB: this only triggers runtime error as long as input
            # is not all zero
            return f'triton_helpers.device_assert_then({x} == 0, "injected assert fail", {x})'
        elif bug == "accuracy":
            return f"{x} + 1"
        elif bug is None:
            return ops.maximum(ops.constant(0, torch.int32), x)
        else:
            raise AssertionError(
                f"unrecognized config triton.inject_relu_bug_TESTING_ONLY = {bug!r}"
            )

    @staticmethod
    def minimum(a, b):
        return f"triton_helpers.minimum({a}, {b})"

    @staticmethod
    def maximum(a, b):
        return f"triton_helpers.maximum({a}, {b})"

    @staticmethod
    def where(a, b, c):
        return f"tl.where({a}, {b}, {c})"

    @staticmethod
    def cos(x):
        return f"tl_math.cos({x})"

    @staticmethod
    def libdevice_cos(x):
        return f"libdevice.cos({x})"

    @staticmethod
    def sin(x):
        return f"tl_math.sin({x})"

    @staticmethod
    def libdevice_sin(x):
        return f"libdevice.sin({x})"

    @classmethod
    def index_expr(cls, expr, dtype):
        raise NotImplementedError("ops.index_expr not implemented outside a kernel")

    @staticmethod
    def masked(mask, body, other):
        raise NotImplementedError("ops.masked not implemented outside a kernel")

    @staticmethod
    def lgamma(x):
        return f"libdevice.lgamma({x})"

    @staticmethod
    def erf(x):
        return f"libdevice.erf({x})"

    @staticmethod
    def cosh(x):
        return f"libdevice.cosh({x})"

    @staticmethod
    def sinh(x):
        return f"libdevice.sinh({x})"

    @staticmethod
    def acos(x):
        return f"libdevice.acos({x})"

    @staticmethod
    def acosh(x):
        return f"libdevice.acosh({x})"

    @staticmethod
    def asin(x):
        return f"libdevice.asin({x})"

    @staticmethod
    def asinh(x):
        return f"libdevice.asinh({x})"

    @staticmethod
    def atan2(x, y):
        return f"libdevice.atan2({x}, {y})"

    @staticmethod
    def atan(x):
        return f"libdevice.atan({x})"

    @staticmethod
    def atanh(x):
        return f"libdevice.atanh({x})"

    @staticmethod
    def copysign(x, y):
        return f"libdevice.copysign({x}, {y})"

    @staticmethod
    def erfc(x):
        return f"libdevice.erfc({x})"

    @staticmethod
    def erfinv(x):
        return f"libdevice.erfinv({x})"

    @staticmethod
    def hypot(x, y):
        return f"libdevice.hypot({x}, {y})"

    @staticmethod
    def log10(x):
        return f"libdevice.log10({x})"

    @staticmethod
    def log2(x):
        return f"libdevice.log2({x})"

    @staticmethod
    def nextafter(x, y):
        return f"libdevice.nextafter({x}, {y})"

    @staticmethod
    def logical_and(a, b):
        return f"{a} & {b}"

    @staticmethod
    def logical_not(a):
        return f"{a} == 0"

    @staticmethod
    def logical_or(a, b):
        return f"{a} | {b}"

    @staticmethod
    def logical_xor(a, b):
        return f"({a} ^ {b})"

    @staticmethod
    def bitwise_and(a, b):
        return f"{a} & {b}"

    @staticmethod
    def bitwise_not(a):
        return f"~{a}"

    @staticmethod
    def bitwise_or(a, b):
        return f"{a} | {b}"

    @staticmethod
    def bitwise_xor(a, b):
        return f"{a} ^ {b}"

    @staticmethod
    def bitwise_left_shift(a, b):
        return f"{a} << {b}"

    @staticmethod
    def bitwise_right_shift(a, b):
        return f"{a} >> {b}"

    @staticmethod
    def rand(seed, offset):
        offset = f"({offset}).to(tl.uint32)"
        return f"tl.rand({seed}, {offset})"

    @staticmethod
    def randn(seed, offset):
        offset = f"({offset}).to(tl.uint32)"
        return f"tl.randn({seed}, {offset})"

    @staticmethod
    def randint64(seed, offset, low, high):
        offset = f"({offset}).to(tl.uint32)"
        return f"triton_helpers.randint64({seed}, {offset}, {low}, {high})"

    @staticmethod
    def load_seed(name, offset):
        raise NotImplementedError("ops.load_seed not implemented outside a kernel")

    @staticmethod
    def rsqrt(x):
        return f"libdevice.rsqrt({x})"

    @staticmethod
    def log1p(x):
        return f"libdevice.log1p({x})"

    @staticmethod
    def tan(x):
        return f"libdevice.tan({x})"

    @staticmethod
    def tanh(x):
        return f"libdevice.tanh({x})"

    @staticmethod
    def sigmoid(x):
        return f"tl.sigmoid({x})"

    @staticmethod
    def libdevice_sigmoid(x):
        return f"1/(1 + libdevice.exp(-({x})))"

    @staticmethod
    def signbit(x):
        # XX: This is wrong for the value -0.0 in floating point
        return f"libdevice.signbit({x}) if ({x}).dtype is tl.float32 else {x} < 0"

    @staticmethod
    def fmod(a, b):
        return f"libdevice.fmod({a}, {b})"

    @staticmethod
    def pow(a, b):
        return f"libdevice.pow({a}, {b})"

    @staticmethod
    def log(x):
        return f"tl_math.log({x})"

    @staticmethod
    def libdevice_log(x):
        return f"libdevice.log({x})"

    @staticmethod
    def isinf(x):
        return f"libdevice.isinf({x}).to(tl.int1)"

    @staticmethod
    def isnan(x):
        return f"libdevice.isnan({x}).to(tl.int1)"

    @staticmethod
    def round(x):
        return f"libdevice.nearbyint({x})"

    @staticmethod
    def floor(x):
        return f"libdevice.floor({x})"

    @staticmethod
    def floordiv(a, b):
        # See the comment in lowering.div_mode. a and b are integer type.
        # Similar to div_floor_kernel_cuda in pytorch core.
        # Notice that // in triton behaves as truncdiv instead of floordiv
        quot = f"{a} // {b}"
        rem = f"{a} % {b}"
        return f"tl.where(({a} < 0) != ({b} < 0), tl.where({rem} != 0, {quot} - 1, {quot}), {quot})"

    @staticmethod
    def sign(x):
        z = ops.constant(0, torch.int32)
        left = ops.to_dtype((ops.lt(z, x)), torch.int8)
        right = ops.to_dtype((ops.lt(x, z)), torch.int8)
        sub = ops.sub(left, right)
        return f"{sub}.to({x}.dtype)"

    @staticmethod
    def trunc(x):
        return f"libdevice.trunc({x})"

    @staticmethod
    def truncdiv(a, b):
        # See the comment in lowering.div_mode. a and b are integer type.
        # Notice that // in triton behaves as truncdiv instead of floordiv
        return f"{a} // {b}"

    @staticmethod
    def ceil(x):
        return f"libdevice.ceil({x})"


TritonOverrides._initialize_pointwise_overrides("triton")


# Use mypy to check protocol implemented correctly
def _typecheck_TritonOverrides(h: TritonOverrides) -> OpsHandler[str]:
    return h


class TritonKernelOverrides(TritonOverrides):
    """Map element-wise ops to Triton within a TritonKernel

    Unlike TritonOverrides, these assume the code is going to be inserted into
    the body of the main triton kernel and so it may use indexing and mask
    variables which are assumed to already be defined in the current scope.
    """

    @classmethod
    def constant(cls, value, dtype):
        # NOTE: Cannot use shape=[] as it's not supported by triton-rocm
        # We could use shape=[1] instead but starting with the correct
        # ndim avoids extra `tt.expand_dim` ops appearing in the triton IR.
        ndim = V.kernel.triton_tensor_ndim()
        shape = [1] * ndim
        return cls._shaped_constant(value, dtype, shape=shape)

    @classmethod
    def index_expr(cls, expr, dtype):
        indexing = V.kernel.indexing(expr, block_ptr=False)
        assert isinstance(indexing, IndexingOptions)
        var = V.kernel.cse.generate(
            V.kernel.compute, indexing.index_str, bounds=get_bounds_index_expr(expr)
        )

        if dtype not in {torch.int32, torch.int64}:
            var = V.kernel.cse.generate(V.kernel.compute, cls.to_dtype(var, dtype))
        var.mask_vars = indexing.mask_vars
        return var

    @staticmethod
    def masked(mask, body, other):
        with V.kernel.mask_loads(mask) as new_mask:
            result = body()

        # Remove once CSEVariables track the dtype
        if result.bounds.is_bool:
            other = bool(other)
        # Take dtype from result to prevent accidental promotion
        other = V.kernel.cse.generate(
            V.kernel.compute,
            f"tl.full({result}.shape, {triton_constant(other)}, {result}.dtype)",
            bounds=ValueRanges.wrap(other),
        )
        return ops.where(new_mask, result, other)

    @staticmethod
    def load_seed(name, offset):
        var = V.kernel.args.input(name)
        return (
            f"tl.load({var} + {V.kernel.args.seed_offset('load_seed_offset', offset)})"
        )

    @staticmethod
    def frexp(x):
        cache_key = f"frexp({x})"
        if cache_key in V.kernel.cse.cache:
            return V.kernel.cse.cache[cache_key]

        mantissa = V.kernel.cse.newvar()
        exponent = V.kernel.cse.newvar()
        V.kernel.compute.writeline(
            f"{mantissa}, {exponent} = triton_helpers.frexp({x})"
        )
        V.kernel.cse.cache[cache_key] = (mantissa, exponent)
        return (mantissa, exponent)


# Use mypy to check protocol implemented correctly
def _typecheck_TritonKernelOverrides(h: TritonKernelOverrides) -> OpsHandler[str]:
    return h


@dataclasses.dataclass
class IterationRanges:
    """
    Each range tree represents multiple sets of iteration indexing
    in a single tiled dimension in the output kernel.

    If you have two loops ranges one (4, 3, 2) and another (4, 6),
    then the range tree will be:
            4 (i0)
        3 (i1)  6 (i3)
        2 (i2)
    Where i0 is shared between both loops, but then the split into
    different indexing vars.  All loop ranges must iterate over
    the same number of elements.
    """

    def __init__(
        self,
        name: str,
        var_list: List[sympy.Symbol],
        var_ranges: Dict[sympy.Symbol, sympy.Expr],
        numel: sympy.Expr,
        prefix: str,
        *,
        kernel: TritonKernel,
        divisor=sympy.Integer(1),
        length=sympy.Integer(1),
        root: IterationRangesRoot,
    ):
        super().__init__()
        self.name = name
        self.var_list = var_list
        self.var_ranges = var_ranges
        self.numel = numel
        self.prefix = prefix
        self.divisor = divisor
        self.length = length
        self.kernel = kernel
        self.root = root

    def symbol(self):
        return sympy_index_symbol(self.name)


class IterationRangesRoot(IterationRanges):
    def __init__(
        self,
        name: str,
        numel: sympy.Expr,
        # TODO: this is probably SymTy.INDEX and SymTy.RINDEX
        prefix: str,
        index: int,
        kernel: TritonKernel,
        pid_cache=None,
        *,
        is_loop: bool,
        tensor_dim: Optional[int],
        grid_dim: Optional[int],
        has_zdim: bool,
    ):
        if pid_cache is None:
            pid_cache = {}
        super().__init__(
            name=name,
            var_list=[],
            var_ranges={},
            numel=numel,
            prefix=prefix,
            kernel=kernel,
            root=self,
        )
        self.index = index
        # Store all the nodes in one flat list
        self.nodes: Dict[sympy.Expr, IterationRangesEntry] = {}
        # This is for re-ordering program ID in triton mm template
        # pid_cache["tl.program_id(0)"] = pid_m
        self.pid_cache: Dict[str, str] = pid_cache

        # True if the dimension is implemented as a single program looping over
        # the full dimension (currently only used for non-persistent reduction)
        assert not is_loop or (prefix == "r" and grid_dim is None)
        self.is_loop = is_loop
        # Index of corresponding dimension on triton tensors
        self.tensor_dim = tensor_dim
        # Index of corresponding dimension in the triton grid
        self.grid_dim = grid_dim
        self.has_zdim = has_zdim

    def __repr__(self):
        return f"IterationRangesRoot({self.name!r}, {self.numel}, ...)"

    def cache_clear(self):
        for node in self.nodes.values():
            node.cache_clear()

    def lookup(self, divisor, length):
        """
        Lookup a given RangeTreeEntry, creating it if needed
        """
        if V.graph.sizevars.statically_known_equals(divisor * length, self.numel):
            expr = FloorDiv(sympy_index_symbol(f"{self.prefix}index"), divisor)
        else:
            expr = ModularIndexing(
                sympy_index_symbol(f"{self.prefix}index"), divisor, length
            )

        if expr not in self.nodes:
            node = IterationRangesEntry(
                f"{self.prefix}{next(V.kernel.iter_vars_count)}",
                divisor,
                length,
                expr,
                self,
            )
            V.kernel.range_tree_nodes[node.symbol()] = node
            self.var_list.append(node.symbol())
            self.var_ranges[node.symbol()] = length
            self.nodes[expr] = node
        return self.nodes[expr]

    def construct_entries(self, lengths: List[sympy.Expr]):
        divisor = sympy.Integer(1)
        itervars = []
        for length in reversed(lengths):
            itervars.append(self.lookup(divisor, length))
            divisor = divisor * length
        return list(reversed(itervars))

    def construct(self, lengths: List[sympy.Expr]):
        return [e.symbol() for e in self.construct_entries(lengths)]

    def vars_and_sizes(self, index: sympy.Expr):
        """Figure out vars from this tree used in index"""
        nodes = [V.kernel.range_tree_nodes.get(s) for s in index.free_symbols]
        nodes = [n for n in nodes if n and n.prefix == self.prefix]
        nodes.sort(key=lambda x: V.graph.sizevars.size_hint(x.divisor))
        divisor = sympy.Integer(1)
        index_vars = []
        sizes = []

        def add(node):
            nonlocal divisor
            index_vars.append(node.symbol())
            sizes.append(node.length)
            divisor = divisor * node.length

        for node in nodes:
            if not V.graph.sizevars.statically_known_equals(node.divisor, divisor):
                # fill in unused index var
                add(self.lookup(divisor, FloorDiv(node.divisor, divisor)))
                divisor = node.divisor
            add(node)
        if not V.graph.sizevars.statically_known_equals(self.numel, divisor):
            # fill in unused index var
            add(self.lookup(divisor, FloorDiv(self.numel, divisor)))

        return list(reversed(index_vars)), list(reversed(sizes))

    def ranges_code(self):
        assert self.tensor_dim is not None
        size = self.kernel.indexing_size_str(self.tensor_dim)
        index_dtype = self.kernel.index_dtype
        convert = f".to({index_dtype})" if index_dtype != "tl.int32" else ""
        return f"tl.arange(0, {self.prefix.upper()}BLOCK){size}{convert}"

    def scalar_code(self, value):
        index_dtype = self.kernel.index_dtype
        ndim = self.kernel.triton_tensor_ndim()
        size = [1] * ndim
        return f"tl.full({size}, {value}, {index_dtype})"

    def get_pid(self):
        assert self.grid_dim is not None
        key = f"tl.program_id({self.grid_dim})"
        # y_grid has a limit, so express it in terms of y and z in case of overflow.
        # z grid is only exercised when max_tiles == 3 (off by default).
        if (
            self.grid_dim == 1
            and not self.has_zdim
            and not (isinstance(self.numel, int) and self.numel <= get_max_y_grid())
        ):
            key = f"{key} * (tl.program_id({self.grid_dim + 1}) + 1)"
        pid = self.pid_cache.get(key, key)
        if self.kernel.index_dtype != "tl.int32":
            return f"{pid}.to({self.kernel.index_dtype})"
        return pid

    def codegen_header(self, code):
        x = self.prefix
        if self.is_loop:
            code.writeline(f"{self.name} = {x}offset + {x}base")
        elif self.grid_dim is None:
            # no need to "{x}offset = "
            code.writeline(f"{self.name} = {self.ranges_code()}")
            code.writeline(f"{x}offset = 0")
        else:
            if self.tensor_dim is not None:
                line = f"{x}offset + {self.ranges_code()}"
            else:
                line = self.scalar_code(f"{x}offset")
            code.writelines(
                [
                    f"{x}offset = {self.get_pid()} * {x.upper()}BLOCK",
                    f"{self.name} = {line}",
                ]
            )
        code.writeline(f"{x}mask = {self.name} < {x}numel")


class IterationRangesEntry(IterationRanges):
    def __init__(
        self,
        name: str,
        divisor: sympy.Expr,
        length: sympy.Expr,
        expr: sympy.Expr,
        parent: IterationRanges,
    ):
        super().__init__(
            name=name,
            numel=parent.numel / length,
            var_list=parent.var_list,
            var_ranges=parent.var_ranges,
            prefix=parent.prefix,
            divisor=divisor,
            length=length,
            kernel=parent.kernel,
            root=parent.root,
        )
        self.parent = parent
        self.codegen = functools.lru_cache(None)(self._codegen)
        self.expr = expr

    def __repr__(self):
        return f"IterationRangesEntry({self.name}, {self.divisor}, {self.length}, {self.expr}, {self.var_ranges})"

    def set_name(self, name):
        self.codegen = lambda: name  # type: ignore[assignment]
        self.codegen.cache_clear = lambda: None  # type: ignore[method-assign]
        self.name = name

    def cache_clear(self):
        self.codegen.cache_clear()

    def writeline(self, line):
        if self.root.is_loop:
            V.kernel.indexing_code.writeline(line)
        else:
            # lift non-reduction stores outside loop
            V.kernel.body.writeline(line)

    def _codegen(self):
        self.writeline(f"{self.name} = " + texpr(V.kernel.rename_indexing(self.expr)))
        return self.name

    def precomputed_args(self):
        # for dynamic shapes, find parts of indexing expressions that have to be precomputed
        precomputed_args: List[sympy.Expr] = []
        if isinstance(self.expr, sympy.Symbol):
            return precomputed_args
        assert isinstance(self.expr, (FloorDiv, ModularIndexing)), type(self.expr)
        for arg in self.expr.args[1:]:
            if not isinstance(arg, (sympy.Integer, sympy.Symbol)):
                symbols = arg.free_symbols
                if len(symbols) > 0 and all(
                    symbol_is_type(s, SymT.SIZE) for s in symbols
                ):
                    precomputed_args.append(arg)
        return precomputed_args

    def __hash__(self):
        return hash(self.name)

    def __eq__(self, other):
        return self.name == other.name


class HelperFunctions:
    """An ordered set of helper functions."""

    _templates_seen: Dict[str, str]  # Template code to function name
    finalized_helpers: List[str]

    def __init__(self):
        self._templates_seen = {}
        self.finalized_helpers = []

    def add(self, template_code: str, *, base_name="_triton_helper_fn") -> str:
        """This accepts a function definition with the function name
        left as a format specifier e.g.

            @triton.jit
            def {name}(arg0, arg1):
                return arg0 + arg1

        We add the templated code to the function set and return the name
        assigned to that function.

        """
        existing_name = self._templates_seen.get(template_code)
        if existing_name is not None:
            # Don't duplicate existing helpers
            return existing_name

        name = f"{base_name}{len(self.finalized_helpers)}"
        self._templates_seen[template_code] = name
        self.finalized_helpers.append(template_code.format(name=name))
        return name

    def __iter__(self):
        return iter(self.finalized_helpers)

    def __getitem__(self, idx):
        return self.finalized_helpers[idx]


class TritonKernel(Kernel):
    overrides = TritonKernelOverrides  # type: ignore[assignment]
    sexpr = pexpr

    helper_functions: HelperFunctions

    def __init__(
        self,
        *groups,
        index_dtype: str,
        mutations: Optional[Set[str]] = None,
        pid_cache=None,
        reduction_hint=ReductionHint.DEFAULT,
        min_elem_per_thread=0,
        disable_persistent_reduction=False,
    ):
        if pid_cache is None:
            pid_cache = {}
        super().__init__()
        self.numels = [V.graph.sizevars.simplify(s) for s in groups]
        self.mutations: Set[str] = mutations if mutations is not None else set()
        self.range_trees: List[IterationRangesRoot] = []
        self.range_tree_nodes: Dict[sympy.Symbol, IterationRangesEntry] = {}
        self.iter_vars_count = itertools.count()
        self.inside_reduction = self.numels[-1] != 1
        self.body = IndentedBuffer()
        self.indexing_code = IndentedBuffer()
        self.suffix: IndentedBuffer = IndentedBuffer()  # type: ignore[assignment]
        self.outside_loop_vars: Set[Any] = set()
        self.reduction_hint = reduction_hint
        self.index_dtype: str = index_dtype
        self.min_elem_per_thread = min_elem_per_thread
        self.last_usage: Set[str] = set()
        self.block_ptr_id = itertools.count()
        # buffer accesses in the kernel
        self.buf_accesses: DefaultDict[str, List[Dep]] = collections.defaultdict(list)

        self.persistent_reduction: bool = (
            not disable_persistent_reduction
        ) and self.should_use_persistent_reduction()
        self.no_x_dim = (
            self.reduction_hint == ReductionHint.INNER
            and self.persistent_reduction
            and len(self.numels) == 2
            and self.numels[-1] >= 256
        )
        self.initialize_range_tree(pid_cache)

        self.helper_functions = HelperFunctions()

        # A set of autotuning hints to pass as part of triton_meta
        self.autotune_hints: Set[AutotuneHint] = set()

        # define this in a closure to make cache local to object
        @functools.lru_cache(None)
        def simplify_indexing(index: sympy.Expr):
            index = V.graph.sizevars.simplify_with_ranges(index, self.var_ranges())
            for tree in self.range_trees:
                index = self.combine_contiguous_dims(index, tree)
            return index

        self.simplify_indexing = simplify_indexing
        self.code_hash = None
        self.triton_meta: Optional[Dict[str, object]] = None

    def need_numel_args(self):
        r"""
        Indicate whether we need provide numel as arguments for the generated
        kernel calls in the benchmark.

        Should be true for pointwise/reduction kernels but false for triton
        matmul kernels.
        """
        return True

    def should_use_persistent_reduction(self) -> bool:
        """
        Heuristic to set self.persistent_reduction and add guards
        if needed.
        """
        if not (self.inside_reduction and config.triton.persistent_reductions):
            return False
        threshold = {
            ReductionHint.INNER: 1024,
        }.get(self.reduction_hint, 64)

        # If multi_kernel is enabled, we do more aggressive persistent reduction.
        # This may result in some persistent reductions slower than the
        # corresponding non-persistent reductions. MultiKernel will do benchmarking
        # to pick the faster one.
        if config.triton.multi_kernel:
            threshold *= 16
        last_numel = self.numels[-1]
        if not isinstance(last_numel, (int, sympy.Integer)):
            # Not static
            return False
        hint = V.graph.sizevars.size_hint(last_numel)
        if hint > threshold:
            return False
        # will need to recompile if we cross a larger power of 2 boundary
        V.graph.sizevars.guard_leq(self.numels[-1], next_power_of_2(hint))  # type: ignore[arg-type]
        return True

    def set_last_usage(self, nodes):
        if not self.inside_reduction or self.persistent_reduction:
            return
        self.last_usage = set(
            itertools.chain.from_iterable(
                n.last_usage for n in nodes if n is not EnableReduction
            )
        )

    def initialize_range_tree(self, pid_cache):
        no_r_dim = not self.inside_reduction or self.numels[-1] == 1

        prefixes = "zyxr"
        active_prefixes = prefixes[-len(self.numels) :]

        grid_dims = "xyz"
        if self.no_x_dim:
            tensor_dims = "r"
        elif no_r_dim:
            tensor_dims = "xyz"
        else:
            tensor_dims = "xyzr"

        tensor_dims = "".join(p for p in tensor_dims if p in active_prefixes)

        for i, prefix in enumerate(active_prefixes):
            is_reduction = prefix == "r"
            tensor_dim = tensor_dims.find(prefix) if prefix in tensor_dims else None
            grid_dim = None if is_reduction else grid_dims.find(prefix)
            index = i if grid_dim is None else grid_dim
            self.range_trees.append(
                IterationRangesRoot(
                    f"{prefix}index",
                    self.numels[i],
                    prefix,
                    index,
                    self,
                    pid_cache=pid_cache,
                    is_loop=is_reduction and not self.persistent_reduction,
                    tensor_dim=tensor_dim,
                    grid_dim=grid_dim,
                    has_zdim="z" in active_prefixes,
                )
            )
        for tree in self.range_trees:
            # reduction indexing goes inside a loop
            if not tree.is_loop:
                tree.codegen_header(self.body)
        if self.inside_reduction and self.range_trees[-1].is_loop:
            # workaround for this issue:
            # https://gist.github.com/jansel/6527126f781559095c5531f98a4235a7
            self.body.writeline(f"rbase = {self.range_trees[-1].ranges_code()}")

    def disable_reduction(self):
        should_flush = self.range_trees[-1].is_loop

        @contextlib.contextmanager
        def ctx():
            if self.numels[-1] == 1:
                assert not self.inside_reduction
                yield
                return
            if should_flush:
                # calling codegen_body() will flush all the pending buffers
                # and write out a reduction loop
                self.codegen_body()
            self.inside_reduction = False
            try:
                yield
                if should_flush:
                    # flush out any code before opening the next loop
                    self.codegen_body()
            finally:
                self.inside_reduction = True

        return ctx()

    def set_ranges(self, *lengths):
        assert len(lengths) == len(self.range_trees)
        return [
            ranges.construct(length)
            for length, ranges in zip(lengths, self.range_trees)
        ]

    @staticmethod
    def _split_iteration_ranges(
        groups: Iterable[sympy.Expr], lengths: List[List[sympy.Expr]]
    ):
        sv = V.graph.sizevars
        new_ranges: List[List[sympy.Expr]] = [[] for _ in groups]
        remaining = [sv.simplify(g) for g in groups]
        var_count = itertools.count()

        def add_range(i, expr):
            expr = sv.simplify(expr)
            if not sv.statically_known_multiple_of(remaining[i], expr):
                raise CantSplit
            # guard on the last item out
            remaining[i] = FloorDiv(remaining[i], expr)
            new_ranges[i].append(expr)
            return next(var_count)

        def make_combined(size, idx1, idx2):
            def getter(flat_vars):
                return size * flat_vars[idx1] + flat_vars[idx2]

            return getter

        return_getters_groups = []
        current_group = 0
        for length_group in lengths:
            return_getters = []
            for size in length_group:
                if sv.statically_known_equals(size, 1):  # type: ignore[arg-type]
                    return_getters.append(lambda _: sympy.Integer(0))
                    continue

                while (
                    current_group < len(remaining)
                    and sv.size_hint(remaining[current_group]) == 1
                ):
                    # scroll to next group with remaining elements
                    current_group += 1

                if sv.size_hint(size) > sv.size_hint(remaining[current_group]):
                    # need to break size in two
                    if not sv.statically_known_multiple_of(
                        size, remaining[current_group]
                    ):
                        raise CantSplit
                    size1 = remaining[current_group]
                    size2 = FloorDiv(size, remaining[current_group])
                    return_getters.append(
                        make_combined(
                            size2,
                            add_range(current_group, size1),
                            add_range(current_group + 1, size2),
                        )
                    )
                else:
                    return_getters.append(
                        operator.itemgetter(add_range(current_group, size))
                    )
            return_getters_groups.append(return_getters)

        assert all(
            V.graph.sizevars.size_hint(s) == 1 for s in remaining
        ), f"failed to set ranges {remaining} {lengths}"

        return new_ranges, return_getters_groups

    @classmethod
    def is_compatible(
        cls, groups: Iterable[sympy.Expr], lengths: List[List[sympy.Expr]]
    ):
        try:
            cls._split_iteration_ranges(groups, lengths)
            return True
        except CantSplit:
            return False

    def split_and_set_ranges(self, lengths: List[List[sympy.Expr]]):
        """
        We may want to fuse `for i0 in s0*s1` into a tiled kernel with groups (s0, s1).

        To do this we need to split up the iteration space of i0 into something like:
            for i1 in s0:
              for i2 in s1:
                i0 = i1*s1 + i2
                ....

        This function matches and resplits lengths to the groups of
        this kernel to enable tiled + non-tiled fusions.
        """
        groups = [rt.numel for rt in self.range_trees]
        if not self.inside_reduction:
            groups[-1] = sympy.Integer(1)

        if len(lengths) == len(self.range_trees) and all(
            V.graph.sizevars.simplify(sympy_product(x) - g) == 0
            for x, g in zip(lengths, groups)
        ):
            return self.set_ranges(*lengths)

        new_ranges, return_getters_groups = self._split_iteration_ranges(
            groups, lengths
        )
        itervars = list(itertools.chain.from_iterable(self.set_ranges(*new_ranges)))
        return [[fn(itervars) for fn in fns] for fns in return_getters_groups]

    def is_indirect_indexing(self, index: sympy.Expr):
        # tmpX  means indirect indexing
        return free_symbol_is_type(index, SymT.TMP)

    def is_broadcasted(self, index: sympy.Expr):
        # Note. This may not be correct when there is indirect indexing
        if self.is_indirect_indexing(index):
            return False

        index_numels = [1] * len(self.numels)
        for symbol in index.free_symbols:
            if symbol not in self.range_tree_nodes:
                # Non-iterated variables, e.g. strides
                continue
            entry = self.range_tree_nodes[symbol]  # type: ignore[index]
            assert isinstance(entry.parent, IterationRangesRoot)
            index_numels[entry.parent.index] *= entry.length

        # If the index variables only iterate over a subset of the kernel
        # numels, then it must be broadcasted.
        simplify = V.graph.sizevars.simplify
        return any(
            simplify(idx_range) != simplify(iter_range)  # type: ignore[arg-type]
            for idx_range, iter_range in zip(index_numels, self.numels)
        )

    def combine_contiguous_dims(self, index: sympy.Expr, tree: IterationRangesRoot):
        """
        More aggressive simplification to merge contiguous dims
        """
        if isinstance(index, (sympy.Integer, sympy.Symbol)):
            return index
        index_vars, sizes = tree.vars_and_sizes(index)
        if len(sizes) <= 1:
            return index
        new_sizes, reindex, prune = V.graph.sizevars._simplify_loops(
            index_vars, sizes, index_prevent_reordering([index], index_vars, sizes)
        )
        if new_sizes == sizes:
            return index
        new_index_vars = tree.construct(new_sizes)
        new_index = sympy_subs(index, dict(zip(index_vars, reindex(new_index_vars))))
        return new_index

    def index_to_str(self, index: sympy.Expr) -> str:
        """
        Convert an index expr to a string that can be used in triton code.
        e.g. a sympy expression "s2" may actually appear as "ks1" in the triton kernel.

        Index expressions often need to be passed in as arguments to the triton kernel.
        Rename_indexing and codegen_indexing keep track of the needed indices and add
        new parameters to the function signature.
        """
        if isinstance(index, list):
            return f"[{', '.join(map(self.index_to_str, index))}]"
        return texpr(self.rename_indexing(self.codegen_indexing(index)))

    def indexing(
        self,
        index: sympy.Expr,
        *,
        copy_shape=None,
        dense_indexing=False,
        override_mask=None,
        block_ptr=False,
    ) -> Union[IndexingOptions, BlockPtrOptions]:
        """
        Compute the index and mask to pass to tl.load() or tl.store()
        """
        index = self.simplify_indexing(index)
        index = sympy_subs(index, V.graph.sizevars.precomputed_replacements)
        # if simple replacements didn't get rid of floor/ceil, try full subs
        if len(index.atoms(sympy.floor)) or len(index.atoms(sympy.ceiling)):
            index = index.subs(V.graph.sizevars.precomputed_replacements)
        # last resort, if no range vars are in the expr, hoist it
        # TODO instead of trying to blindly find complicated exprs, we should hoist the
        # inputs/outputs sizes and strides, but at the time indexing is generated
        # kernel inputs and outputs are not set yet, we'd need a deeper refactor
        # to do it this way

        if len(index.atoms(sympy.ceiling)):
            for a in index.atoms(sympy.ceiling):
                # for nested exprs, atoms yields top level first (?)
                # so if everything goes fine, lower level replacements will come up empty
                symbols = a.free_symbols
                if len(symbols) > 0 and all(
                    symbol_is_type(s, (SymT.SIZE, SymT.PRECOMPUTED_SIZE))
                    for s in symbols
                ):
                    replacements = {a: V.graph.sizevars.lookup_precomputed_size(a)}
                    index = sympy_subs(index, replacements)

        index = self.simplify_indexing(index)
        index_vars = index.free_symbols
        has_rindex = False

        mask_vars: Set[str] = set()
        for var in index_vars:
            assert isinstance(var, sympy.Symbol)
            has_rindex = has_rindex or symbol_is_type(var, SymT.RINDEX)
            if override_mask:
                pass
            elif symbol_is_type(var, SymT.TMP):
                # indirect indexing
                cse_var = self.cse.varname_map[var.name]
                mask_vars.update(cse_var.mask_vars)
            elif symbol_is_type(
<<<<<<< HEAD
                var, (SymT.UNBACKED_INT, SymT.SIZE, SymT.PRECOMPUTED_SIZE, SymT.INDEX)
=======
                var,
                (
                    SymT.UNBACKED_INT,
                    SymT.SIZE,
                    SymT.PRECOMPUTED_SIZE,
                    SymT.INDEX,
                    SymT.FLOAT,
                    SymT.UNBACKED_FLOAT,
                ),
>>>>>>> 8bf9e99c
            ):
                pass
            else:
                # var is one of xN, yN or rN
                assert symbol_is_type(
                    var, (SymT.RINDEX, SymT.XBLOCK, SymT.YBLOCK)
                ), var.name
                mask_vars.add(f"{var.name[0]}mask")

        need_dense = (
            config.triton.dense_indexing
            or dense_indexing
            or self._load_mask is not None
        ) and index != 0

        have_dense = True
        have_loop_vars = False
        dense_mask_vars = set()

        for tree in self.active_range_trees():
            if index_vars.intersection(tree.var_list):
                have_loop_vars = True
            else:
                have_dense = False
            dense_mask_vars.add(f"{tree.prefix}mask")

        if (
            block_ptr
            and config.triton.use_block_ptr
            and not override_mask
            and not self._load_mask
            and len(mask_vars - dense_mask_vars) == 0
            and not self.is_indirect_indexing(index)
            and have_loop_vars
            # workaround https://github.com/openai/triton/issues/2821
            and self.index_dtype == "tl.int32"
        ):
            index_relative_to_xyr_index = sympy_subs(
                index, {v: t.expr for v, t in self.range_tree_nodes.items()}
            )
            range_trees = self.active_range_trees(reorder=True)
            symbols = [t.symbol() for t in range_trees]
            strides = [sympy.Wild(f"stride_{s}", exclude=symbols) for s in symbols]
            offset = sympy.Wild("_offset", exclude=symbols)
            m = index_relative_to_xyr_index.match(sympy_dot(symbols, strides) + offset)
            # TODO(jansel): it is sometimes possible to do higher dimensional block_ptrs with
            #               a tl.reshape the correct block.  We will miss these cases today.
            if m:
                self.filter_masks(mask_vars)
                return BlockPtrOptions.create(
                    [m[s] for s in strides],
                    m[offset],
                    range_trees,
                    mask_vars,  # type: ignore[arg-type]
                )

        expand_str = None
        index_str = self.index_to_str(index)
        if isinstance(index, sympy.Integer):
            expand_str = f"{copy_shape}.shape" if copy_shape else self.dense_size_str()
            index_str = f"tl.full({expand_str}, {index_str}, tl.int32)"
            return IndexingOptions(index_str, set(), "None", expand_str, has_rindex)

        if need_dense and not have_dense:
            expand_str = f"{copy_shape}.shape" if copy_shape else self.dense_size_str()
            index_str = f"tl.broadcast_to({index_str}, {expand_str})"
            mask_vars = dense_mask_vars
        elif not have_loop_vars and copy_shape:
            index_str = f"tl.broadcast_to({index_str}, {copy_shape}.shape)"
            mask_vars = dense_mask_vars

        if override_mask:
            mask_vars = {override_mask}

        if self._load_mask:
            mask_vars.add(self._load_mask)

        self.filter_masks(mask_vars)

        mask_str = " & ".join(sorted(map(str, mask_vars))) if mask_vars else "None"
        return IndexingOptions(index_str, mask_vars, mask_str, expand_str, has_rindex)  # type: ignore[arg-type]

    def active_range_trees(self, reorder=False):
        trees = [
            t for t in self.range_trees if t.prefix != "r" or self.inside_reduction
        ]
        if reorder and len(trees) > 1:
            count = sum(t.prefix in "xyz" for t in trees)
            assert "".join(t.prefix for t in trees[:count]) == "zyx"[-count:], [
                t.prefix for t in trees[:count]
            ]
            trees[:count] = reversed(trees[:count])
        return trees

    def filter_masks(self, mask_vars):
        for tree in self.range_trees:
            # Masks are superfluous if we only have one element
            if V.graph.sizevars.statically_known_equals(tree.numel, 1):  # type: ignore[arg-type]
                mask_vars.discard(f"{tree.prefix}mask")
                continue
            # Masks are superfluous if numel is a multiple of BLOCK
            # (We use the fact that BLOCK is required by triton to be a power of 2)
            if tree.prefix.upper() not in TRITON_MAX_BLOCK:
                continue
            max_block = TRITON_MAX_BLOCK[tree.prefix.upper()]
            # Optional optimization: if block divides numel exactly, we will
            # never need to do a masked load to handle stragglers at the end.
            # It's faster to avoid masking at all.  But it is sound to always
            # mask.
            if V.graph.sizevars.statically_known_multiple_of(tree.numel, max_block):  # type: ignore[arg-type]
                mask_vars.discard(f"{tree.prefix}mask")

    def var_ranges(self):
        return dict(
            itertools.chain.from_iterable(
                tree.var_ranges.items() for tree in self.range_trees
            )
        )

    def codegen_indexing(self, expr: sympy.Expr):
        expr = V.graph.sizevars.simplify_with_ranges(expr, self.var_ranges())
        for sym in sorted(expr.free_symbols, key=str):
            if sym in self.range_tree_nodes:
                # if indexing expression is complicated, we precompute it on the host side
                # and send the result as a kernel argument
                replacements = {}
                for ps in self.range_tree_nodes[sym].precomputed_args():  # type: ignore[index]
                    replacements[ps] = V.graph.sizevars.lookup_precomputed_size(ps)
                if len(replacements) > 0:
                    self.range_tree_nodes[sym].expr = sympy_subs(  # type: ignore[index]
                        self.range_tree_nodes[sym].expr, replacements  # type: ignore[index]
                    )
                self.range_tree_nodes[sym].codegen()  # type: ignore[index]
        return expr

    @contextlib.contextmanager
    def mask_loads(self, mask):
        """Context manager to add an additional mask to tl.load/store"""
        prior = self._load_mask
        if prior:
            mask = self.cse.generate(self.compute, f"{mask} & {prior}")

        self._load_mask = mask
        try:
            # TODO(jansel): do we need a reshape here?
            yield mask
        finally:
            self._load_mask = prior

    def generate_assert(self, check):
        return torch.version.hip is None and super().generate_assert(check)

    def load_mask(self, var):
        mask = ""
        mask_vars = set(var.mask_vars)
        if self._load_mask:
            mask_vars.add(self._load_mask)

        if mask_vars:
            mask = (
                f"{next(iter(mask_vars))}"
                if len(mask_vars) == 1
                # sorted for deterministic order
                else f"({' & '.join(sorted(map(str, mask_vars)))})"
            )
        return mask

    @property
    def assert_function(self) -> str:
        return "tl.device_assert"

    def get_strides_of_load(self, index: sympy.Expr):
        """
        This gets the stride of the index for each of the tiling variables
        (technically, it does it at index 0)

        For example, if
        xindex = x0 + 512*x1 + 1024*r0
        x0 = (xindex//512)
        x1 = (xindex % 512)
        r0 = rindex // 1024

        this function would return
        {xindex: 512, rindex: 1024}
        """
        index_to_tile_indexes = {k: v.expr for k, v in self.range_tree_nodes.items()}
        index_in_tile_vars = sympy_subs(index, index_to_tile_indexes)  # type: ignore[arg-type]
        strides = {}
        for range_tree in self.range_trees:
            s = sympy_index_symbol(range_tree.name)
            strides[s] = sympy_subs(index_in_tile_vars, {s: 1}) - sympy_subs(
                index_in_tile_vars, {s: 0}
            )
        return strides

    def codegen_block_ptr(
        self, name: str, var: str, indexing: BlockPtrOptions, other=""
    ) -> Tuple[str, Optional[DeferredLine], str]:
        advance_block_ptr = None
        check = indexing.boundary_check()
        if not check:
            # workaround https://github.com/openai/triton/issues/2813
            other = ""
        elif other:
            assert other == ", other=0.0"
            other = f", boundary_check={check!r}, padding_option='zero'"
        else:
            other = f", boundary_check={check!r}"
        if (
            self.inside_reduction
            and self.range_trees[-1].is_loop
            and indexing.has_rindex()
        ):
            block_ptr = f"block_ptr{next(self.block_ptr_id)}"
            self.body.writeline(
                DeferredLine(
                    name, f"{block_ptr} = {indexing.format(var, roffset=False)}"
                )
            )
            advance_block_ptr = DeferredLine(
                name,
                f"{block_ptr} = tl.advance({block_ptr}, {indexing.advance_roffset()})",
            )
        else:
            block_ptr = indexing.format(var)
        return block_ptr, advance_block_ptr, other

    def codegen_block_ptr_store_line(self, name, indexing, block_ptr, value, other=""):
        # broadcasting is not implicit for block_ptrs
        value = (
            f"tl.broadcast_to({value}, {self.index_to_str(indexing.reshape_suffix)})"
        )
        # drop any extra size=1 dimensions
        value = triton_reshape(value, indexing.reshape_suffix, indexing.block_shape)
        # workaround https://github.com/openai/triton/issues/2814
        value = f"{value}.to({triton_store_type(V.graph.get_dtype(name))})"
        return f"tl.store({block_ptr}, {value}{other})"

    def load(self, name: str, index: sympy.Expr):
        var = self.args.input(name)
        indirect_indexing = self.is_indirect_indexing(index)
        original_index = index
        indexing = self.indexing(index, block_ptr=True)
        has_rindex = indexing.has_rindex()
        has_tmpmask = indexing.has_tmpmask()

        # Keep the variable in cache if were going to reuse it. Equiv., if any of the following hold
        #  1) We are doing broadcasting
        #  2) It is a non-coalesced load. The intuition is that if it's
        #  non-coalesced, we will likely load each element multiple times in
        #  practice.
        #  3) It will be used later and it won't be CSE'd. Equiv., if all the following hold
        #   3.1) We are in a reduction loop
        #   3.2) Its not its last use
        #   3.3) This load will not be lifted to the body
        #
        is_coalesced = any(
            i == 1 for i in self.get_strides_of_load(original_index).values()
        )
        if self.is_broadcasted(original_index):
            ep = ", eviction_policy='evict_last'"
        elif not is_coalesced:
            ep = ", eviction_policy='evict_last'"
        elif self.inside_reduction and self.range_trees[-1].is_loop:
            if name in self.args.inplace_buffers:
                names = set(self.args.inplace_buffers[name].other_names)
            else:
                names = {name}
            last_use = len(names & self.last_usage) > 0
            evict_last = not last_use and (has_rindex or indirect_indexing)
            if evict_last:
                ep = ", eviction_policy='evict_last'"
            else:
                ep = ", eviction_policy='evict_first'"
        else:
            ep = ""
        # "other" below is a workaround for https://github.com/openai/triton/issues/737
        # for bool, even though it's likely subject to the same bug, setting `other` leads
        # to LLVM errors so we are skipping it for now
        if (
            (has_tmpmask or has_rindex)
            and V.graph.get_dtype(name) != torch.bool
            and indexing.has_mask()
        ):
            other = ", other=0.0"
        else:
            other = ""

        advance_block_ptr = None
        append_broadcast = None
        if V.graph.is_unspec_arg(name):
            line = var
        else:
            if isinstance(indexing, BlockPtrOptions):
                block_ptr, advance_block_ptr, other = self.codegen_block_ptr(
                    name, var, indexing, other
                )
                line = f"tl.load({block_ptr}{other}{ep})"
                # add needed size=1 dimensions
                line = triton_reshape(
                    line, indexing.block_shape, indexing.reshape_suffix
                )
            elif isinstance(original_index, sympy.Integer):
                line = f"tl.load({var} + ({original_index}))"
                append_broadcast = indexing.expand_str
            else:
                line = f"tl.load({var} + ({indexing.index_str}), {indexing.mask_str}{ep}{other})"

            dtype = V.graph.get_dtype(name)
            if dtype in (torch.float16, torch.bfloat16):
                line += ".to(tl.float32)"
            if dtype == torch.bool and torch.version.hip is None:
                # Workaround for https://github.com/openai/triton/issues/2151
                # tl.load returns int8 when loading from pointer to int1
                # NOTE: Currently causes hangs on bool UTs for ROCm
                line += ".to(tl.int1)"

        if has_tmpmask:
            # Masked loads must come after the mask is computed
            load_buffer = self.compute
        elif (
            self.inside_reduction
            and self.range_trees[-1].is_loop
            and not indirect_indexing
            and not has_rindex
        ):
            # can lift a common load outside of reduction loop
            # One exception is when this is an indirect_load.
            load_buffer = self.body
        else:
            load_buffer = self.loads

        result_var = self.cse.generate(load_buffer, line)
        assert isinstance(result_var, TritonCSEVariable)
        result_var.mask_vars = indexing.mask_vars  # type: ignore[assignment]

        if append_broadcast:
            line = f"tl.broadcast_to({result_var}, {append_broadcast})"
            result_var = self.cse.generate(load_buffer, line)

        if advance_block_ptr:
            load_buffer.writeline(advance_block_ptr)

        if not self.inside_reduction or (not indexing.has_rmask() and not has_rindex):
            self.outside_loop_vars.add(result_var)

        return result_var

    def store(
        self, name: str, index: sympy.Expr, value: CSEVariable, mode: StoreMode = None
    ) -> None:
        var = self.args.output(name)
        original_index = index
        indexing = self.indexing(index, dense_indexing=True, block_ptr=mode is None)

        # Guard against write-after-read corruption in triton.
        # See # https://github.com/openai/triton/issues/1615
        # This triton bug means that a load which is broadcasted over multiple
        # warps may see the result of a store that happens later in the triton
        # program. The workaround is to add a barrier before storing, which
        # enforces that all warps have already read the data.
        is_inplace = name in self.args.inplace_buffers
        is_broadcasted = self.is_broadcasted(original_index)
        if is_inplace and is_broadcasted:
            self.stores.writeline(DeferredLine(name, "tl.debug_barrier()"))

        advance_block_ptr = None
        if isinstance(indexing, BlockPtrOptions):
            block_ptr, advance_block_ptr, other = self.codegen_block_ptr(
                name, var, indexing
            )
            # block_ptr stores don't do implicit casting
            line = self.codegen_block_ptr_store_line(
                name, indexing, block_ptr, value, other
            )
        elif mode is None:
            line = f"tl.store({var} + ({indexing.index_str}), {value}, {indexing.mask_str})"
        elif mode == "atomic_add":
            line = f"tl.atomic_add({var} + ({indexing.index_str}), {value}, {indexing.mask_str})"
        else:
            raise NotImplementedError(f"store mode={mode}")
        self.stores.writeline(DeferredLine(name, line))
        if advance_block_ptr:
            self.stores.writeline(advance_block_ptr)

        if not self.inside_reduction:
            self.outside_loop_vars.add(value)

    def bucketize(
        self,
        values: CSEVariable,
        offsets_name: str,
        offsets_size: sympy.Expr,
        indexing_dtype: torch.dtype,
        right: bool,
    ) -> CSEVariable:
        """
        See [Note: Inductor bucketize op]
        """

        # Triton performance for bucketize_binary_search is much better when the number
        # of threads equals the number of elements.
        # If we're trying to use a bucketize kernel, we should make sure that an
        # autotuning config with num_elements_per_warp=32 exists.
        self.autotune_hints.add(AutotuneHint.ELEMENTS_PER_WARP_32)

        offsets_ptr = self.args.input(offsets_name)
        block_size = self.dense_size_str()
        offsets_size_str = self.index_to_str(offsets_size)

        if indexing_dtype == torch.int32:
            triton_dtype = "tl.int32"
        elif indexing_dtype == torch.int64:
            triton_dtype = "tl.int64"
        else:
            raise NotImplementedError(
                "Bucketize only supports indexing with int32 and int64"
            )

        result = self.cse.generate(
            self.compute,
            f"triton_helpers.bucketize_binary_search({values}, {offsets_ptr}, {triton_dtype}, {right}, {offsets_size_str}, {block_size})",  # noqa: B950 line too long
        )

        return result

    def reduction_resize(self, value):
        ndims = self.triton_tensor_ndim()
        if ndims == 1:
            return f"triton_helpers.promote_to_tensor({value})"

        sizes = [":"] * ndims
        sizes[-1] = "None"
        return f"{value}[{', '.join(sizes)}]"

    @staticmethod
    def _map_tuple_or_scalar(fn, value):
        if isinstance(value, tuple):
            return tuple(map(fn, value))
        return fn(value)

    def reduction(
        self,
        dtype: torch.dtype,
        src_dtype: torch.dtype,
        reduction_type: ReductionType,
        value: Union[CSEVariable, Tuple[CSEVariable, ...]],
    ) -> Union[CSEVariable, Tuple[CSEVariable, ...]]:
        assert self.inside_reduction
        masks = {f"{tree.prefix}mask" for tree in self.range_trees}
        self.filter_masks(masks)
        masks = sorted(masks)
        if self._load_mask:
            masks.append(self._load_mask)
        reduction_range_prefix = self.range_trees[-1].prefix

        # Say we have
        #     tmp0 = ops.constant(1, torch.int64)
        #     tmp1 = ops.reduction(torch.int64, torch.int64, "sum", tmp0)
        # tmp0 in the triton code is either a scalar, or single-element tensor
        # so if we emit tl.sum directly, it will only give 1 instead of RBLOCK * 1
        # To avoid this, we broadcast to the expected shape first.
        dense_size_str = self.dense_size_str()
        value = self._map_tuple_or_scalar(
            lambda v: self.cse.generate(
                self.compute, f"tl.broadcast_to({v}, {dense_size_str})"
            ),
            value,
        )

        dim: int
        root_op: str

        def final_reduction(value):
            use_helper = reduction_type in {"any", "max", "min", "prod"}
            module = "triton_helpers" if use_helper else "tl"
            if reduction_type in {"max", "min"}:
                return self.reduction_resize(
                    f"{module}.{reduction_type}2({value}, {dim})"
                )
            return self.reduction_resize(f"{module}.{reduction_type}({value}, {dim})")

        def final_argreduce(buffer, result_var, value, index):
            buffer.splice(
                f"""\
                _, {result_var}_tmp = triton_helpers.{root_op}_with_index({value}, {index}, {dim})
                {result_var} = {self.reduction_resize(f'{result_var}_tmp')}
                """
            )

        cache_key = (src_dtype, reduction_type, value)
        if cache_key in self.cse.reduction_cache:
            return self.cse.reduction_cache[cache_key]

        dim = self.triton_tensor_ndim() - 1
        acc_type = triton_acc_type(src_dtype)
        result_var: Any = self.cse.newvar()
        result_var.mask_vars = {var for var in masks if var[0] != "r"}
        cond = " & ".join(masks)

        def where_cond(tval, fval):
            if not cond:
                return tval
            return TritonKernelOverrides.where(cond, tval, fval)

        if self.persistent_reduction:
            default = ir.Reduction.default_value(reduction_type, src_dtype)
            default = self._map_tuple_or_scalar(triton_constant, default)

            def _mask_value(value, default):
                return self.cse.generate(self.compute, where_cond(value, default))

            if isinstance(value, tuple):
                masked_value = [_mask_value(v, d) for v, d in zip(value, default)]
            else:
                masked_value = _mask_value(value, default)

            if reduction_type in {"argmax", "argmin"}:
                accumulator_index = str(
                    self.cse.generate(
                        self.compute,
                        f"tl.broadcast_to({reduction_range_prefix}index, {masked_value}.shape)",
                    )
                )
                root_op = {"argmax": "max", "argmin": "min"}[reduction_type]
                final_argreduce(
                    self.compute, result_var, masked_value, accumulator_index
                )
            elif reduction_type == "welford_reduce":
                # For persistent reductions, don't bother with
                # welford's algorithm since it uses more registers, and
                # taking two reductions doesn't increase memory usage.
                sum_ = ops.reduction(dtype, dtype, "sum", value)
                self.inside_reduction = False
                rnumel = ops.index_expr(self.numels[-1], dtype)
                mean = ops.truediv(sum_, rnumel)

                self.inside_reduction = True
                dx = ops.sub(value, mean)
                dx2 = ops.mul(dx, dx)
                m2 = ops.reduction(dtype, dtype, "sum", dx2)
                result_var = (mean, m2, rnumel)
            elif reduction_type == "welford_combine":
                mean, m2, weight = masked_value
                welford = f"triton_helpers.welford({mean}, {m2}, {weight}, {dim})"
                mean, m2, weight = (self.cse.newvar() for _ in range(3))
                self.compute.writeline(f"{mean}, {m2}, {weight} = {welford}")

                result_var = tuple(
                    self.cse.generate(self.compute, self.reduction_resize(var_name))
                    for var_name in (mean, m2, weight)
                )
            else:
                result_var = self.cse.generate(
                    self.compute, final_reduction(masked_value)
                )
        else:
            accumulator = f"_{result_var}"
            default = ir.Reduction.default_accumulator(reduction_type, src_dtype)
            default = self._map_tuple_or_scalar(triton_constant, default)
            if not isinstance(default, tuple):
                self.body.writeline(
                    f"{accumulator} = tl.full({self.dense_size_str()}, {default}, {acc_type})"
                )

            if reduction_type in {"argmax", "argmin"}:
                accumulator_index = f"_{result_var}_index"
                long_max = torch.iinfo(torch.int64).max
                self.body.writeline(
                    f"{accumulator_index} = tl.full({self.dense_size_str()}, {long_max}, tl.int64)"
                )
                root_op = {"argmax": "max", "argmin": "min"}[reduction_type]

                self.compute.splice(
                    f"""\
                {accumulator}_next, {accumulator_index}_next = triton_helpers.{root_op}imum_with_index(
                    {accumulator}, {accumulator_index}, {value}, {reduction_range_prefix}index
                )
                {accumulator} = {where_cond(f'{accumulator}_next', accumulator)}
                {accumulator_index} = {where_cond(f'{accumulator_index}_next', accumulator_index)}
                """
                )
                final_argreduce(self.suffix, result_var, accumulator, accumulator_index)
            elif is_welford_reduction(reduction_type):
                accumulator = f"{result_var}_mean"
                accumulator_m2 = f"{result_var}_m2"
                accumulator_weight = f"{result_var}_weight"
                self.body.writeline(
                    f"{accumulator} = tl.zeros({self.dense_size_str()}, {acc_type})"
                )
                self.body.writeline(
                    f"{accumulator_m2} = tl.zeros({self.dense_size_str()}, {acc_type})"
                )
                self.body.writeline(
                    f"{accumulator_weight} = tl.zeros({self.dense_size_str()}, {acc_type})"
                )

                if reduction_type == "welford_combine":
                    mean, m2, weight = value
                    self.compute.splice(
                        f"""\
                    {accumulator}_next, {accumulator_m2}_next, {accumulator_weight}_next = triton_helpers.welford_combine(
                        {accumulator}, {accumulator_m2}, {accumulator_weight},
                        {mean}, {m2}, {weight}
                    )
                    """
                    )
                else:
                    assert reduction_type == "welford_reduce"
                    self.compute.splice(
                        f"""\
                    {accumulator}_next, {accumulator_m2}_next, {accumulator_weight}_next = triton_helpers.welford_reduce(
                        {value}, {accumulator}, {accumulator_m2}, {accumulator_weight}, roffset == 0
                    )
                    """
                    )

                self.compute.splice(
                    f"""\
                {accumulator} = {where_cond(f'{accumulator}_next', accumulator)}
                {accumulator_m2} = {where_cond(f'{accumulator_m2}_next', accumulator_m2)}
                {accumulator_weight} = {where_cond(f'{accumulator_weight}_next', accumulator_weight)}
                """
                )

                result_mean = result_var
                result_m2 = self.cse.newvar()
                result_weight = self.cse.newvar()
                self.suffix.splice(
                    f"""\
                {result_mean}_tmp, {result_m2}_tmp, {result_weight}_tmp = triton_helpers.welford(
                    {accumulator}, {accumulator_m2}, {accumulator_weight}, {dim}
                )
                {result_mean} = {self.reduction_resize(f'{result_mean}_tmp')}
                {result_m2} = {self.reduction_resize(f'{result_m2}_tmp')}
                {result_weight} = {self.reduction_resize(f'{result_weight}_tmp')}
                """
                )
                result_var = result_mean, result_m2, result_weight
            else:
                combine_fn = ir.get_reduction_combine_fn(reduction_type, src_dtype)
                updated = combine_fn(accumulator, value)
                self.compute.writeline(
                    f"{accumulator} = {where_cond(updated, accumulator)}"
                )

                if src_dtype == torch.bool:
                    # This is only really used for aten.any. It changes the
                    # final reduction of a non-persistent reduction from
                    #     tmp5 = triton_helpers.max(_tmp5, 1)[:, None]
                    # to
                    #     tmp5 = triton_helpers.max(_tmp5.to(tl.int8), 1)[:, None].to(tl.int1)
                    # which is needed because tl.reduce doesn't support tl.int1
                    accumulator = f"{accumulator}.to(tl.int8)"
                    result_type = triton_compute_type(dtype)
                    self.suffix.writeline(
                        f"{result_var} = {final_reduction(accumulator)}.to({result_type})"
                    )
                else:
                    self.suffix.writeline(
                        f"{result_var} = {final_reduction(accumulator)}"
                    )

        self.cse.reduction_cache[cache_key] = result_var

        if isinstance(result_var, tuple):
            self.outside_loop_vars |= set(result_var)
        else:
            self.outside_loop_vars.add(result_var)

        return result_var

    def store_reduction(self, name: str, index: sympy.Expr, value: CSEVariable):
        assert self.inside_reduction
        self.inside_reduction = False
        indexing = self.indexing(index, block_ptr=True)
        self.inside_reduction = True
        var = self.args.output(name)

        if isinstance(indexing, BlockPtrOptions):
            self.suffix.writeline(
                DeferredLine(
                    name,
                    self.codegen_block_ptr_store_line(
                        name,
                        indexing,
                        indexing.format(var),
                        value,
                        f", boundary_check={indexing.boundary_check()!r}",
                    ),
                )
            )
        else:
            assert isinstance(indexing, IndexingOptions)
            self.suffix.writeline(
                DeferredLine(
                    name,
                    f"tl.store({var} + ({indexing.index_str}), {value}, {indexing.mask_str})",
                )
            )

    def _lift_helper(self, fn, num_args) -> str:
        # Lift IR function for scan operations into a triton function
        # in the global namespace
        helper = IndentedBuffer()
        helper.writeline("@triton.jit")
        args = [tuple(f"arg{i}_{n}" for n in range(num_args)) for i in range(2)]
        signature = ", ".join(itertools.chain.from_iterable(args))
        helper.writeline(f"def {{name}}({signature}):")

        cse = CSE(prefix="", suffix="")
        overrides = TritonOverrides(V.MockHandler())

        # Build a name that changes depending on fn to workaround a triton bug
        # where the combine_fn to reduce and scan is not hashed, and so different
        # scan ops may collide in the triton cache.
        # This is fixed with the latest triton pin, but not the triton-rocm pin.
        helper_name = "_triton_helper_fn"

        class CSEProxy:
            def __getattr__(self, name: str) -> Callable[..., CSEVariable]:
                def inner(*args, **kwargs):
                    nonlocal helper_name
                    helper_name += f"_{name}"
                    return cse.generate(
                        helper,
                        getattr(overrides, name)(*args, **kwargs),
                    )

                return inner

        with helper.indent(), V.set_ops_handler(CSEProxy()):
            outputs = fn(*args)
            outputs = ", ".join(str(output) for output in outputs)
            helper.writeline(f"return {outputs}")

        return self.helper_functions.add(helper.getvalue(), base_name=helper_name)

    def scan(
        self,
        dtypes: Tuple[torch.dtype, ...],
        combine_fn: Callable[
            [Tuple[CSEVariable, ...], Tuple[CSEVariable, ...]], Tuple[CSEVariable, ...]
        ],
        values: Tuple[CSEVariable, ...],
    ) -> Tuple[CSEVariable, ...]:
        assert self.inside_reduction
        masks = {f"{tree.prefix}mask" for tree in self.range_trees}
        self.filter_masks(masks)
        masks = sorted(masks)
        assert not self._load_mask, "ops.scan not supported inside ops.masked"
        reduction_range_prefix = self.range_trees[-1].prefix

        broadcasted_values = []
        accumulators = []

        cse_compute = functools.partial(self.cse.generate, self.compute)
        combine_helper_fn = self._lift_helper(combine_fn, len(values))
        dim = self.triton_tensor_ndim() - 1

        for value, dtype in zip(values, dtypes):
            acc_type = triton_acc_type(dtype)
            cond = " & ".join(masks)

            value_dtype = self.cse.generate(
                self.compute,
                f"{value}.to({triton_compute_type(dtype)})",
            )
            value = self.cse.generate(
                self.compute,
                f"tl.broadcast_to({value_dtype}, {self.dense_size_str()})",
            )
            broadcasted_values.append(value)

            acc_type = triton_acc_type(dtype)
            cond = " & ".join(masks)

            if not self.persistent_reduction:
                accumulator = self.cse.newvar()
                reduced_size = self.dense_size_list()
                reduced_size[-1] = "1"
                reduced_size = f"[{', '.join(reduced_size)}]"

                default = "float('nan')" if dtype.is_floating_point else "-1"
                self.body.writeline(
                    f"{accumulator} = tl.full({reduced_size}, {default}, {acc_type})"
                )

                accumulators.append(accumulator)

        def csv(values):
            return " ".join(f"{value}," for value in values)

        def cse_multiple(line, n, masks):
            cache_keys = [f"{line}, {i}, {masks}" for i in range(n)]
            if all(cache_key in self.cse.cache for cache_key in cache_keys):
                return [self.cse.cache[cache_key] for cache_key in cache_keys]
            result_vars = [self.cse.newvar() for _ in range(n)]
            self.compute.writeline(
                f"{csv(result_vars)} = {line}",
            )
            for result_var, cache_key in zip(result_vars, cache_keys):
                if masks:
                    result_var.mask_vars = masks  # type: ignore[attr-defined]
                self.cse.cache[cache_key] = result_var
            return tuple(result_vars)

        partial_scan_vars = cse_multiple(
            f"tl.associative_scan(({csv(broadcasted_values)}), {dim}, {combine_helper_fn})",
            len(values),
            masks,
        )

        if not self.persistent_reduction:
            partial_reduce_vars = pytree.tree_map(
                self.reduction_resize,
                cse_multiple(
                    f"tl.reduce(({csv(broadcasted_values)}), {dim}, {combine_helper_fn})",
                    len(values),
                    None,
                ),
            )
            accs_next = combine_fn(tuple(accumulators), partial_reduce_vars)
            full_scan_vars = combine_fn(tuple(accumulators), partial_scan_vars)
            result_vars = [
                cse_compute(f"tl.where(roffset > 0, {full_scan}, {partial_scan})")
                for full_scan, partial_scan in zip(full_scan_vars, partial_scan_vars)
            ]
            for acc_next, accumulator, partial_reduce in zip(
                accs_next, accumulators, partial_reduce_vars
            ):
                self.compute.writeline(
                    f"{accumulator} = tl.where(roffset > 0, {acc_next}, {partial_reduce})"
                )
        else:
            result_vars = partial_scan_vars

        for result_var in result_vars:
            result_var.mask_vars = masks  # type: ignore[attr-defined]

        return tuple(result_vars)

    def codegen_body(self):
        """
        Concat output code from index_code, loads, compute, stores,
        suffix into self.body.

        For pointwise kernels, this is called just once at the end.

        For reduction kernels, this generates a loop over the reduction
        axis.
        """
        if not (
            self.indexing_code
            or self.loads
            or self.stores
            or self.compute
            or self.suffix
        ):
            return

        if self.inside_reduction and self.range_trees[-1].is_loop:
            self.body.writeline("for roffset in range(0, rnumel, RBLOCK):")
            with self.body.indent():
                # last range tree is always reduction
                self.range_trees[-1].codegen_header(self.body)
                self.body.splice(self.indexing_code)
                self.body.splice(self.loads)
                self.body.splice(self.compute)
                self.body.splice(self.stores)

            # invalidate any caches that came from inside the reduction loop
            self.cse.invalidate(self.outside_loop_vars)
            self.range_trees[-1].cache_clear()
        else:
            self.body.splice(self.indexing_code)
            self.body.splice(self.loads)
            self.body.splice(self.compute)
            self.body.splice(self.stores)
        self.body.splice(self.suffix)
        self.indexing_code.clear()
        self.loads.clear()
        self.compute.clear()
        self.stores.clear()
        self.suffix.clear()

    def codegen_kernel_benchmark(self, num_gb, grid=None):
        result = IndentedBuffer()
        argdefs, call_args, signature = self.args.python_argdefs()

        result.writelines(["", "", "def get_args():"])
        with result.indent():
            name_cnt = itertools.count()
            var_names = []
            for arg_name, arg_sig in zip(call_args, signature):
                var_name = f"arg_{next(name_cnt)}"
                buf = V.graph.get_buffer(arg_name)
                if buf:
                    result.writeline(
                        f"{var_name} = rand_strided({V.graph.sizevars.size_hints(buf.get_size())}, {V.graph.sizevars.size_hints(buf.get_stride())}, device='{buf.get_device()}', dtype={buf.get_dtype()})"  # noqa: B950 line too long
                    )
                elif arg_name in V.graph.constants:
                    # note that random seed is put in V.graph.constants
                    const_tensor = V.graph.constants[arg_name]
                    result.writeline(
                        f"{var_name} = rand_strided({V.graph.sizevars.size_hints(const_tensor.size())}, {V.graph.sizevars.size_hints(const_tensor.stride())}, device='{const_tensor.device}', dtype={const_tensor.dtype})"  # type: ignore[arg-type]  # noqa: B950 line too long
                    )
                elif isinstance(arg_sig, SizeArg):
                    symval_hint = V.graph.sizevars.size_hint(arg_sig.expr)

                    # Force the seed_offset to be 0 so calls to the same kernel
                    # using different seed offset will have the same benchmark harness.
                    # We can dedup kernel definitions in this case.
                    if "seed_offset" in arg_sig.name:
                        symval_hint = 0
                    result.writeline(f"{var_name} = {symval_hint}")
                else:
                    raise KeyError(
                        f"Don't find the buffer or const tensor for {arg_name}"
                    )
                var_names.append(var_name)
            result.writeline(f"return {', '.join(var_names)},")

        result.writelines(["\n", "\n", "def call(args):"])
        if grid is None:
            grid = []
            extra_args = []
            extra_args_str = None
            for tree in self.active_range_trees():
                expr = pexpr(V.graph.sizevars.size_hint(tree.numel))
                extra_args.append(expr)
                if tree.prefix != "r":
                    grid.append(expr)
            if self.need_numel_args():
                extra_args_str = ", ".join(map(str, extra_args)) + ", "
            else:
                extra_args_str = ""
            grid_arg = f"{extra_args_str}grid=grid({', '.join(grid)})"
        else:
            grid_arg = f"grid={grid}"
        index = V.graph.scheduler.current_device.index
        with result.indent():
            result.writeline(f"with {V.graph.device_ops.device_guard(index)}:")
            with result.indent():
                result.writeline(
                    V.graph.device_ops.set_device(index)
                )  # no-op to ensure context
                stream_name = f"stream{index}"
                result.writeline(f"{stream_name} = get_raw_stream({index})")
                result.writeline(
                    f"{str(Placeholder.KERNEL_NAME)}.run(*args, {grid_arg}, stream={stream_name})"
                )

        # benchmark all configs
        result.writelines(["\n", "\n", "def benchmark_all_configs(args):"])
        with result.indent():
            result.writeline(f"with {V.graph.device_ops.device_guard(index)}:")
            with result.indent():
                result.writeline(
                    V.graph.device_ops.set_device(index)
                )  # no-op to ensure context
                result.writeline(
                    f"return {str(Placeholder.KERNEL_NAME)}.benchmark_all_configs(*args, {grid_arg})"
                )

        result.writelines(["\n", "\n", "if __name__ == '__main__':"])
        with result.indent():
            result.writeline("from triton.testing import do_bench")
            result.writeline("")

            result.writeline("args = get_args()")
            result.writeline(
                "ms = do_bench_gpu(lambda: call(args), rep=40, fast_flush=True)"
            )
            result.writeline(f"num_gb = {num_gb}")
            result.writeline("gb_per_s = num_gb / (ms / 1e3)")
            result.writeline(
                'print(f"{ms:.3f}ms    {num_gb:.3f}GB    {gb_per_s:.2f}GB/s")'
            )

        return result

    def imports_for_benchmark_kernel(self):
        return textwrap.dedent(
            """
            from torch._dynamo.testing import rand_strided
            {}
            import torch
            from torch._inductor.runtime.triton_heuristics import grid, split_scan_grid
        """.format(
                V.graph.device_ops.import_get_raw_stream_as("get_raw_stream")
            )
        )

    def estimate_kernel_num_bytes(self):
        """
        Try the best to estimate the total size (in bytes) of the
        kernel's inputs and outputs, which is used for estimating the memory
        throughput of this kernel. This information is used for checking how
        far we are from the peak memory bandwidth. It's important that
        we want to avoid overestimating the sizes of the inputs and outputs,
        because it can wrongfully give us a very large memory traffic value,
        which may be even larger than the theoretical bandwidth and thus
        become very misleading. This is particularly problematic for cases
        where we slice some inputs. In those cases, we should only count
        the size of the "slices" instead of the original inputs, because
        only the slices contribute to the real memory traffic.
        """
        nbytes = []
        ninplace_args = len(unique(self.args.inplace_buffers.values()))
        _, call_args, _ = self.args.python_argdefs()

        # For pointwise and reduction kernels, this is the upper-bound numels
        # for the output buffer.
        # FIXME: This is not exactly right for cases like below:
        #    def foo(tensor0, tensor1):
        #        x0 = narrow(tensor0)
        #        return cat(x0, tensor1)
        # For this example, we will end up overestimate the size for the
        # slice s0. Potentially, we could have precise inputs information
        # if we maintained the original inputs of the Pointwise kernel created
        # for the "cat". However, I think it might be a bit overwhelming that
        # we add such complexity only for handling some particular cases for
        # benchmarking.
        out_numel = V.graph.sizevars.size_hint(sympy_product(self.numels))
        for i, arg in enumerate(call_args):
            # "buf" may be narrowed. In this case, the number of memory accesses
            # should be estimated based on the reinterpreted layout.
            # On the other hand, buf may be broadcasted. In this case,
            # counting the size of the underline storage would give us
            # a better estimation in terms of memory accesses.
            if arg not in self.buf_accesses:
                nbytes.append(0)
                continue
            arg_numel = V.graph.get_numel(arg)
            buf_size = V.graph.sizevars.size_hint(arg_numel)
            if buf_size > out_numel:
                # This arg points to a buf that has been sliced.
                # We need to count each individual slice to have
                # a better estimation.
                indices: Set[Any] = set()
                no_index_dep_count = 0
                for dep in self.buf_accesses[arg]:
                    if isinstance(dep, (StarDep, WeakDep)):
                        indices.add(f"no_index_dep_{no_index_dep_count}")
                        no_index_dep_count += 1
                    else:
                        indices.add(dep.index)
                numel = len(indices) * out_numel
            else:
                numel = buf_size
            dtype = V.graph.get_dtype(arg)
            dtype_size = get_dtype_size(dtype)
            nbytes.append(numel * dtype_size * (1 + int(i < ninplace_args)))
        return sum(nbytes)

    def _get_heuristic(self):
        if self.persistent_reduction:
            assert self.inside_reduction
            return "persistent_reduction"
        elif self.inside_reduction:
            return "reduction"
        return "pointwise"

    @staticmethod
    def inductor_meta_common():
        inductor_meta = {
            "backend_hash": torch.utils._triton.triton_hash_with_backend(),
            "are_deterministic_algorithms_enabled": torch.are_deterministic_algorithms_enabled(),
            "assert_indirect_indexing": config.assert_indirect_indexing,
            "autotune_local_cache": config.autotune_local_cache,
            "autotune_pointwise": config.triton.autotune_pointwise,
            "autotune_remote_cache": config.autotune_remote_cache,
<<<<<<< HEAD
=======
            "force_disable_caches": config.force_disable_caches,
>>>>>>> 8bf9e99c
            "dynamic_scale_rblock": config.dynamic_scale_rblock,
            "max_autotune": config.max_autotune,
            "max_autotune_pointwise": config.max_autotune_pointwise,
            "min_split_scan_rblock": config.triton.min_split_scan_rblock,
            "spill_threshold": config.triton.spill_threshold,
            "store_cubin": config.triton.store_cubin,
        }
        if torch.version.hip is not None:
            inductor_meta["is_hip"] = True
        if config.is_fbcode():
            inductor_meta["is_fbcode"] = True
        if config.profile_bandwidth:
            inductor_meta["profile_bandwidth"] = config.profile_bandwidth
            inductor_meta["profile_bandwidth_regex"] = config.profile_bandwidth_regex
            inductor_meta["profile_bandwidth_output"] = config.profile_bandwidth_output
        if config.coordinate_descent_tuning:
            inductor_meta[
                "coordinate_descent_tuning"
            ] = config.coordinate_descent_tuning
            inductor_meta[
                "coordinate_descent_search_radius"
            ] = config.coordinate_descent_search_radius
            inductor_meta[
                "coordinate_descent_check_all_directions"
            ] = config.coordinate_descent_check_all_directions
        return inductor_meta

    def codegen_kernel(self, name=None):
        code = IndentedBuffer()

        size_hints = []
        for numel in self.numels:
            numel_hint = V.graph.sizevars.symbolic_hint(numel)
            if not isinstance(numel_hint, (int, sympy.Integer)):
                # This default heuristic hint was picked carefully: it is
                # large, to ensure that we don't shrink the block size (since
                # if you don't have many elements, it'd be wasteful to pick a
                # large block size).  Since we don't know how many elements we
                # might have, we should be OK with some inefficiency to make
                # sure we handle the large case well.  8192 is the largest
                # block size we support, so we pick that.
                #
                # If we have a better hint for unbacked SymInts (e.g., because
                # a user told us, or we are tracking upper bounds) we could
                # use that here.
                size_hint = 8192
            else:
                size_hint = next_power_of_2(int(numel_hint))
            size_hints.append(size_hint)

        if not self.inside_reduction:
            size_hints.pop()

        heuristics = self._get_heuristic()

        if name is None:
            code.splice(gen_common_triton_imports())

            if config.benchmark_kernel:
                code.splice(self.imports_for_benchmark_kernel())

        argdefs, _, signature = self.args.python_argdefs()
        # maps actual expression to SizeArg if it is in sizevars replacements
        for i, arg in enumerate(signature):
            if isinstance(arg, SizeArg):
                # mypy is unhappy about the sympy.Expr
                # type for the key of the dict below
                symbol = cast(sympy.Symbol, arg.expr)
                if symbol in V.graph.sizevars.inv_precomputed_replacements:
                    signature[i] = SizeArg(
                        arg.name, V.graph.sizevars.inv_precomputed_replacements[symbol]
                    )

        mutated_args = set()
        for mutation in self.mutations:
            if mutation in self.args.input_buffers:
                mutated_args.add(self.args.input_buffers[mutation])
            if (
                mutation in self.args.inplace_buffers
                and mutation not in V.graph.removed_buffers
                and mutation not in self.removed_buffers
            ):
                mutated_args.add(self.args.inplace_buffers[mutation].inner_name)
            if mutation in self.args.output_buffers:
                mutated_args.add(self.args.output_buffers[mutation])
        mutated_args = sorted(mutated_args)

        triton_meta_signature = signature_to_meta(
            signature, size_dtype=self.index_dtype
        )
        triton_meta = {
            "signature": triton_meta_signature,
            "device": DeviceProperties.create(V.graph.scheduler.current_device),
            "constants": {},
        }

        inductor_meta = {
            "autotune_hints": set(self.autotune_hints),
            "kernel_name": str(Placeholder.DESCRIPTIVE_NAME),
            "mutated_arg_names": mutated_args,
            "no_x_dim": self.no_x_dim,
            **self.inductor_meta_common(),
        }

        num_gb = None
        if config.benchmark_kernel or config.profile_bandwidth:
            num_gb = self.estimate_kernel_num_bytes() / 1e9
            inductor_meta["kernel_num_gb"] = num_gb

        for tree in self.active_range_trees():
            sizearg = SizeArg(f"{tree.prefix}numel", tree.numel)
            signature.append(sizearg)
            triton_meta_signature[len(argdefs)] = signature_of(
                sizearg, size_dtype=self.index_dtype
            )
            argdefs.append(f"{tree.prefix}numel")
            # constexpr version causes issues, see
            # https://github.com/pytorch/torchdynamo/pull/1362
            # triton_meta["constants"][len(argdefs)] = V.graph.sizevars.size_hint(
            #     tree.numel
            # )
            # argdefs.append(f"{tree.prefix}numel: tl.constexpr")
        triton_meta["configs"] = [config_of(signature)]

        # Triton compiler includes equal_to_1 args into constants even
        # when they are not constexpr. otherwise there may be a segfault
        # during launching the Inductor-compiled Triton kernel.
        # https://github.com/pytorch/pytorch/issues/120478#issuecomment-1962822307
        # https://github.com/openai/triton/blob/231efe9ed2d200be0f69a07c298e4342b08efe3d/python/triton/runtime/jit.py#L384
        for arg_num in triton_meta["configs"][0].equal_to_1:  # type: ignore[index]
            triton_meta["constants"][arg_num] = 1  # type: ignore[index]

        self.triton_meta = triton_meta

        for tree in self.range_trees:
            if tree.prefix == "r" and self.persistent_reduction:
                # RBLOCK for persistent_reduction is defined in codegen_static_numels
                continue
            if tree.tensor_dim is None:
                continue
            argdefs.append(f"{tree.prefix.upper()}BLOCK : tl.constexpr")

        self.codegen_body()

        for helper in self.helper_functions:
            code.writeline("")
            code.splice(helper)

        if self.inside_reduction:
            reduction_hint = self.reduction_hint
            heuristics_line = f"""
                @triton_heuristics.{heuristics}(
                    size_hints={size_hints!r},
                    reduction_hint={reduction_hint},
                    filename=__file__,
                    triton_meta={triton_meta!r},
                    inductor_meta={inductor_meta!r}
                )
                @triton.jit
            """
        else:
            tile_hint = ""
            if len(size_hints) == 2:
                if len(signature) == 4:  # input, output and 2 args
                    tile_hint = "tile_hint=TileHint.SQUARE,"
                else:
                    tile_hint = "tile_hint=TileHint.DEFAULT,"
            heuristics_line = f"""
                @triton_heuristics.{heuristics}(
                    size_hints={size_hints!r}, {tile_hint}
                    filename=__file__,
                    triton_meta={triton_meta!r},
                    inductor_meta={inductor_meta!r},
                    min_elem_per_thread={self.min_elem_per_thread}
                )
                @triton.jit
            """
        code.splice(heuristics_line)
        code.writeline(
            f"def {name or str(Placeholder.KERNEL_NAME)}({', '.join(argdefs)}):"
        )
        with code.indent():
            self.codegen_static_numels(code)
            for old, new in self.args.aliases():
                code.writeline(f"{old} = {new}")
            code.splice(self.body)

        if config.benchmark_kernel:
            code.splice(self.codegen_kernel_benchmark(num_gb))

        return code.getvalue()

    def codegen_static_numels(self, code):
        """
        We get a small speedup from hard coding numels if they are static.

        This code stomps on the passed-in values by writing an constant to the top of the kernel.

        In a kernel like:
        def KERNEL_NAME(in_ptr0, in_ptr1, out_ptr2, xnumel, rnumel, XBLOCK : tl.constexpr, RBLOCK : tl.constexpr):

        We would add
        xnumel = 4096
        rnumel = 768

        After the signature, before the kernel code, if we decided to make these static. As its hardcoded, it becomes
        a better signal to triton on how to unroll and do some static indexing. So, it's not so much that downstream
        knows that its a static numel, as that you just plop a constant into the kernel.
        """
        for tree in self.range_trees:
            if tree.prefix != "r" or self.inside_reduction:
                simplified_tree_numel = V.graph.sizevars.simplify(tree.numel)
                if isinstance(simplified_tree_numel, (sympy.Integer, int)):
                    code.writeline(f"{tree.prefix}numel = {int(simplified_tree_numel)}")

            if tree.prefix == "r" and self.persistent_reduction:
                simplified_tree_numel = V.graph.sizevars.simplify(tree.numel)
                if isinstance(simplified_tree_numel, (sympy.Integer, int)):
                    val = int(simplified_tree_numel)
                else:
                    continue
                val = next_power_of_2(val)
                code.writeline(f"RBLOCK: tl.constexpr = {val}")

            if tree.prefix == "x" and self.no_x_dim:
                code.writeline("XBLOCK: tl.constexpr = 1")

    def triton_tensor_ndim(self):
        return sum(int(tree.tensor_dim is not None) for tree in self.range_trees)

    def indexing_size_str(self, i):
        sizes = ["None"] * self.triton_tensor_ndim()
        sizes[i] = ":"
        return f"[{', '.join(sizes)}]"

    def dense_size_list(self) -> List[str]:
        sizes = ["1"] * self.triton_tensor_ndim()
        for tree in self.range_trees:
            if tree.tensor_dim is None:
                continue

            if tree.prefix != "r" or self.inside_reduction:
                sizes[tree.tensor_dim] = f"{tree.prefix.upper()}BLOCK"
        return sizes

    def dense_size_str(self):
        sizes = self.dense_size_list()
        return f"[{', '.join(sizes)}]"

    def _get_grid_fn(self):
        return "grid"

    def add_numel_to_call_args_and_grid(self, name, call_args, grid):
        # TODO(jansel): if there are constants, we shouldn't bother passing them as args
        for tree in self.range_trees:
            if isinstance(tree.numel, (sympy.Integer, sympy.Symbol)):
                expr = tree.numel
            else:
                expr = V.graph.wrapper_code.generate_numel_expr(name, tree)

            if tree.prefix != "r" or self.inside_reduction:
                call_args.append(expr)
            if tree.grid_dim is not None:
                grid.append(expr)

    def get_call_args(self):
        _, call_args, _ = self.args.python_argdefs()
        # dynamo wraps unspec variable as 0d CPU tensor, need convert to scalar
        for i in range(len(call_args)):
            if V.graph.is_unspec_arg(call_args[i]):
                call_args[i] = call_args[i] + ".item()"

        return call_args

    def call_kernel(self, name: str, node: Optional[IRNode] = None):
        wrapper = V.graph.wrapper_code
        call_args = self.get_call_args()
        grid: List[Any] = []
        self.add_numel_to_call_args_and_grid(name, call_args, grid)
        current_device = V.graph.scheduler.current_device

        if self.args.workspace_arg is not None:
            ws = self.args.workspace_arg
            wrapper.generate_workspace_allocation(
                ws.nbytes, current_device, ws.zero_fill
            )

        grid = wrapper.generate_default_grid(name, grid)
        wrapper.generate_kernel_call(
            name,
            call_args,
            grid,
            current_device.index,
            cuda=True,
            triton=True,
            grid_fn=self._get_grid_fn(),
            triton_meta=self.triton_meta,
        )

        if self.args.workspace_arg is not None:
            wrapper.writeline(wrapper.make_free_by_names(["workspace"]))

    def codegen_nan_check(self):
        wrapper = V.graph.wrapper_code
        _, call_args, arg_types = self.args.python_argdefs()
        for arg, arg_type in zip(call_args, arg_types):
            if isinstance(arg_type, TensorArg):
                line = f"assert not {arg}.isnan().any().item()"
                wrapper.writeline(line)
                line = f"assert not {arg}.isinf().any().item()"
                wrapper.writeline(line)

    def warn_mix_layout(self, kernel_name):
        """
        Print message if the kernel have mixed layout inputs.
        Only care about 4D tensor for now.
        """
        if (
            len(self.args.input_buffers) == 1
            and len(self.args.output_buffers) == 1
            and len(self.args.inplace_buffers) == 0
        ):
            # even if input buffer and output buffer have different layout,
            # this can be a layout conversion kernel. No need to warn for
            # the mix layouts.
            return

        argdefs, call_args, signature = self.args.python_argdefs()
        uniform_stride_order = None
        for arg_name in call_args:
            buf = V.graph.get_buffer(arg_name)
            if buf and len(buf.layout.size) == 4:
                # ignore the tensor if only 1 dimension is non-zero
                if len([x for x in buf.layout.size if x == 1]) == 3:
                    continue
                stride_order = ir.get_stride_order(buf.layout.stride)
                if uniform_stride_order is None:
                    uniform_stride_order = stride_order
                elif uniform_stride_order != stride_order:
                    msg = yellow_text(
                        f"Expected stride order {uniform_stride_order}, but found stride order"
                        + f" {stride_order} for kernel {kernel_name}"
                    )
                    log.warning(msg)

                    stride_order_list = [
                        ir.get_stride_order(V.graph.get_buffer(name).layout.stride)
                        if V.graph.get_buffer(name)
                        else None
                        for name in call_args
                    ]
                    size_list = [
                        V.graph.get_buffer(name).layout.size
                        if V.graph.get_buffer(name)
                        else None
                        for name in call_args
                    ]
                    source_list = [
                        "GraphInput"
                        if name in V.graph.graph_inputs
                        else "IntermediateBuffer"
                        if name in V.graph.name_to_buffer
                        else None
                        for name in call_args
                    ]

                    msg = yellow_text(
                        f"  param names {argdefs}\n  buf names {call_args}\n  strides {stride_order_list}"
                        + f"\n  sizes {size_list}\n  sources {source_list}\n"
                    )
                    log.warning(msg)
                    return
        msg = green_text(
            f"All the inputs for the triton kernel {kernel_name} have uniform layout"
        )
        log.warning(msg)

    def create_cse_var(self, *args, **kwargs):
        return TritonCSEVariable(*args, **kwargs)


class TritonScheduling(BaseScheduling):
    def __init__(self, scheduler):
        self.scheduler = scheduler

    def group_fn(self, sizes):
        return tuple(V.graph.sizevars.simplify(sympy_product(s)) for s in sizes)

    def can_fuse(self, node1, node2):
        """
        Hook called by Scheduler to determine if the Triton backend
        can fuse node1 and node2.  These nodes might already be
        FusedSchedulerNodes.
        """
        if isinstance(node1, scheduler.ForeachKernelSchedulerNode) or isinstance(
            node2, scheduler.ForeachKernelSchedulerNode
        ):
            return scheduler.ForeachKernelSchedulerNode.can_fuse(node1, node2)

        _, (numel1, rnumel1) = node1.group
        _, (numel2, rnumel2) = node2.group
        why = WhyNoFuse(node1, node2)

        if node1.is_split_scan() and not node2.is_split_scan():
            if node2.is_reduction():
                why("Split scan cannot fuse with reductions")
        elif node2.is_split_scan() and not node1.is_split_scan():
            if node1.is_reduction():
                why("Split scan cannot fuse with reductions")

        if node1.is_reduction() and node2.is_reduction():
            reduction_can_fuse = numel1 == numel2 and rnumel1 == rnumel2
            if not reduction_can_fuse:
                why(
                    "numel/rnumel mismatch (reduce) (%s, %s), (%s, %s)",
                    numel1,
                    numel2,
                    rnumel1,
                    rnumel2,
                )
            return reduction_can_fuse

        if not node1.is_reduction() and not node2.is_reduction():
            if not (numel1 == numel2 and rnumel1 == rnumel2):
                why(
                    "numel/rnumel mismatch (non-reduce) (%s, %s), (%s, %s)",
                    numel1,
                    numel2,
                    rnumel1,
                    rnumel2,
                )
                return False

            if node1.is_template():
                # Only allow fusion for TritonTemplates for now.
                # Fusion for CUDATemplates are not supported.
                is_triton_template = isinstance(node1.node, TritonTemplateBuffer)
                if not is_triton_template:
                    why("node1 is not TritonTemplateBuffer")
                return is_triton_template

            # check for a bad combined tiling
            tiling1 = self.select_tiling(node1.get_nodes(), numel1, rnumel1)
            tiling2 = self.select_tiling(node2.get_nodes(), numel1, rnumel1)
            tiling3 = self.select_tiling(
                node1.get_nodes() + node2.get_nodes(), numel1, rnumel1
            )
            if config.triton.tiling_prevents_pointwise_fusion:
                cond = True
                if len(tiling1) > 2:
                    if len(tiling2) > 2:
                        cond = tiling1 == tiling2 == tiling3
                    else:
                        cond = tiling1 == tiling3
                elif len(tiling2) > 2:
                    cond = tiling2 == tiling3
                if not cond:
                    why(
                        "tiling mismatch (%s, %s, %s)",
                        tiling1,
                        tiling2,
                        tiling3,
                    )
                    return False

            return True

        if not node1.is_reduction() and node2.is_reduction():
            assert rnumel1 == 1 and rnumel2 != 1
            if numel1 == numel2 * rnumel2:
                if not all(
                    TritonKernel.is_compatible((numel2, rnumel2), n.get_ranges())
                    for n in node1.get_nodes()
                ):
                    why("nodes numel/rnumel incompatibility")
                    return False
                if (
                    config.triton.tiling_prevents_reduction_fusion
                    and not node1.is_template()
                ):
                    is_reduction_tiling_valid = self.select_tiling(
                        node1.get_nodes(), numel1
                    ) in (
                        (numel1, 1),
                        (numel2, rnumel2, 1),
                    )
                    if not is_reduction_tiling_valid:
                        why("invalid tiling for reduction")
                    return is_reduction_tiling_valid
                return True

            if numel1 != numel2:
                why("nodes numel incompatibility")
            return numel1 == numel2

        assert node1.is_reduction() and not node2.is_reduction()
        # swap args to hit the case above
        return self.can_fuse_horizontal(node2, node1)

    can_fuse_vertical = can_fuse
    can_fuse_horizontal = can_fuse

    def generate_node_schedule(self, nodes, numel, rnumel):
        node_schedule: List[Any] = []
        current_loop_writes: Set[str] = set()

        # Writes with a reduced shape, meaning they are only present once the
        # reduction loop has ended
        current_loop_reduced_writes = set()
        current_loop_has_writes = False
        done = set()

        def fits_in_main_body(n):
            _, (node_numel, node_rnumel) = n.group
            return (node_numel == numel and node_rnumel == rnumel) or (
                node_numel == numel * rnumel and node_rnumel == 1
            )

        def fits_outside_reduction(n):
            _, (node_numel, node_rnumel) = n.group
            return node_numel == numel and node_rnumel == 1 and rnumel != 1

        def schedule_node_in_loop(n):
            nonlocal current_loop_has_writes
            done.add(n)
            node_schedule.append(n)
            current_loop_has_writes = True
            # A scan is modelled as a reduction in the scheduler but has a
            # full sized output that can be used inside the loop body
            if (
                n.is_reduction()
                and isinstance(n, scheduler.SchedulerNode)
                and isinstance(n.node, ir.ComputedBuffer)
                and not isinstance(n.node.data, ir.Scan)
            ):
                current_loop_reduced_writes.add(n.get_name())

        @contextlib.contextmanager
        def end_current_reduction_loop():
            nonlocal current_loop_has_writes
            if current_loop_has_writes:
                # flush out any other runnable nodes to reduce number of loops
                for other_node in nodes[index + 1 :]:
                    if (
                        node not in done
                        and fits_in_main_body(other_node)
                        and not (current_loop_reduced_writes & other_node.ancestors)
                    ):
                        schedule_node_in_loop(node)

            if node_schedule and node_schedule[-1] is EnableReduction:
                node_schedule.pop()
            else:
                node_schedule.append(DisableReduction)
            yield
            node_schedule.append(EnableReduction)
            current_loop_reduced_writes.clear()
            current_loop_has_writes = False

        for index, node in enumerate(nodes):
            if node in done:
                continue
            done.add(node)

            def requires_closing_previous_reduction(node, node_schedule):
                if rnumel == 1:
                    return False
                if not current_loop_reduced_writes & node.ancestors:
                    return False
                assert node_schedule and not isinstance(
                    node_schedule[-1], (EnableReduction, DisableReduction)
                )
                return bool(current_loop_reduced_writes)

            if fits_in_main_body(node):
                if requires_closing_previous_reduction(node, node_schedule):
                    with end_current_reduction_loop():
                        pass  # need to start a new reduction loop

                schedule_node_in_loop(node)
            elif fits_outside_reduction(node):
                with end_current_reduction_loop():
                    node_schedule.append(node)
            else:
                raise NotImplementedError(
                    f"unexpected group: ({numel}, {rnumel}) != {node.group[1]}"
                )

        return node_schedule

    def codegen_node(
        self, node: Union[scheduler.FusedSchedulerNode, scheduler.SchedulerNode]
    ):
        """
        Given a set of pre-fused nodes, generate a Triton kernel.
        """

        nodes: List[scheduler.SchedulerNode] = node.get_nodes()  # type: ignore[assignment]

        _, (numel, rnumel) = max(nodes, key=lambda x: int(x.is_reduction())).group

        node_schedule = self.generate_node_schedule(nodes, numel, rnumel)
        buf_accesses = collections.defaultdict(list)
        for node in nodes:
            for access in node.read_writes.reads | node.read_writes.writes:
                buf_accesses[access.name].append(access)

        schedule_log.debug("Schedule:\n %s", node_schedule)

        return self.codegen_node_schedule(node_schedule, buf_accesses, numel, rnumel)

    @staticmethod
    def reduction_hint(node):
        assert node.is_reduction()
        if all(
            dep.is_contiguous()
            for dep in itertools.chain(node.read_writes.reads, node.read_writes.writes)
        ):
            return ReductionHint.INNER
        else:
            return node.node.data.reduction_hint

    @staticmethod
    def can_use_32bit_indexing(
        numel: sympy.Expr, buffers: Iterable[Union[ir.Buffer, ir.TensorBox]]
    ) -> bool:
        int_max = torch.iinfo(torch.int32).max
        size_hint = V.graph.sizevars.size_hint
        has_hint = V.graph.sizevars.shape_env.has_hint

        def within_32bit(e):
            # Allow for unhinted e as long as we can still statically prove
            # (e.g., via ValueRanges) that it is still in bounds
            if V.graph.sizevars.is_expr_static_and_true(e <= int_max):
                return True
            # Otherwise, the hint MUST exist and be in range
            return has_hint(e) and size_hint(e) <= int_max

        if not within_32bit(numel):
            return False

        # Any use of a MultiOutputLayout will create a buffer with a
        # Layout whose sizes are accounted for
        buf_sizes = [
            buf.get_layout().storage_size()
            for buf in buffers
            if not isinstance(buf.get_layout(), ir.MultiOutputLayout)
        ]

        if not all(within_32bit(size) for size in buf_sizes):
            return False

        # Only install guards for 32-bit indexing as there is no correctness
        # issue with using 64-bit for everything
        V.graph.sizevars.guard_leq(numel, int_max)  # type: ignore[arg-type]
        for size in buf_sizes:
            V.graph.sizevars.guard_leq(size, int_max)  # type: ignore[arg-type]
        return True

    @staticmethod
    def select_index_dtype(node_schedule, numel, reduction_numel):
        # Gather all used buffer names
        buffer_names = set()
        for node in node_schedule:
            if not isinstance(node, scheduler.BaseSchedulerNode):
                continue

            buffer_names.update(node.get_names())
            buffer_names.update(node.used_buffer_names())

        # Get buffers objects

        def _get_buffer(name: str) -> Union[ir.Buffer, ir.TensorBox]:
            buf = V.graph.get_buffer(name)
            if buf is None:
                raise RuntimeError(f"Failed to find buffer matching name {name}")
            return buf

        buffers = [V.graph.get_buffer(name) for name in buffer_names]

        # In theory we can separately check xnumel and rnumel are <= int_max
        # but some indexers do use the full linear index so we need to be
        # conservative here.
        total_numel = numel * reduction_numel

        if TritonScheduling.can_use_32bit_indexing(total_numel, buffers):
            return "tl.int32"
        return "tl.int64"

    def has_non_contiguous_pw_in_reduction_kernel(self, node_schedule, numel, rnumel):
        pointwise_nodes = list(
            filter(
                lambda n: n not in (EnableReduction, DisableReduction)
                and not n.is_reduction()
                and n.group[1][0] == numel * rnumel,
                node_schedule,
            )
        )
        for node in pointwise_nodes:
            # An index can be an integer when loading a random seed.
            if not all(
                not isinstance(dep, MemoryDep)
                or dep.is_contiguous()
                or isinstance(dep.index, (sympy.Integer, int))
                or dep.stride1_for_last_dim()
                for dep in itertools.chain(
                    node.read_writes.reads, node.read_writes.writes
                )
            ):
                return True
        return False

    def get_kernel_args(self, node_schedule, numel, reduction_numel):
        reductions = list(
            filter(
                lambda n: n not in (EnableReduction, DisableReduction)
                and n.is_reduction(),
                node_schedule,
            )
        )
        if len(reductions) > 0:
            hints = [self.reduction_hint(n) for n in reductions]
            if hints.count(hints[0]) == len(hints):
                reduction_hint_val = hints[0]
            else:
                reduction_hint_val = ReductionHint.DEFAULT

            if (
                reduction_hint_val == ReductionHint.INNER
                and self.has_non_contiguous_pw_in_reduction_kernel(
                    node_schedule, numel, reduction_numel
                )
            ):
                reduction_hint_val = ReductionHint.DEFAULT
        else:
            reduction_hint_val = ReductionHint.DEFAULT

        mutations = set()
        for node in node_schedule:
            if hasattr(node, "get_mutations"):
                mutations.update(node.get_mutations())

        index_dtype = self.select_index_dtype(node_schedule, numel, reduction_numel)

        return reduction_hint_val, mutations, index_dtype

    def codegen_comment(self, node_schedule):
        wrapper = V.graph.wrapper_code
        origins, detailed_origins = get_kernel_metadata(node_schedule, wrapper)
        if origins:
            wrapper.writeline(origins)

        if config.debug_fusion:
            from torch._inductor.scheduler import (
                BaseSchedulerNode,
                ForeachKernelSchedulerNode,
            )

            if not any(
                isinstance(n, ForeachKernelSchedulerNode) for n in node_schedule
            ):
                # We probably should look what are the nodes inside a foreach
                # schedule node
                node_names = [
                    n.get_name()
                    for n in node_schedule
                    if isinstance(n, BaseSchedulerNode)
                ]
                wrapper.writeline(
                    f"{wrapper.comment} Fused node name list: {', '.join(node_names)}"
                )

    def codegen_node_schedule(
        self, node_schedule, buf_accesses, numel, reduction_numel
    ):
        from torch._inductor.codegen.triton_split_scan import TritonSplitScanKernel

        tiled_groups = self.select_tiling(node_schedule, numel, reduction_numel)
        (
            reduction_hint_val,
            mutations,
            index_dtype,
        ) = self.get_kernel_args(node_schedule, numel, reduction_numel)

        is_split_scan = any(
            isinstance(node, BaseSchedulerNode) and node.is_split_scan()
            for node in node_schedule
        )
        kernel_type = TritonSplitScanKernel if is_split_scan else TritonKernel
        kernel_args = tiled_groups
        kernel_kwargs = {
            "reduction_hint": reduction_hint_val,
            "mutations": mutations,
            "index_dtype": index_dtype,
        }
        kernel = kernel_type(
            *kernel_args,
            **kernel_kwargs,
        )
        kernel.buf_accesses = buf_accesses

        self.codegen_node_schedule_with_kernel(node_schedule, kernel)

        with V.set_kernel_handler(kernel):
            src_code = kernel.codegen_kernel()

        kernel_name = self.define_kernel(src_code, node_schedule)
        log.debug("Generating kernel code with kernel_name: %s", kernel_name)
        kernel.kernel_name = kernel_name
        kernel.code_hash = code_hash(src_code)

        if kernel.persistent_reduction and config.triton.multi_kernel:
            kernel2 = TritonKernel(
                *kernel_args,
                **kernel_kwargs,
                disable_persistent_reduction=True,
            )
            self.codegen_node_schedule_with_kernel(node_schedule, kernel2)
            with V.set_kernel_handler(kernel2):
                src_code2 = kernel2.codegen_kernel()
            kernel_name2 = self.define_kernel(src_code2, node_schedule)
            kernel2.kernel_name = kernel_name2
            kernel2.code_hash = code_hash(src_code2)

            final_kernel = MultiKernel([kernel, kernel2])
        else:
            final_kernel = kernel  # type: ignore[assignment]

        with V.set_kernel_handler(final_kernel):
            for node in node_schedule:
                if node not in (EnableReduction, DisableReduction):
                    node.mark_run()

        self.codegen_comment(node_schedule)
        final_kernel.call_kernel(final_kernel.kernel_name)
        if config.nan_asserts:
            final_kernel.codegen_nan_check()
        if config.warn_mix_layout:
            final_kernel.warn_mix_layout(kernel_name)

        V.graph.removed_buffers |= final_kernel.removed_buffers
        V.graph.inplaced_to_remove |= final_kernel.inplaced_to_remove

        if (
            V.graph.wrapper_code.supports_intermediate_hooks
            and config.generate_intermediate_hooks
        ):
            # Not every node in the schedule will actually be live on output;
            # we can't check dead buffers.
            live_outs = kernel.args.live_output_buffers()
            for node in node_schedule:
                if not isinstance(node, scheduler.BaseSchedulerNode):
                    continue
                name = node.get_name()
                if name not in live_outs:
                    continue
                origin_node = node.node.get_origin_node()
                if origin_node is not None:
                    counters["inductor"]["intermediate_hooks"] += 1
                    V.graph.wrapper_code.writeline(
                        f"run_intermediate_hooks({origin_node.name!r}, {name})"
                    )

        self.scheduler.free_buffers()

    def codegen_node_schedule_with_kernel(self, node_schedule, kernel):
        def current_reduction_nodes(nodes):
            return itertools.takewhile(lambda n: n is not DisableReduction, nodes)

        with kernel:
            stack = contextlib.ExitStack()
            kernel.set_last_usage(current_reduction_nodes(node_schedule))

            for node in node_schedule:
                if node not in (EnableReduction, DisableReduction):
                    node.decide_inplace_update()
            for i, node in enumerate(node_schedule):
                if node is DisableReduction:
                    stack.enter_context(kernel.disable_reduction())
                elif node is EnableReduction:
                    stack.close()
                    kernel.set_last_usage(current_reduction_nodes(node_schedule[i:]))
                else:
                    # TODO - use split ranges ?
                    indexing_dtype_strength_reduction(node._body)
                    index_vars = kernel.split_and_set_ranges(node.get_ranges())
                    node.codegen(index_vars)

    def define_kernel(self, src_code, node_schedule):
        wrapper = V.graph.wrapper_code
        if src_code in wrapper.src_to_kernel:
            kernel_name = wrapper.src_to_kernel[src_code]
        else:
            fused_name = (
                get_fused_kernel_name(node_schedule, config.triton.descriptive_names)
                if config.triton.descriptive_names
                else ""
            )
            kernel_category = get_kernel_category_by_source_code(src_code)[:3]
            kernel_name = "_".join(
                ["triton", kernel_category, fused_name, wrapper.next_kernel_suffix()]
            )
            # use the original src_code as the key
            wrapper.src_to_kernel[src_code] = kernel_name
            subs_name = kernel_name if config.triton.unique_kernel_names else "triton_"

            # DESCRIPTIVE_NAME is used for profiling purposes; it shows the full kernel name
            # even when unique_kernel_names is turned off. Meanwhile, KERNEL_NAME is sometimes set
            # to "triton_" to maximize caching opportunities (when unique_kernel_names = False).
            src_code = src_code.replace(str(Placeholder.DESCRIPTIVE_NAME), kernel_name)
            src_code = src_code.replace(str(Placeholder.KERNEL_NAME), subs_name)

            # TODO(voz): Ostensibly, we should not need this. But there are cases where C++ codegen does
            # not use BracesBuffer, so we have no good indicator of a C++ buffer atm.
            src_code = src_code.replace("#pragma CMT", "#")

            basename, _, kernel_path = get_path(code_hash(src_code.strip()), "py")

            compile_wrapper = IndentedBuffer()
            compile_wrapper.writeline(f"async_compile.triton({subs_name!r}, '''")
            compile_wrapper.splice(src_code, strip=True)
            compile_wrapper.writeline(
                f"''', device_str='{V.graph.scheduler.current_device.type}')"
            )

            metadata_comment = f"# kernel path: {kernel_path}"
            origins, detailed_origins = get_kernel_metadata(node_schedule, wrapper)
            metadata_comment += "\n" + origins + "\n" + detailed_origins
            wrapper.define_kernel(
                kernel_name, compile_wrapper.getvalue(), metadata_comment
            )

            # log kernel metadata for offline analysis.
            # E.g. one can find all unaligned inner reduction and check if
            # padding helps with the perf kernel by kernel.
            if is_metric_table_enabled("kernel_metadata"):
                log_kernel_metadata(kernel_name, kernel_path, src_code)

        return kernel_name

    def codegen_template(
        self, template_node, epilogue_nodes, only_gen_src_code=False
    ) -> Optional[str]:
        """
        Codegen a triton template

        If `only_gen_src_code` the src code will be returned instead of codegen'd into the wrapper
        """
        _, (numel, rnumel) = template_node.group
        assert rnumel == 1
        kernel, render = template_node.node.make_kernel_render(template_node.node)
        with kernel:
            if not only_gen_src_code:
                for node in [template_node, *epilogue_nodes]:
                    node.mark_run()
            partial_code = render()
            for node in epilogue_nodes:
                node.codegen(kernel.split_and_set_ranges(node.get_ranges()))

        # finalize must be called after adding epilogue above
        with V.set_kernel_handler(kernel):
            # TODO: Maybe unify CUDATemplateKernel to also use PartialRender for flexible epilogue fusion.
            src_code = (
                partial_code
                if isinstance(partial_code, str)
                else partial_code.finalize()
            )
            node_schedule = [template_node, *epilogue_nodes]

            if config.benchmark_kernel:
                num_gb = kernel.estimate_kernel_num_bytes() / 1e9
                grid_args = V.graph.sizevars.size_hints(kernel.call_sizes)
                assert kernel.meta is not None, "meta is None"
                grid = kernel.grid_fn(*grid_args, kernel.meta)
                src_code = (
                    f"{kernel.imports_for_benchmark_kernel()}\n"
                    f"{src_code}\n"
                    f"{kernel.codegen_kernel_benchmark(num_gb, grid).getvalue()}"
                )

            if only_gen_src_code:
                return src_code

            kernel_name = self.define_kernel(src_code, node_schedule)

        self.codegen_comment(node_schedule)
        kernel.call_kernel(kernel_name, template_node.node)
        V.graph.removed_buffers |= kernel.removed_buffers
        V.graph.inplaced_to_remove |= kernel.inplaced_to_remove
        self.scheduler.free_buffers()
        return None

    def codegen_sync(self):
        V.graph.wrapper_code.writeline(V.graph.device_ops.synchronize())

    def codegen_foreach(self, foreach_node):
        from .triton_foreach import ForeachKernel

        for partitions_with_metadata in ForeachKernel.horizontal_partition(
            foreach_node.get_subkernel_nodes(), self
        ):
            kernel = ForeachKernel()
            for nodes, tiled_groups, numel, rnumel in partitions_with_metadata:
                node_schedule = self.generate_node_schedule(nodes, numel, rnumel)
                (
                    reduction_hint_val,
                    mutations,
                    index_dtype,
                ) = self.get_kernel_args(node_schedule, numel, rnumel)

                subkernel = kernel.create_sub_kernel(
                    *tiled_groups,
                    reduction_hint=reduction_hint_val,
                    mutations=mutations,
                    index_dtype=index_dtype,
                )

                self.codegen_node_schedule_with_kernel(
                    node_schedule,
                    subkernel,
                )

                with V.set_kernel_handler(subkernel):
                    for node in node_schedule:
                        if node not in (EnableReduction, DisableReduction):
                            node.mark_run()
                V.graph.removed_buffers |= subkernel.removed_buffers
                V.graph.inplaced_to_remove |= subkernel.inplaced_to_remove

            src_code = kernel.codegen_kernel()
            kernel_name = self.define_kernel(src_code, [foreach_node])
            self.codegen_comment([foreach_node])
            kernel.call_kernel(V.graph.wrapper_code, kernel_name)

        self.scheduler.free_buffers()

    @staticmethod
    @functools.lru_cache(32)
    def candidate_tilings(node):
        ranges, reduction_ranges = node.get_ranges()
        if len(ranges) <= 1:
            return ()

        rw = node.pointwise_read_writes()
        assert len(rw.range_vars) == len(ranges)

        # isinstance(dep, MemoryDep): this filters out StarDeps. StarDeps refer to reads
        # that need to access the entire tensor; they don't contribute read indexing
        # information (and practically, they don't have dep.index so they can't be used
        # for stride_hints below
        dep_sources = [rw.reads, rw.writes]
        assert all(
            isinstance(dep, (MemoryDep, StarDep))
            for dep in itertools.chain.from_iterable(dep_sources)
        )
        deps = [
            dep
            for dep in itertools.chain.from_iterable(dep_sources)
            if dep.name not in V.graph.removed_buffers and isinstance(dep, MemoryDep)
        ]
        write_names = {dep.name for dep in rw.writes}

        tilings: List[CandidateTiling] = []

        for dep in deps:
            strides = V.graph.sizevars.stride_hints(dep.index, rw.range_vars)
            assert len(strides) == len(ranges)
            try:
                split = strides.index(1) + 1
                if split == len(ranges):
                    continue
                if all(s == 0 for s in strides[split:]):
                    # if this is a broadcasted tensor and all dimensions after split are broadcast,
                    # this is not a real split
                    continue

            except ValueError:
                continue
            tiled_groups = (
                V.graph.sizevars.simplify(sympy_product(ranges[:split])),
                V.graph.sizevars.simplify(sympy_product(ranges[split:])),
            )
            # score by number of elements
            score = V.graph.sizevars.size_hint(
                sympy_product(
                    size for size, stride in zip(ranges, strides) if stride != 0
                )
            )
            if dep.name in write_names:
                # ngimel said contiguous writes is more important than reads
                score *= 2
            if CandidateTiling.is_good_size(tiled_groups[0]):
                score *= 2
            if CandidateTiling.is_good_size(tiled_groups[1]):
                score *= 2

            if (
                V.graph.sizevars.size_hint(
                    score - sympy_product(itertools.chain(ranges, reduction_ranges))
                )
                >= 0
            ):
                tilings.append(CandidateTiling(tiled_groups, score, dep.name))
        return tilings

    @classmethod
    def select_tiling(cls, node_schedule, numel, reduction_numel=sympy.Integer(1)):
        """
        Heuristics to decide how to tile kernels.
        Currently, we tile based on stride-1 dimensions.

        Returns:
            `(tile1, tile2, reduction_numel)` s.t. `tile1 * tile2 == numel`

        """
        if reduction_numel != 1 or config.triton.max_tiles <= 1:
            # TODO(jansel): should we tile reductions?
            # do perf hint here if stride-1 dim is not being reduced
            if perf_hint_log.level <= logging.WARNING:
                for node in EnableReduction.filter(node_schedule):
                    if len(cls.candidate_tilings(node)) > 0:
                        perf_hint_log.info("reduction over non-contiguous dims")
                        break
            return (numel, reduction_numel)

        seen_names = set()
        candidate_tiles: Counter[Any] = collections.Counter()
        for node in EnableReduction.filter(node_schedule):
            for tiling in cls.candidate_tilings(node):
                if tiling.name in seen_names:
                    continue
                seen_names.add(tiling.name)
                candidate_tiles[tiling.tiling] += tiling.score

        ranked_tilings = [tiling for tiling, score in candidate_tiles.most_common()]

        if config.triton.max_tiles >= 3:
            # Consider adding a third dimension of tiling, but only
            # when a1 is a multiple of b1; otherwise, you have a lot
            # of stragglers which is annoying to generate code for.
            #
            # NB: More than three max tiles is not enabled by default.

            # Add one 3D tiling choice
            for i in range(1, len(ranked_tilings)):
                a0, a1 = ranked_tilings[0]
                b0, b1 = ranked_tilings[i]
                if V.graph.sizevars.size_hint(a1 - b1) == 0:
                    continue
                if V.graph.sizevars.size_hint(a1 - b1) < 0:
                    # swap so a0 is bigger
                    a0, a1 = ranked_tilings[i]
                    b0, b1 = ranked_tilings[0]
                assert V.graph.sizevars.size_hint(a1 - b1) > 0
                if V.graph.sizevars.statically_known_multiple_of(a1, b1):
                    tiling = (a0, FloorDiv(a1, b1), b1)
                    ranked_tilings = [tiling] + ranked_tilings
                    break  # only 1 choice for now

        if len(ranked_tilings) > 1:
            perf_hint_log.info("possibly bad tiling: %s", ranked_tilings)

        for tiled_groups in ranked_tilings:
            new_groups = (*tiled_groups, reduction_numel)
            if all(
                TritonKernel.is_compatible(new_groups, node.get_ranges())
                for node in node_schedule
                if isinstance(node, scheduler.SchedulerNode)
            ):
                return new_groups

        return (numel, reduction_numel)

    def flush(self):
        pass

    def ready_to_flush(self) -> bool:
        return False

    def generate_kernel_code_from_nodes(self, nodes, benchmark_kernel=False):
        @dataclasses.dataclass
        class LastUsageHolder:
            n: Any
            last_usage: Any

            def __del__(self):
                self.n.last_usage = self.last_usage

        last_usage_holders = [LastUsageHolder(n, n.last_usage) for n in nodes]

        # empty last_usage. May cause more aggressive 'evict_last'. Should be fine.
        for n in nodes:
            n.last_usage = set()

        if not nodes[0].is_template():
            _, (numel, rnumel) = max(nodes, key=lambda x: int(x.is_reduction())).group
            node_schedule = self.generate_node_schedule(nodes, numel, rnumel)

            tiled_groups = self.select_tiling(node_schedule, numel, rnumel)
            reduction_hint_val, mutations, index_dtype = self.get_kernel_args(
                node_schedule, numel, rnumel
            )

            kernel = TritonKernel(
                *tiled_groups,
                reduction_hint=reduction_hint_val,
                mutations=mutations,
                index_dtype=index_dtype,
            )

            self.codegen_node_schedule_with_kernel(node_schedule, kernel)
            with config.patch(
                "benchmark_kernel", benchmark_kernel
            ), V.set_kernel_handler(kernel):
                src_code = kernel.codegen_kernel()
        else:
            template_node = nodes[0]
            epilogue_nodes = nodes[1:]

            with config.patch("benchmark_kernel", benchmark_kernel):
                src_code = self.codegen_template(
                    template_node, epilogue_nodes, only_gen_src_code=True
                )

        src_code = src_code.replace(str(Placeholder.KERNEL_NAME), "triton_")
        return src_code

    @preserve_rng_state()
    def benchmark_fused_nodes(self, nodes):
        src_code = self.generate_kernel_code_from_nodes(nodes, benchmark_kernel=True)
        mod = PyCodeCache.load(src_code)

        def cache_file_path():
            assert mod.__file__ is not None
            return os.path.splitext(mod.__file__)[0] + ".kernel_perf"

        def load_cache():
            path = cache_file_path()
            if os.path.exists(path):
                with open(path) as fd:
                    return float(fd.read())
            return None

        def store_cache():
            path = cache_file_path()
            with open(path, "w") as fd:
                fd.write(str(ms))

        log.debug(
            "kernel src code for %s written to: %s",
            {n.get_name() for n in nodes},
            mod.__file__,
        )
        ms = load_cache()
        if ms is not None:
            return ms, mod.__file__

        args = mod.get_args()
        call = mod.call
        wrapped_jit_function = mod.triton_

        # call once to trigger the compilation
        try:
            call(wrapped_jit_function.clone_args(*args)[0])
        except Exception as e:
            log.debug(
                "Exception (%s) in compiling fused nodes %s",
                e,
                {n.get_name() for n in nodes},
            )
            ms = float("inf")
            store_cache()
            return ms, mod.__file__

        launchers = wrapped_jit_function.launchers
        assert len(launchers) == 1
        if launchers[0].n_spills > 0:
            # skip benchmarking the kernel if there are register spills
            ms = float("inf")
        else:
            # We have to clone the inplace updated arguments to avoid earlier calls
            # generating out of range indices for later calls.
            ms = do_bench_gpu(lambda: call(wrapped_jit_function.clone_args(*args)[0]))

            # overhead of cloning args gives bias for fusing the kernel
            # in the case of mutating/in-placeable second fusion
            # TODO - would be better as a hook in triton do_bench that reset
            # the input values between benchmarking
            ms = ms - do_bench_gpu(lambda: wrapped_jit_function.clone_args(*args))

        log.debug(
            "The fused kernel for %s took %.3f ms to run",
            {n.get_name() for n in nodes},
            ms,
        )
        store_cache()
        return ms, mod.__file__


@dataclasses.dataclass
class CandidateTiling:
    tiling: Tuple[sympy.Expr, sympy.Expr]
    score: int  # higher is better
    name: Optional[str] = None

    @staticmethod
    def is_good_size(s):
        """Somewhat arbitrary heuristic used to boost scores for some sizes"""
        s = V.graph.sizevars.size_hint(s)
        return s >= 32 and (s % 32 == 0)


class DisableReduction:
    """
    Marker to invoke `kernel.disable_reduction()`.  This closes a
    reduction loop and allows for pointwise ops to occur on the output
    of a reduction.
    """


class EnableReduction:
    """
    Marker to end a DisableReduction block.
    """

    @staticmethod
    def filter(node_schedule):
        """
        Get the nodes from node_schedule skipping those in a
        DisableReduction block.
        """
        disabled = False
        for node in node_schedule:
            if node in (EnableReduction, DisableReduction):
                # Don't tile stuff outside the main reduction loop
                disabled = node is DisableReduction
            elif disabled:
                pass
            else:
                yield node


class CantSplit(Exception):
    pass<|MERGE_RESOLUTION|>--- conflicted
+++ resolved
@@ -1681,9 +1681,6 @@
                 cse_var = self.cse.varname_map[var.name]
                 mask_vars.update(cse_var.mask_vars)
             elif symbol_is_type(
-<<<<<<< HEAD
-                var, (SymT.UNBACKED_INT, SymT.SIZE, SymT.PRECOMPUTED_SIZE, SymT.INDEX)
-=======
                 var,
                 (
                     SymT.UNBACKED_INT,
@@ -1693,7 +1690,6 @@
                     SymT.FLOAT,
                     SymT.UNBACKED_FLOAT,
                 ),
->>>>>>> 8bf9e99c
             ):
                 pass
             else:
@@ -2767,10 +2763,7 @@
             "autotune_local_cache": config.autotune_local_cache,
             "autotune_pointwise": config.triton.autotune_pointwise,
             "autotune_remote_cache": config.autotune_remote_cache,
-<<<<<<< HEAD
-=======
             "force_disable_caches": config.force_disable_caches,
->>>>>>> 8bf9e99c
             "dynamic_scale_rblock": config.dynamic_scale_rblock,
             "max_autotune": config.max_autotune,
             "max_autotune_pointwise": config.max_autotune_pointwise,
