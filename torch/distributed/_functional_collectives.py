--- conflicted
+++ resolved
@@ -894,11 +894,7 @@
         return input.new_empty(out_size)
 
 
-<<<<<<< HEAD
-def _all_gather_into_tensor__native_meta(output, input, group_size, group_name):
-=======
 def _all_gather_into_tensor_out_native_meta(input, group_size, group_name, *, out):
->>>>>>> a0429c01
     shape = list(input.size())
     shape[0] *= group_size
     return input.new_empty(shape)
@@ -943,11 +939,7 @@
     lib_impl.impl("all_reduce_coalesced_", _all_reduce_coalesced__meta, "Meta")
     lib_impl.impl("wait_tensor", _wait_tensor_meta, "Meta")
     lib_impl.impl(
-<<<<<<< HEAD
-        "all_gather_into_tensor_", _all_gather_into_tensor__native_meta, "Meta"
-=======
         "all_gather_into_tensor_out", _all_gather_into_tensor_out_native_meta, "Meta"
->>>>>>> a0429c01
     )
     lib_impl.impl("all_gather_into_tensor", _all_gather_into_tensor_native_meta, "Meta")
     lib_impl.impl(
