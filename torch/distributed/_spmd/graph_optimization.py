--- conflicted
+++ resolved
@@ -22,16 +22,7 @@
 import torch
 import torch.fx as fx
 from torch._subclasses.fake_tensor import FakeTensor, FakeTensorMode
-<<<<<<< HEAD
-from torch.distributed._spmd.graph_utils import (
-    CommType,
-    dump_graphs_to_files,
-    get_output,
-    OP,
-)
-=======
-from torch.distributed._spmd.graph_utils import CommType, dump_graphs_to_files
->>>>>>> 72715885
+from torch.distributed._spmd.graph_utils import CommType, dump_graphs_to_files, OP
 from torch.distributed._spmd.iter_graph_module import IterGraphModule
 from torch.fx.passes.shape_prop import TensorMetadata
 from torch.utils._pytree import tree_flatten, tree_unflatten
