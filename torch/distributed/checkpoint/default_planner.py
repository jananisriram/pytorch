--- conflicted
+++ resolved
@@ -191,14 +191,10 @@
         self.is_coordinator = is_coordinator
 
     def create_local_plan(self) -> LoadPlan:
-<<<<<<< HEAD
         assert self.metadata is not None
-        return create_default_local_load_plan(self.state_dict, self.metadata)
-=======
         return create_default_local_load_plan(
             self.state_dict, self.metadata, not self.allow_partial_load
         )
->>>>>>> 7bf6ed01
 
     def create_global_plan(self, global_plan: List[LoadPlan]) -> List[LoadPlan]:
         return create_default_global_load_plan(global_plan)
