import dataclasses
import functools
import inspect
import logging
import re
import time
import warnings
from contextlib import contextmanager, nullcontext
from typing import Any, Callable, Dict, List, Optional, Set, Tuple, Union

import torch
import torch._dynamo
import torch.fx

import torch.utils._pytree as pytree
from torch._dynamo.exc import UserError, UserErrorType
from torch._export.non_strict_utils import (
    _fakify_script_objects,
    _gather_constant_attrs,
    make_constraints,
    make_fake_inputs,
    make_fake_params_buffers,
    produce_guards_and_solve_constraints,
)
from torch._export.passes._node_metadata_hook import _node_metadata_hook
from torch._export.passes.add_runtime_assertions_for_constraints_pass import (
    _AddRuntimeAssertionsForInlineConstraintsPass,
)
from torch._export.passes.collect_tracepoints_pass import CollectTracepointsPass
from torch._export.passes.lift_constants_pass import (
    ConstantAttrMap,
    lift_constants_pass,
    rewrite_script_object_meta,
)
from torch._export.utils import placeholder_naming_pass, placeholder_prefixes
from torch._export.verifier import SpecViolationError
from torch._export.wrappers import _wrap_submodules
from torch._functorch.aot_autograd import aot_export_module
from torch._guards import detect_fake_mode

from torch._library.fake_class_registry import FakeScriptObject
from torch._subclasses.fake_tensor import FakeTensor, FakeTensorMode
from torch._utils_internal import log_export_usage
from torch.export.dynamic_shapes import _combine_args
from torch.export.exported_program import OutputKind
from torch.fx._utils import first_call_function_nn_module_stack
from torch.fx.experimental.symbolic_shapes import (
    ConstraintViolationError,
    free_unbacked_symbols,
    GuardOnDataDependentSymNode,
    ShapeEnv,
)
from torch.fx.graph import _PyTreeCodeGen, _PyTreeInfo
from torch.fx.passes.runtime_assert import insert_deferred_runtime_asserts
from torch.utils._pytree import TreeSpec
from torch.utils._sympy.value_ranges import ValueRangeError

from ._safeguard import AutogradStateOpsFailSafeguard

from .exported_program import (
    _disable_prexisiting_fake_mode,
    ExportedProgram,
    InputKind,
    ModuleCallEntry,
    ModuleCallSignature,
)
from .graph_signature import (
    _sig_to_specs,
    ArgumentSpec,
    ConstantArgument,
    CustomObjArgument,
    ExportGraphSignature,
    SymIntArgument,
    TensorArgument,
    TokenArgument,
)

log = logging.getLogger(__name__)


@dataclasses.dataclass
class ExportDynamoConfig:
    """
    Manage Export-specific configurations of Dynamo.
    """

    allow_rnn: bool = True
    reorderable_logging_functions: Set[Callable] = dataclasses.field(
        default_factory=set
    )


DEFAULT_EXPORT_DYNAMO_CONFIG = ExportDynamoConfig()
DEFAULT_EXPORT_DYNAMO_CONFIG.reorderable_logging_functions = {
    logging.critical,
    logging.debug,
    logging.error,
    logging.exception,
    logging.info,
    logging.log,
    logging.warning,
    print,
    warnings.warn,
}


@contextmanager
def _ignore_backend_decomps():
    orig_mkldnn_flag = torch.backends.mkldnn.set_flags(False)
    orig_nnpack_flag = torch.backends.nnpack.set_flags(False)
    try:
        yield
    finally:
        torch.backends.mkldnn.set_flags(*orig_mkldnn_flag)
        torch.backends.nnpack.set_flags(*orig_nnpack_flag)


def _convert_input_to_fake(gm, args, kwargs):
    params_buffers = _get_params_buffers(gm)
    fake_inps: List[torch.Tensor] = []
    for node in gm.graph.nodes:
        if node.op == "placeholder" and "val" in node.meta:
            fake_val = node.meta["val"]
            if fake_val is not None and isinstance(fake_val, torch.Tensor):
                fake_inps.append(fake_val)

    if detected_fake_mode := detect_fake_mode(fake_inps):
        fake_mode = detected_fake_mode
    else:
        fake_mode = FakeTensorMode(shape_env=ShapeEnv())

    if len(args) == 0 and len(kwargs) == 0:
        return (), {}, params_buffers, fake_mode

    count = 0

    def convert_to_fake(x):
        nonlocal count
        val = fake_inps[count]
        count += 1
        return val

    fake_args = pytree.tree_map_only(torch.Tensor, convert_to_fake, args)
    # TODO properly use the cached fake tensor
    fake_kwargs = pytree.tree_map_only(torch.Tensor, fake_mode.from_tensor, kwargs)
    fake_params_buffers = pytree.tree_map_only(
        torch.Tensor,
        functools.partial(fake_mode.from_tensor, static_shapes=True),
        params_buffers,
    )
    return fake_args, fake_kwargs, fake_params_buffers, fake_mode


def _replace_param_buffer_names(param_buffer_table, sig):
    for spec in sig.input_specs:
        if spec.kind in (
            InputKind.PARAMETER,
            InputKind.BUFFER,
        ):
            spec.target = param_buffer_table[spec.target]
    for spec in sig.output_specs:
        if spec.kind in (
            OutputKind.BUFFER_MUTATION,
            OutputKind.GRADIENT_TO_PARAMETER,
        ):
            spec.target = param_buffer_table[spec.target]


def _convert_to_positional_args(orig_arg_names, args, kwargs):
    assert len(orig_arg_names) == len(args) + len(kwargs), (
        f"Total number of arg names is expected to be {len(orig_arg_names)} "
        f"but got {len(args)} positional args, {len(kwargs)} kwargs."
    )
    reordered_kwargs = [kwargs[kw_name] for kw_name in orig_arg_names[len(args) :]]
    return (
        *args,
        *reordered_kwargs,
    )


def _normalize_nn_module_stack(gm_torch_level, root_cls):
    # Append a root module to every nn_module_stack.
    root = "L['self']"
    root_key = re.sub(r"[^a-zA-Z0-9]", "_", root)
    for gm in gm_torch_level.modules():
        if not isinstance(gm, torch.fx.GraphModule):
            continue
        for node in gm.graph.nodes:
            if node.op in ["placeholder", "output"]:
                continue
            add_root = True
            if nn_module_stack := node.meta.get("nn_module_stack", {}):
                path, ty = next(iter(nn_module_stack.values()))
                # After deserializing the class `ty` might not exist anymore so
                # it could be a string
                if inspect.isclass(ty) and issubclass(ty, torch.nn.Module):
                    # TODO Figure out why sometimes we have root sometimes we don't.
                    if path == root and ty is root_cls:
                        add_root = False
                else:
                    assert isinstance(ty, str)
            if add_root:

                def normalize_path(path):
                    try:
                        parts = []

                        class Path:
                            def __getattr__(self, name):
                                parts.append(name)
                                return self

                            def __getitem__(self, idx):
                                parts.append(str(idx))
                                return self

                        eval(path, {"L": {"self": Path()}})
                        return ".".join(parts)
                    except Exception:  # TODO(zhxchen17) Remove this.
                        return path

                nn_module_stack = {
                    root_key: (root, root_cls.__module__ + "." + root_cls.__qualname__),
                    **nn_module_stack,
                }
                node.meta["nn_module_stack"] = {
                    key: (normalize_path(path), ty)
                    for key, (path, ty) in nn_module_stack.items()
                }


def _get_param_buffer_mapping(
    original_module: torch.nn.Module,
    traced_module: torch.nn.Module,
) -> Dict[str, str]:
    """
    Returns a mapping of parameter/buffer names from the new module to the
    original model. This is to help with restoring the FQN for parameter/buffers
    of a traced module to what the original module contains.
    """

    param_lookup: Dict[int, List[str]] = {}
    buffer_lookup: Dict[int, List[str]] = {}
    for name, param in original_module.named_parameters(remove_duplicate=False):
        param_lookup.setdefault(id(param), []).append(name)
    for name, buffer in original_module.named_buffers(remove_duplicate=False):
        buffer_lookup.setdefault(id(buffer), []).append(name)

    # reverse lists so FQN assignment is FIFO wrt model structure
    for name, fqns in param_lookup.items():
        param_lookup[name] = fqns[::-1]
    for name, fqns in buffer_lookup.items():
        buffer_lookup[name] = fqns[::-1]

    param_buffer_table: Dict[str, str] = {}
    for dynamo_name, dynamo_param in traced_module.named_parameters(
        remove_duplicate=False
    ):
        assert dynamo_name not in param_buffer_table
        if id(dynamo_param) in param_lookup:
            param_buffer_table[dynamo_name] = param_lookup[id(dynamo_param)].pop()

    for dynamo_name, dynamo_buffer in traced_module.named_buffers(
        remove_duplicate=False
    ):
        assert dynamo_name not in param_buffer_table
        if id(dynamo_buffer) in buffer_lookup:
            param_buffer_table[dynamo_name] = buffer_lookup[id(dynamo_buffer)].pop()

    return param_buffer_table


def _remap_constants(
    orig_constant_attrs: ConstantAttrMap,
    graph_signature: ExportGraphSignature,
    constants: Dict[str, Union[torch.Tensor, torch.ScriptObject]],
) -> None:
    """Rewrite the graph signature and constants table to use the FQN from the original module."""
    remap_table: Dict[str, List[str]] = {}
    for name, value in constants.items():
        if value in orig_constant_attrs:
            remap_table[name] = orig_constant_attrs[value]

    for spec in graph_signature.input_specs:
        if spec.kind in (
            InputKind.CONSTANT_TENSOR,
            InputKind.CUSTOM_OBJ,
        ):
            orig_target = spec.target
            assert orig_target is not None
            targets = remap_table.get(orig_target, [orig_target])
            spec.target = targets[0]

            constant = constants[orig_target]
            del constants[orig_target]
            for target in targets:
                constants[target] = constant


def _rename_constants_nodes(
    gm: torch.fx.GraphModule,
    graph_signature: ExportGraphSignature,
) -> None:
    """
    For strict mode, rename constants nodes that were previously annotated as buffers.
    """
    # handle name collisions with existing constants
    node_names = {node.name for node in gm.graph.nodes}

    def rename_constant(name):
        if name in node_names:
            n = 1
            while (dup_name := f"{name}_{n}") in node_names:
                n += 1
            name = dup_name
        node_names.add(name)
        return name

    # use input specs to map names from buffers to constants
    buffer_prefix = placeholder_prefixes[InputKind.BUFFER]
    const_prefix = placeholder_prefixes[InputKind.CONSTANT_TENSOR]
    buffer_to_constant = {}
    for spec in graph_signature.input_specs:
        if spec.kind == InputKind.CONSTANT_TENSOR and not spec.arg.name.startswith(
            const_prefix
        ):
            if spec.arg.name.startswith(buffer_prefix):  # map from buffer to constants
                c_name = rename_constant(
                    const_prefix + spec.arg.name[len(buffer_prefix) :]
                )
            else:  # lifted constant
                c_name = rename_constant(const_prefix + spec.arg.name)
            buffer_to_constant[spec.arg.name] = c_name
            spec.arg.name = c_name
    for spec in graph_signature.output_specs:
        if spec.arg.name in buffer_to_constant:
            spec.arg.name = buffer_to_constant[spec.arg.name]

    # Rename constants nodes for all modules
    for mod in gm.modules():
        if not isinstance(mod, torch.fx.GraphModule):
            continue
        for node in mod.graph.nodes:
            if node.name in buffer_to_constant:
                node.name = node.target = buffer_to_constant[node.name]
        mod.recompile()


def _restore_state_dict(
    original_module: torch.nn.Module, traced_module: torch.fx.GraphModule
) -> None:
    """
    Restores the state dict of the traced module to that of the original module.
    """
    param_buffer_table = _get_param_buffer_mapping(original_module, traced_module)
    # Since the graph module is flattened (no module heirarchy), we
    # need to noramlize the module by replacing "." with "_". If we
    # don't, it will try to save the weight to a submodule which no
    # longer exists.
    for name, fqn in param_buffer_table.items():
        param_buffer_table[name] = fqn.replace(".", "_")

    # Replace state dict attr names with the fqn
    for name, fqn in param_buffer_table.items():
        if not hasattr(traced_module, name):
            continue

        attr = getattr(traced_module, name)
        if isinstance(attr, torch.Tensor) and not isinstance(attr, torch.nn.Parameter):
            traced_module.register_buffer(fqn, attr)
        else:
            setattr(traced_module, fqn, attr)
        delattr(traced_module, name)

    # Replace graph getattr nodes with the correct name
    for node in traced_module.graph.nodes:
        if node.op == "get_attr":
            attr_name = node.target
            if attr_name in param_buffer_table:
                node.target = param_buffer_table[attr_name]

    traced_module.recompile()


def _get_module_hierarchy(mod: torch.nn.Module) -> Dict[str, str]:
    return {
        name: type(m).__name__ for name, m in mod.named_modules(remove_duplicate=False)
    }


def _make_module_call_graph(
    module_hierarchy: Dict[str, str],
    in_spec: TreeSpec,
    out_spec: TreeSpec,
    module_call_signatures: Dict[str, ModuleCallSignature],
) -> List[ModuleCallEntry]:
    ret = [
        ModuleCallEntry(fqn=fqn, signature=module_call_signatures.get(fqn))
        for fqn in module_hierarchy
    ]
    assert ret[0].fqn == ""
    ret[0].signature = ModuleCallSignature(
        inputs=[], outputs=[], in_spec=in_spec, out_spec=out_spec
    )
    return ret


def _export_to_torch_ir(
    f: Callable,
    args: Tuple[Any, ...],
    kwargs: Optional[Dict[str, Any]] = None,
    dynamic_shapes: Optional[Union[Dict[str, Any], Tuple[Any], List[Any]]] = None,
    *,
    preserve_module_call_signature: Tuple[str, ...] = (),
    disable_constraint_solver: bool = False,
    restore_fqn: bool = True,
    _log_export_usage: bool = True,
) -> torch.fx.GraphModule:
    """
    Traces either an nn.Module's forward function or just a callable with PyTorch
    operations inside and produce a torch.fx.GraphModule in torch IR.
    """

    if _log_export_usage:
        log_export_usage(event="export.private_api", flags={"_export_to_torch_ir"})

    if not isinstance(args, tuple):
        raise UserError(
            UserErrorType.INVALID_INPUT,
            f"Expecting `args` to be a tuple of example positional inputs, got {type(args)}",
        )

    kwargs = kwargs or {}

    with torch._dynamo.config.patch(dataclasses.asdict(DEFAULT_EXPORT_DYNAMO_CONFIG)):
        try:
            module_call_specs: Dict[str, Dict[str, pytree.TreeSpec]] = {}
            with _wrap_submodules(
                f, preserve_module_call_signature, module_call_specs
            ), _ignore_backend_decomps():
                gm_torch_level, _ = torch._dynamo.export(
                    f,
                    dynamic_shapes=dynamic_shapes,  # type: ignore[arg-type]
                    assume_static_by_default=True,
                    tracing_mode="symbolic",
                    disable_constraint_solver=disable_constraint_solver,
                    _log_export_usage=_log_export_usage,
                )(
                    *args,
                    **kwargs,
                )
        except (ConstraintViolationError, ValueRangeError) as e:
            raise UserError(UserErrorType.CONSTRAINT_VIOLATION, str(e))  # noqa: TRY200
        except GuardOnDataDependentSymNode as e:
            raise UserError(  # noqa: TRY200
                UserErrorType.ANTI_PATTERN,
                f"Consider annotating your code using torch._check*(). {str(e)}",
                case_name="constrain_as_size_example",
            )

    gm_torch_level.meta["module_call_specs"] = module_call_specs

    if isinstance(f, torch.nn.Module) and restore_fqn:
        _restore_state_dict(f, gm_torch_level)

    return gm_torch_level


def _export_non_strict(
    mod: torch.nn.Module,
    fake_args,
    fake_kwargs,
    fake_params_buffers,
    constant_attrs: ConstantAttrMap,
    *,
    transform=lambda x: x,  # TODO(zhxchen17) Revisit if this is needed later.
    pre_dispatch=False,
<<<<<<< HEAD
    _is_torch_jit_trace=False,
=======
    should_insert_runtime_assertion=False,
>>>>>>> 10884a89
):
    # [NOTE] If the user is exporting under training mode, we want to detect if there is any
    # state change in the autograd global state and error. If the user is exporting under inference
    # mode, we don't care. At predispatch level, we don't care about the state change.
    is_grad_enabled = torch._C.is_grad_enabled()
    grad_safe_guard = nullcontext()
    if not pre_dispatch and is_grad_enabled:
        grad_safe_guard = AutogradStateOpsFailSafeguard()  # type: ignore[assignment]

    @contextmanager
    def _compiling_state_context():
        old_value = torch.compiler._is_compiling_flag
        try:
            torch.compiler._is_compiling_flag = True
            yield
        finally:
            torch.compiler._is_compiling_flag = old_value

    # This _reparametrize_module makes sure inputs and module.params/buffers have the same fake_mode,
    # otherwise aot_export_module will error out because it sees a mix of fake_modes.
    # And we want aot_export_module to use the fake_tensor mode in dynamo to keep the pipeline easy to reason about.
    with torch.nn.utils.stateless._reparametrize_module(
        mod,
        fake_params_buffers,
        tie_weights=True,
        strict=True,
        stack_weights=True,
    ), grad_safe_guard, _ignore_backend_decomps(), _compiling_state_context():  # type: ignore[attr-defined]
        gm, graph_signature = transform(aot_export_module)(
            mod,
            fake_args,
            trace_joint=False,
            pre_dispatch=pre_dispatch,
            kwargs=fake_kwargs,
        )
    # TODO unfortunately preserving graph-level metadata is not
    # working well with aot_export. So we manually copy it.
    # (The node-level meta is addressed above.)
    if isinstance(mod, torch.fx.GraphModule) and hasattr(mod, "meta"):
        gm.meta.update(mod.meta)

    def make_argument_spec(i, node) -> ArgumentSpec:
        if isinstance(node, (int, bool, float, type(None))):
            # For const outputs we just directly return this
            return ConstantArgument(name="", value=node)

        assert (
            "val" in node.meta
        ), f"{node} is not a constant or a node with a 'val' metadata field"
        val = node.meta["val"]
        if i < len(graph_signature.input_tokens):
            # TODO: We should be checking for a different type, once we add a new type
            return TokenArgument(name=node.name)
        elif isinstance(val, FakeTensor):
            return TensorArgument(name=node.name)
        elif isinstance(val, torch.SymInt):
            return SymIntArgument(name=node.name)
        elif isinstance(val, torch.ScriptObject):
            return CustomObjArgument(name=node.name, class_fqn=val._type().qualified_name())  # type: ignore[attr-defined]
        elif isinstance(val, FakeScriptObject):
            return CustomObjArgument(name=node.name, class_fqn=val.script_class_name)
        elif isinstance(val, (int, bool, str, float, type(None))):
            return ConstantArgument(name=node.name, value=val)
        else:
            raise AssertionError(
                f"Encountered an unsupported object of type {type(val)} "
                f"while writing the metadata for exported program"
            )

    is_joint = graph_signature.backward_signature is not None

    # NOTE: aot_export adds symint metadata for placeholders with int values;
    # since these become specialized, we replace such metadata with the original values
    flat_args = pytree.tree_leaves((fake_args, fake_kwargs))
    index = 0
    total_non_user_inputs = (
        len(graph_signature.parameters)
        + len(graph_signature.buffers)
        + len(graph_signature.input_tokens)
    )
    for node in gm.graph.nodes:
        if node.op == "placeholder":
            if index >= total_non_user_inputs:
                user_arg = flat_args[index - total_non_user_inputs]
                if not isinstance(user_arg, torch.Tensor):
                    node.meta["val"] = user_arg
            index += 1

    input_specs, output_specs = _sig_to_specs(
        user_inputs=set(graph_signature.user_inputs),
        inputs_to_parameters=graph_signature.inputs_to_parameters,  # type: ignore[arg-type]
        inputs_to_buffers=graph_signature.inputs_to_buffers,  # type: ignore[arg-type]
        user_outputs=set(graph_signature.user_outputs),  # type: ignore[arg-type]
        buffer_mutations=graph_signature.buffers_to_mutate,  # type: ignore[arg-type]
        user_input_mutations=graph_signature.user_inputs_to_mutate,  # type: ignore[arg-type]
        grad_params=graph_signature.backward_signature.gradients_to_parameters if is_joint else {},  # type: ignore[arg-type, union-attr]
        grad_user_inputs=graph_signature.backward_signature.gradients_to_user_inputs if is_joint else {},  # type: ignore[arg-type, union-attr]
        loss_output=graph_signature.backward_signature.loss_output if is_joint else None,  # type: ignore[arg-type, union-attr]
        inputs=[
            make_argument_spec(i, node)
            for i, node in enumerate(gm.graph.nodes)
            if node.op == "placeholder"
        ],
        outputs=[
            make_argument_spec(i, node)
            for i, node in enumerate(
                pytree.tree_leaves(next(iter(reversed(gm.graph.nodes))).args)
            )
        ],
        input_tokens=graph_signature.input_tokens,
        output_tokens=graph_signature.output_tokens,
    )
    export_graph_signature = ExportGraphSignature(
        input_specs=input_specs, output_specs=output_specs
    )

    from torch._guards import detect_fake_mode

    fake_mode = detect_fake_mode(flat_args)

    if should_insert_runtime_assertion:
        stack_trace = (
            'File "torch/fx/passes/runtime_assert.py", line 24, '
            "in insert_deferred_runtime_asserts"
        )
        with gm._set_create_node_hook(
            functools.partial(_node_metadata_hook, stack_trace=stack_trace)
        ):
            insert_deferred_runtime_asserts(
                gm,
                fake_mode.shape_env,
                f"non strict exported program: {first_call_function_nn_module_stack(gm.graph)}",
                export=True,
            )

    if pre_dispatch:
        from torch._export.passes.replace_set_grad_with_hop_pass import (
            replace_set_grad_with_hop_pass,
        )

        gm = replace_set_grad_with_hop_pass(gm, export_graph_signature)

    # Remove nn_module_stack, stack_trace metadata from all placeholders/inputs nodes.
    for _mod in gm.modules():
        if not isinstance(_mod, torch.fx.GraphModule):
            continue
        for node in _mod.graph.nodes:
            if node.op in ["placeholder", "output"]:
                node.meta.pop("nn_module_stack", None)
                node.meta.pop("stack_trace", None)

    constants = rewrite_script_object_meta(gm)
    constants.update(lift_constants_pass(gm, export_graph_signature, constant_attrs))

    # FIXME(ycao): Skipping this because traced modules do not have signature yet
    if not _is_torch_jit_trace:
        # prettify names for placeholder nodes
        placeholder_naming_pass(
            gm,
            export_graph_signature,
            mod,
            fake_args,
            fake_kwargs,
            fake_params_buffers,
            constants,
        )

    @dataclasses.dataclass
    class _ExportedProgramNonStrict:
        gm: torch.fx.GraphModule
        sig: ExportGraphSignature
        constants: Dict[
            str,
            Union[
                torch.Tensor,
                FakeScriptObject,
                torch.ScriptObject,
            ],
        ]

    return _ExportedProgramNonStrict(
        gm,
        export_graph_signature,
        constants,
    )


def _get_params_buffers(mod: torch.nn.Module) -> Dict[str, torch.Tensor]:
    params_buffers: Dict[str, torch.Tensor] = {}
    for name, param in mod.named_parameters(remove_duplicate=False):
        params_buffers[name] = param

    for name, buffer in mod.named_buffers(remove_duplicate=False):
        params_buffers[name] = buffer
    return params_buffers


def _get_forward_arg_names(
    mod: torch.nn.Module,
    args: Tuple[Any, ...],
    kwargs: Optional[Dict[str, Any]] = None,
) -> List[str]:
    """
    Gets the argument names to forward that are used, for restoring the
    original signature when unlifting the exported program module.
    - Positional args: retain the original argument names, and enumerate
        *args as args_0, args_1, ...
    - Keyword args: retain the original kwarg names in the order specified
        by the user. This order seems to matter for the current state of
        export lifted modules.
    """
    sig = inspect.signature(mod.forward)
    _args = sig.bind_partial(*args).arguments

    names: List[str] = []
    for name, value in _args.items():
        # handle variable number of positional args
        if sig.parameters[name].kind == inspect._ParameterKind.VAR_POSITIONAL:
            names.extend([f"{name}_{i}" for i, _ in enumerate(value)])
        else:
            names.append(name)
    # order of kwargs matters for input spec
    if kwargs:
        names.extend([kwarg for kwarg, _ in kwargs.items()])

    return names


def _rewrite_dynamo_tensor_constants(
    orig_mod_buffers: Set[torch.Tensor],
    traced_mod_buffers: Dict[str, torch.Tensor],
    graph_signature: ExportGraphSignature,
    constants: Dict[str, Union[torch.Tensor, torch.ScriptObject]],
):
    """Dynamo erroneously marks tensor attributes on modules as a buffers.

    Rewrite them to be tensor constants.
    """
    for spec in graph_signature.input_specs:
        if spec.kind == InputKind.BUFFER:
            assert spec.target is not None
            value = traced_mod_buffers[spec.target]
            if value not in orig_mod_buffers:
                # This was a tensor constant erroneously marked as a buffer.
                # Convert it int oa constant in the graph signature, and add its
                # value to the constants table.
                spec.kind = InputKind.CONSTANT_TENSOR
                constants[spec.target] = value


def _rewrite_non_persistent_buffers(
    orig_mod: torch.nn.Module,
    graph_signature: ExportGraphSignature,
    constants: Dict[str, Union[torch.Tensor, torch.ScriptObject]],
):
    """Dynamo erroneously drops the persistent flag on buffers.

    Rewrite non-persistent buffers to reflect the original module.
    """
    state_dict = orig_mod.state_dict()
    for spec in graph_signature.input_specs:
        if spec.kind == InputKind.BUFFER:
            assert spec.target is not None
            if spec.target not in state_dict:
                assert spec.target not in constants
                spec.persistent = False
                constants[spec.target] = orig_mod.get_buffer(spec.target)


def _verify_nn_module_stack(graph_module: torch.fx.GraphModule) -> None:
    """
    Perform nn_module_stack checks on the graph.
    Current constraints:
        For the top level graph:
        - populated for 'call_function', 'get_attr'
        - None for 'placeholder', 'output'
        For submodule graphs:
        - None for 'placeholder', output'

    TODO(pianpwk): make this a consistent node-level check once nn_module_stack is populated for cond submodules.
    """
    # Check top-level graph for all nodes, all graphs for placeholder & output nodes
    for i, mod in enumerate([graph_module] + list(graph_module.modules())):
        if not isinstance(mod, torch.fx.GraphModule):
            continue
        for node in mod.graph.nodes:
            if node.op in ["call_function", "get_attr"]:
                if i == 0:
                    if (
                        nn_module_stack := node.meta.get("nn_module_stack", None)
                    ) is None:
                        raise SpecViolationError(
                            f"Node {node} of type {node.op} is missing nn_module_stack metadata"
                        )
                    if not all(
                        isinstance(k, str)
                        and isinstance(v, tuple)
                        and len(v) == 2
                        and all(isinstance(x, str) for x in v)
                        for k, v in nn_module_stack.items()
                    ):
                        raise SpecViolationError(
                            f"Node {node} of type {node.op} has incorrect nn_module_stack metadata format"
                            f"expected Dict[str, Tuple[str, str]], but got {nn_module_stack}"
                        )
            elif node.op in ["placeholder", "output"]:
                if node.meta.get("nn_module_stack", None):
                    raise SpecViolationError(
                        f"Node {node} of type {node.op} contains nn_module_stack metadata, this should be None"
                    )


def _verify_stack_trace(graph_module: torch.fx.GraphModule) -> None:
    """
    Perform stack trace checks on the graph.
    Constraints:
        - None or non-empty str for 'call_function', 'get_attr'
        - None for 'placeholder', 'output'
    """
    for i, mod in enumerate([graph_module] + list(graph_module.modules())):
        if not isinstance(mod, torch.fx.GraphModule):
            continue
        for node in graph_module.graph.nodes:
            stack_trace = node.meta.get("stack_trace", None)
            if node.op in ["call_function", "get_attr"]:
                if not (stack_trace is None or isinstance(stack_trace, str)):
                    raise SpecViolationError(
                        f"Node {node} of type {node.op} has invalid stack_trace metadata, "
                        f"expected a string or None but instead found: {stack_trace}"
                    )
            elif node.op in ["placeholder", "output"]:
                if stack_trace:
                    raise SpecViolationError(
                        f"Node {node} of type {node.op} contains stack_trace metadata, "
                        f"expected None but instead found: {stack_trace}"
                    )


def _verify_placeholder_names(gm: torch.fx.GraphModule, sig: ExportGraphSignature):
    """
    Performs a sanity check on the placeholder node names.
    - User input nodes: no restrictions, should match the original forward() signature
    - Params/buffers/constants/custom_obj/token nodes: should start with prefixes defined in <placeholder_prefixes>
    """
    name_to_kind = {spec.arg.name: spec.kind for spec in sig.input_specs}
    for mod in gm.modules():
        if not isinstance(mod, torch.fx.GraphModule):
            continue
        for node in mod.graph.nodes:
            if node.op == "placeholder":
                if node.name not in name_to_kind:
                    continue
                node_kind = name_to_kind[node.name]
                prefix = placeholder_prefixes[node_kind]
                if not node.name.startswith(prefix):
                    raise SpecViolationError(
                        f"Placeholder node name {node.name} does not follow spec for {node_kind}, name should have prefix: {prefix}"
                    )


def get_ep_stats(ep: ExportedProgram) -> Dict[str, Any]:
    op_count = 0
    op_set = set()
    for m in ep.graph_module.modules():
        if not isinstance(m, torch.fx.GraphModule):
            continue
        for node in m.graph.nodes:
            if node.op != "call_function":
                continue
            op_count += 1
            assert hasattr(node.target, "__module__")
            assert hasattr(node.target, "__name__")
            op_set.add(f"{node.target.__module__}.{node.target.__name__}")
    return {"op_count": op_count, "op_set": op_set}


_EXPORT_FLAGS: Optional[Set[str]] = None
_EXPORT_MODULE_HIERARCHY: Optional[Dict[str, str]] = None


def _log_export_wrapper(fn):
    @functools.wraps(fn)
    def wrapper(*args, **kwargs):
        global _EXPORT_FLAGS, _EXPORT_MODULE_HIERARCHY
        try:
            start = time.time()
            ep = fn(*args, **kwargs)
            end = time.time()
            log_export_usage(
                event="export.time",
                metrics=end - start,
                flags=_EXPORT_FLAGS,
                **get_ep_stats(ep),
            )
        except Exception as e:
            t = type(e)
            error_type = t.__module__ + "." + t.__qualname__
            log_export_usage(
                event="export.error",
                type=error_type,
                message=str(e),
                flags=_EXPORT_FLAGS,
            )
            raise e
        finally:
            _EXPORT_FLAGS = None
            _EXPORT_MODULE_HIERARCHY = None

        return ep

    return wrapper


@_log_export_wrapper
@_disable_prexisiting_fake_mode
def _export(
    mod: torch.nn.Module,
    args: Tuple[Any, ...],
    kwargs: Optional[Dict[str, Any]] = None,
    dynamic_shapes: Optional[Union[Dict[str, Any], Tuple[Any], List[Any]]] = None,
    *,
    strict: bool = True,
    preserve_module_call_signature: Tuple[str, ...] = (),
    pre_dispatch: bool = False,
<<<<<<< HEAD
    _is_torch_jit_trace: bool = False,
=======
    _disable_forced_specializations: Optional[bool] = False,
>>>>>>> 10884a89
) -> ExportedProgram:
    """
    Traces either an nn.Module's forward function or just a callable with PyTorch
    operations inside and produce a ExportedProgram.

    Args:
        f: the `nn.Module` to trace.

        args: example positional inputs.

        kwargs: optional example keyword inputs.

        dynamic_shapes:
         An optional argument where the type should either be:
         1) a dict from argument names of ``f`` to their dynamic shape specifications,
         2) a tuple that specifies dynamic shape specifications for each input in original order.
         If you are specifying dynamism on keyword args, you will need to pass them in the order that
         is defined in the original function signature.

         The dynamic shape of a tensor argument can be specified as either
         (1) a dict from dynamic dimension indices to :func:`Dim` types, where it is
         not required to include static dimension indices in this dict, but when they are,
         they should be mapped to None; or (2) a tuple / list of :func:`Dim` types or None,
         where the :func:`Dim` types correspond to dynamic dimensions, and static dimensions
         are denoted by None. Arguments that are dicts or tuples / lists of tensors are
         recursively specified by using mappings or sequences of contained specifications.

        preserve_module_call_signature: A list of submodule paths for which the original
            calling conventions are preserved as metadata.

        _disable_forced_specializations:
         By default, some inferred dynamic shapes guards/constraints that are not expressible with the current
         dynamic shapes language will lead to specialization to the concrete input values provided.
         If _disable_forced_specializations is set to True, we will not specialize, and will not perform runtime
         checks on such produced guards. Instead, we allow the user to specify arbitrary shapes,
         and fail during runtime if the inputs are invalid. Constraints expressible with the language
         (e.g. ranges, linear derived dims) will still be enforced.

    Returns:
        An ExportedProgram containing the traced method.
    """
    if not isinstance(args, tuple):
        raise UserError(
            UserErrorType.INVALID_INPUT,
            f"Expecting `args` to be a tuple of example positional inputs, got {type(args)}",
        )

    if _disable_forced_specializations and strict:
        raise UserError(
            UserErrorType.INVALID_INPUT,
            "_disable_forced_specializations can be only be specified in non-strict mode.",
        )

    global _EXPORT_FLAGS, _EXPORT_MODULE_HIERARCHY
    _EXPORT_MODULE_HIERARCHY = _get_module_hierarchy(mod)

    flags = set()
    flags.add("strict" if strict else "non_strict")
    flags.add("pre_dispatch" if pre_dispatch else "aot_dispatch")
    log_export_usage(event="export.enter", flags=flags)
    _EXPORT_FLAGS = flags

    kwargs = kwargs or {}
    if isinstance(dynamic_shapes, torch.export.ShapesCollection):
        dynamic_shapes = dynamic_shapes.dynamic_shapes(mod, args, kwargs)

    flat_args, orig_in_spec = pytree.tree_flatten((args, kwargs))
    original_state_dict = mod.state_dict(keep_vars=True)
    if not _is_torch_jit_trace:
        forward_arg_names = _get_forward_arg_names(mod, args, kwargs)
    else:
        forward_arg_names = None

    if not strict:
        out_spec = None

        module_call_specs: Dict[str, Dict[str, pytree.TreeSpec]] = {}

        def strip_root(x):
            if isinstance(x, str) and x.startswith("_export_root"):
                stripped = x[len("_export_root") :]
                return stripped[1:] if stripped.startswith(".") else stripped
            return x

        def fixup_key(x):
            return "L__self__" + strip_root(x)

        def _tuplify_outputs(aot_export):
            def _aot_export_non_strict(mod, args, kwargs=None, **flags):
                kwargs = kwargs or {}

                class Wrapper(torch.nn.Module):
                    def __init__(self, mod):
                        super().__init__()
                        self._export_root = mod

                    def forward(self, *args, **kwargs):
                        nonlocal out_spec
                        if isinstance(self._export_root, torch.fx.GraphModule):
                            with torch.fx.traceback.preserve_node_meta():
                                tree_out = torch.fx.Interpreter(self._export_root).run(
                                    *args, **kwargs
                                )
                        else:
                            tree_out = self._export_root(*args, **kwargs)
                        flat_outs, out_spec = pytree.tree_flatten(tree_out)
                        return tuple(flat_outs)

                wrapped_mod = Wrapper(mod)
                # Patch export_root to the signatures so that wrapper module correctly populates the
                # in/out spec
                new_preserved_call_signatures = [
                    "_export_root." + i for i in preserve_module_call_signature
                ]
                with _wrap_submodules(
                    wrapped_mod, new_preserved_call_signatures, module_call_specs
                ):
                    gm, sig = aot_export(wrapped_mod, args, kwargs=kwargs, **flags)

                sig.parameters = pytree.tree_map(strip_root, sig.parameters)
                sig.buffers = pytree.tree_map(strip_root, sig.buffers)
                sig.inputs_to_buffers = pytree.tree_map(
                    strip_root, sig.inputs_to_buffers
                )
                sig.inputs_to_parameters = pytree.tree_map(
                    strip_root, sig.inputs_to_parameters
                )
                sig.buffers_to_mutate = pytree.tree_map(
                    strip_root, sig.buffers_to_mutate
                )
                for node in gm.graph.nodes:
                    if "nn_module_stack" in node.meta:
                        nn_module_stack = node.meta["nn_module_stack"]
                        node.meta["nn_module_stack"] = {
                            fixup_key(key): val
                            for key, val in pytree.tree_map(
                                strip_root, nn_module_stack
                            ).items()
                        }

                return gm, sig

            return _aot_export_non_strict

        (
            fake_mode,
            fake_args,
            fake_kwargs,
            equalities_inputs,
            original_signature,
        ) = make_fake_inputs(mod, args, kwargs, dynamic_shapes, _is_torch_jit_trace=_is_torch_jit_trace)

        fake_params_buffers = make_fake_params_buffers(
            fake_mode, _get_params_buffers(mod)
        )

        with fake_mode:
<<<<<<< HEAD
            ep_non_strict = _export_non_strict(
                mod,
                fake_args,
                fake_kwargs,
                fake_params_buffers,
                constant_attrs,
                pre_dispatch=pre_dispatch,
                transform=_tuplify_outputs,
                _is_torch_jit_trace=_is_torch_jit_trace,
            )
=======
            with _fakify_script_objects(mod, fake_args, fake_kwargs, fake_mode) as (
                patched_mod,
                new_fake_args,
                new_fake_kwargs,
                new_fake_constant_attrs,
                map_fake_to_real,
            ):
                ep_non_strict = _export_non_strict(
                    patched_mod,
                    new_fake_args,
                    new_fake_kwargs,
                    fake_params_buffers,
                    new_fake_constant_attrs,
                    pre_dispatch=pre_dispatch,
                    transform=_tuplify_outputs,
                    should_insert_runtime_assertion=not strict,
                )
                # ep_non_strict.constants contains only fake script objects, we need to map them back
                ep_non_strict.constants = {
                    fqn: map_fake_to_real[obj]
                    if isinstance(obj, FakeScriptObject)
                    else obj
                    for fqn, obj in ep_non_strict.constants.items()
                }

>>>>>>> 10884a89
        ep_non_strict.gm.meta["inline_constraints"] = {
            k: v
            for k, v in fake_mode.shape_env.var_to_range.items()
            if free_unbacked_symbols(k)
        }
        num_lifted = len(
            [
                spec
                for spec in ep_non_strict.sig.input_specs
                if spec.kind != InputKind.USER_INPUT
            ]
        )
        try:
            produce_guards_and_solve_constraints(
                fake_mode,
                ep_non_strict.gm,
                equalities_inputs,
                original_signature,
<<<<<<< HEAD
                _is_torch_jit_trace=_is_torch_jit_trace,
=======
                _disable_forced_specializations=_disable_forced_specializations,
>>>>>>> 10884a89
            )
        except (ConstraintViolationError, ValueRangeError) as e:
            raise UserError(UserErrorType.CONSTRAINT_VIOLATION, str(e))  # noqa: TRY200

        combined_args = _combine_args(mod, args, kwargs)
        range_constraints = make_constraints(
            fake_mode,
            ep_non_strict.gm,
            combined_args,
            dynamic_shapes,
            num_lifted,
        )

        assert out_spec is not None

        gm = ep_non_strict.gm

        gm.meta["forward_arg_names"] = forward_arg_names
        module_call_signatures = {
            strip_root(fqn): ModuleCallSignature(inputs=[], outputs=[], **specs)
            for fqn, specs in module_call_specs.items()
        }

        if len(preserve_module_call_signature) > 0:
            for node in gm.graph.nodes:
                if node.target == torch.ops.higher_order._export_tracepoint:
                    if "path" in node.kwargs:
                        path = strip_root(node.kwargs["path"])
                        with gm.graph.inserting_before(node):
                            new_node = gm.graph.create_node(
                                "call_function",
                                torch.ops.higher_order._export_tracepoint,
                                args=node.args,
                                kwargs={
                                    "path": path,
                                    "kind": node.kwargs["kind"],
                                },
                            )
                            new_node.meta = node.meta
                            node.replace_all_uses_with(new_node)
                            gm.graph.erase_node(node)

            res = CollectTracepointsPass(module_call_signatures, ep_non_strict.sig)(gm)
            assert res is not None
            gm = res.graph_module

        _rewrite_non_persistent_buffers(mod, ep_non_strict.sig, ep_non_strict.constants)
        _verify_nn_module_stack(gm)
        _verify_stack_trace(gm)
        if not _is_torch_jit_trace:
            _verify_placeholder_names(gm, ep_non_strict.sig)
        exported_program = ExportedProgram(
            root=gm,
            graph=gm.graph,
            graph_signature=ep_non_strict.sig,
            state_dict=original_state_dict,
            range_constraints=range_constraints,
            module_call_graph=_make_module_call_graph(
                _EXPORT_MODULE_HIERARCHY, orig_in_spec, out_spec, module_call_signatures
            ),
            example_inputs=(args, kwargs),
            constants=ep_non_strict.constants,
        )
        return exported_program

    gm_torch_level = _export_to_torch_ir(
        mod,
        args,
        kwargs,
        dynamic_shapes,
        preserve_module_call_signature=preserve_module_call_signature,
        restore_fqn=False,  # don't need to restore because we will do it later
        _log_export_usage=False,
    )

    # We detect the fake_mode by looking at gm_torch_level's placeholders, this is the fake_mode created in dynamo.
    (
        fake_args,
        fake_kwargs,
        fake_params_buffers,
        dynamo_fake_mode,
    ) = _convert_input_to_fake(gm_torch_level, args, kwargs)

    # First, we want to pass through the graph to try populating
    # val field for getattr if there is anything missing.
    # This can happen when quantization adds extra params and forgets
    # to update "val"
    for node in gm_torch_level.graph.nodes:
        if node.op == "get_attr" and "val" not in node.meta:
            attr = getattr(gm_torch_level, node.target)
            # Checks if it is not a HigherOrderOp branch or a module
            if not isinstance(attr, torch.nn.Module):
                assert (
                    dynamo_fake_mode is not None
                ), "Cannot find dynamo_fake_mode. This could be due to the exported graph module have no placeholders."
                node.meta["val"] = dynamo_fake_mode.from_tensor(
                    attr, static_shapes=True
                )

    # When aot_export lifts the params, we lose metadata (e.g. source_fn_stack, stack_trace)
    # from the param nodes as they are treated as fresh inputs
    # Therefore, we manually extract them before calling into aot_export
    params_buffers_to_node_meta = {}
    for node in gm_torch_level.graph.nodes:
        target = node.target
        meta = node.meta
        if node.op == "call_module":
            submodule = getattr(gm_torch_level, target)
            if isinstance(submodule, torch.nn.Module):
                for name, _ in submodule.named_parameters(
                    recurse=True, remove_duplicate=False
                ):
                    params_buffers_to_node_meta[target + "." + name] = meta

                for name, _ in submodule.named_buffers(
                    recurse=True, remove_duplicate=False
                ):
                    params_buffers_to_node_meta[target + "." + name] = meta

        if node.op == "get_attr":
            submodule = getattr(gm_torch_level, target)
            if not isinstance(submodule, torch.fx.GraphModule):
                params_buffers_to_node_meta[target] = meta

        # If the call_function uses param as input, we also need to update params' meta
        # with this call_function node's meta.
        # This is basically the same flow as torch.fx.traceback.preserve_meta()
        if node.op == "call_function" and not isinstance(
            node.target, torch._ops.HigherOrderOperator
        ):
            for arg in node._input_nodes:
                if arg.op == "get_attr":
                    for entry in torch.fx.proxy._COPY_META_FIELDS:
                        if entry in meta:
                            params_buffers_to_node_meta[arg.target][entry] = meta[entry]

    # Fix the graph output signature to be tuple if scalar
    out_spec = orig_out_spec = gm_torch_level._out_spec
    assert out_spec is not None
    # aot_export expect the return type to always be a tuple.
    if out_spec.type not in (list, tuple):
        out_spec = pytree.TreeSpec(tuple, None, [out_spec])

    orig_arg_names = gm_torch_level.graph._codegen.pytree_info.orig_args  # type: ignore[attr-defined]

    gm_torch_level.graph._codegen = _PyTreeCodeGen(
        _PyTreeInfo(
            orig_arg_names,
            gm_torch_level._in_spec,
            out_spec,
        )
    )
    gm_torch_level.recompile()

    _normalize_nn_module_stack(gm_torch_level, type(mod))

    # NOTE: graph module expects only positional args
    constant_attrs = _gather_constant_attrs(mod)
    ep_non_strict = _export_non_strict(
        gm_torch_level,
        _convert_to_positional_args(orig_arg_names, fake_args, fake_kwargs),
        {},
        fake_params_buffers,
        constant_attrs,
        pre_dispatch=pre_dispatch,
        should_insert_runtime_assertion=not strict,
    )

    gm = ep_non_strict.gm
    export_graph_signature = ep_non_strict.sig
    constants = ep_non_strict.constants

    # Don't copy over nn_module_stack, stack_trace metadata for params/buffers nodes
    for metadata in params_buffers_to_node_meta.values():
        metadata.pop("nn_module_stack", None)
        metadata.pop("stack_trace", None)

    # After aot_export, set the param/buffer metadata back into placeholders
    # Technically, users can still construct this data from param names
    # without relying on this metadata
    for node in gm.graph.nodes:
        if node.op == "placeholder":
            if node.target in export_graph_signature.inputs_to_parameters:
                param_name = export_graph_signature.inputs_to_parameters[node.target]
                if param_name in params_buffers_to_node_meta:
                    for k, v in params_buffers_to_node_meta[param_name].items():
                        node.meta[k] = v
            if node.target in export_graph_signature.inputs_to_buffers:
                buffer_name = export_graph_signature.inputs_to_buffers[node.target]
                if buffer_name in params_buffers_to_node_meta:
                    for k, v in params_buffers_to_node_meta[buffer_name].items():
                        node.meta[k] = v

    # The unbacked symint symbols are updated in aot_export
    # so we serialize them here instead of inside dynamo

    gm.meta["inline_constraints"] = {
        k: v
        for k, v in dynamo_fake_mode.shape_env.var_to_range.items()
        if free_unbacked_symbols(k)
    }
    gm.meta["forward_arg_names"] = forward_arg_names

    num_lifted = next(
        (
            i
            for i, s in enumerate(export_graph_signature.input_specs)
            if s.kind == InputKind.USER_INPUT
        ),
        len(export_graph_signature.input_specs),
    )
    combined_args = _combine_args(mod, args, kwargs)
    range_constraints = make_constraints(
        dynamo_fake_mode,
        gm,
        combined_args,
        dynamic_shapes,
        num_lifted,
    )

    # Do some cleanups on the graph module to restore the state dict to the
    # expected form. Each of these steps should probably get fixed upstream.
    # 1. Remove tensor constants that were added as buffers.
    _rewrite_dynamo_tensor_constants(
        orig_mod_buffers=set(mod.buffers()),
        traced_mod_buffers=dict(gm_torch_level.named_buffers()),
        graph_signature=ep_non_strict.sig,
        constants=ep_non_strict.constants,
    )
    # 2. Restore FQN of param/buffers
    param_buffer_table: Dict[str, str] = _get_param_buffer_mapping(mod, gm_torch_level)
    _replace_param_buffer_names(param_buffer_table, export_graph_signature)

    # 3. Remove non-persistent buffers from the graph signature
    _rewrite_non_persistent_buffers(mod, ep_non_strict.sig, ep_non_strict.constants)

    # 4. Rewrite constants to have the same FQN as the original module.
    _remap_constants(constant_attrs, export_graph_signature, constants)

    # 5. Rename constants nodes in graph module from buffers to constants
    _rename_constants_nodes(gm, export_graph_signature)

    module_call_signatures = {
        fqn: ModuleCallSignature(inputs=[], outputs=[], **specs)
        for fqn, specs in gm_torch_level.meta["module_call_specs"].items()
    }

    if len(preserve_module_call_signature) > 0:
        res = CollectTracepointsPass(module_call_signatures, export_graph_signature)(gm)
        assert res is not None
        gm = res.graph_module

    # We can't get rid of this yet, since for some reason
    # insert_deferred_runtime_assertions doesn't add assertions to cond
    # subgraphs
    if len(range_constraints) > 0:
        stack_trace = (
            'File "torch/_export/passes/add_runtime_assertions_for_constraints_pass.py", line 46, '
            "in _AddRuntimeAssertionsForInlineConstraintsPass"
        )
        with dynamo_fake_mode, gm._set_create_node_hook(
            functools.partial(_node_metadata_hook, stack_trace=stack_trace)
        ):
            res = _AddRuntimeAssertionsForInlineConstraintsPass(range_constraints)(gm)
        assert res is not None
        gm = res.graph_module

    assert orig_out_spec is not None
    _verify_nn_module_stack(gm)
    _verify_stack_trace(gm)
    _verify_placeholder_names(gm, export_graph_signature)
    exported_program = ExportedProgram(
        root=gm,
        graph=gm.graph,
        graph_signature=export_graph_signature,
        state_dict=original_state_dict,
        range_constraints=range_constraints,
        module_call_graph=_make_module_call_graph(
            _EXPORT_MODULE_HIERARCHY,
            orig_in_spec,
            orig_out_spec,
            module_call_signatures,
        ),
        example_inputs=(args, kwargs),
        constants=constants,
    )
    log.debug("Exported program from AOTAutograd:\n%s", exported_program)

    return exported_program<|MERGE_RESOLUTION|>--- conflicted
+++ resolved
@@ -475,11 +475,8 @@
     *,
     transform=lambda x: x,  # TODO(zhxchen17) Revisit if this is needed later.
     pre_dispatch=False,
-<<<<<<< HEAD
+    should_insert_runtime_assertion=False,
     _is_torch_jit_trace=False,
-=======
-    should_insert_runtime_assertion=False,
->>>>>>> 10884a89
 ):
     # [NOTE] If the user is exporting under training mode, we want to detect if there is any
     # state change in the autograd global state and error. If the user is exporting under inference
@@ -893,6 +890,41 @@
     return wrapper
 
 
+def _convert_ts_to_export_experimental(traced_callable, args, kwargs={}):
+
+    def process_trace_inputs_for_export(example_inputs, example_kwarg_inputs):
+        if not isinstance(example_inputs, tuple):
+            example_inputs = (example_inputs,)
+
+        if example_kwarg_inputs is None:
+            example_kwarg_inputs = {}
+        return example_inputs, example_kwarg_inputs
+
+    class _WrapperModule(torch.nn.Module):
+        def __init__(self, f):
+            super().__init__()
+            self.f = f
+        def forward(self, *args, **kwargs):
+            return self.f(*args, **kwargs)
+
+    from torch.jit._trace import TopLevelTracedModule
+
+    export_args, export_kwargs = process_trace_inputs_for_export(args, kwargs)
+
+
+    if isinstance(traced_callable, TopLevelTracedModule):
+        return _export(traced_callable, export_args, export_kwargs, strict=False, _is_torch_jit_trace=True).module()
+
+    else:
+        return _export(
+                _WrapperModule(traced_callable),
+                export_args,
+                export_kwargs,
+                strict=False,
+                _is_torch_jit_trace=True,
+            ).module()
+
+
 @_log_export_wrapper
 @_disable_prexisiting_fake_mode
 def _export(
@@ -904,11 +936,8 @@
     strict: bool = True,
     preserve_module_call_signature: Tuple[str, ...] = (),
     pre_dispatch: bool = False,
-<<<<<<< HEAD
+    _disable_forced_specializations: Optional[bool] = False,
     _is_torch_jit_trace: bool = False,
-=======
-    _disable_forced_specializations: Optional[bool] = False,
->>>>>>> 10884a89
 ) -> ExportedProgram:
     """
     Traces either an nn.Module's forward function or just a callable with PyTorch
@@ -1066,18 +1095,6 @@
         )
 
         with fake_mode:
-<<<<<<< HEAD
-            ep_non_strict = _export_non_strict(
-                mod,
-                fake_args,
-                fake_kwargs,
-                fake_params_buffers,
-                constant_attrs,
-                pre_dispatch=pre_dispatch,
-                transform=_tuplify_outputs,
-                _is_torch_jit_trace=_is_torch_jit_trace,
-            )
-=======
             with _fakify_script_objects(mod, fake_args, fake_kwargs, fake_mode) as (
                 patched_mod,
                 new_fake_args,
@@ -1094,6 +1111,7 @@
                     pre_dispatch=pre_dispatch,
                     transform=_tuplify_outputs,
                     should_insert_runtime_assertion=not strict,
+                    _is_torch_jit_trace=_is_torch_jit_trace,
                 )
                 # ep_non_strict.constants contains only fake script objects, we need to map them back
                 ep_non_strict.constants = {
@@ -1103,7 +1121,6 @@
                     for fqn, obj in ep_non_strict.constants.items()
                 }
 
->>>>>>> 10884a89
         ep_non_strict.gm.meta["inline_constraints"] = {
             k: v
             for k, v in fake_mode.shape_env.var_to_range.items()
@@ -1122,11 +1139,8 @@
                 ep_non_strict.gm,
                 equalities_inputs,
                 original_signature,
-<<<<<<< HEAD
+                _disable_forced_specializations=_disable_forced_specializations,
                 _is_torch_jit_trace=_is_torch_jit_trace,
-=======
-                _disable_forced_specializations=_disable_forced_specializations,
->>>>>>> 10884a89
             )
         except (ConstraintViolationError, ValueRangeError) as e:
             raise UserError(UserErrorType.CONSTRAINT_VIOLATION, str(e))  # noqa: TRY200
