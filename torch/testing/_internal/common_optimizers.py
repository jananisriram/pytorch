--- conflicted
+++ resolved
@@ -1728,24 +1728,6 @@
             ),
             DecorateInfo(
                 skipIfTorchDynamo(
-<<<<<<< HEAD
-                    "See https://github.com/pytorch/pytorch/issues/116494"
-                ),
-                "TestOptimRenewed",
-                "test_state_dict_deterministic",
-            ),
-            DecorateInfo(
-                skipIfTorchDynamo(
-                    "Should be fixed by https://github.com/pytorch/pytorch/issues/115607"
-                ),
-                "TestOptimRenewed",
-                "test_can_load_older_state_dict",
-                device_type="cpu",
-            ),
-            DecorateInfo(
-                skipIfTorchDynamo(
-=======
->>>>>>> 6812afea2b4 (Enable dynamo test_state_dict_deterministic)
                     "This test uses mocks, which dynamo does not support"
                 ),
                 "TestOptimRenewed",
@@ -1818,23 +1800,6 @@
             ),
             DecorateInfo(
                 skipIfTorchDynamo(
-<<<<<<< HEAD
-                    "No closure handling, https://github.com/pytorch/pytorch/issues/116494"
-                ),
-                "TestOptimRenewed",
-                "test_state_dict_deterministic",
-            ),
-            DecorateInfo(
-                skipIfTorchDynamo(
-                    "See https://github.com/pytorch/pytorch/issues/115679"
-                ),
-                "TestOptimRenewed",
-                "test_state_dict_with_cuda_params",
-            ),
-            DecorateInfo(
-                skipIfTorchDynamo(
-=======
->>>>>>> 6812afea2b4 (Enable dynamo test_state_dict_deterministic)
                     "fails, https://github.com/pytorch/pytorch/issues/117165"
                 ),
                 "TestOptimRenewed",
@@ -1904,23 +1869,6 @@
             ),
             DecorateInfo(
                 skipIfTorchDynamo(
-<<<<<<< HEAD
-                    "No closure handling, https://github.com/pytorch/pytorch/issues/116494"
-                ),
-                "TestOptimRenewed",
-                "test_state_dict_deterministic",
-            ),
-            DecorateInfo(
-                skipIfTorchDynamo(
-                    "See https://github.com/pytorch/pytorch/issues/115679"
-                ),
-                "TestOptimRenewed",
-                "test_state_dict_with_cuda_params",
-            ),
-            DecorateInfo(
-                skipIfTorchDynamo(
-=======
->>>>>>> 6812afea2b4 (Enable dynamo test_state_dict_deterministic)
                     "fails, https://github.com/pytorch/pytorch/issues/117165"
                 ),
                 "TestOptimRenewed",
