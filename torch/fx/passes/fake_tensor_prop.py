--- conflicted
+++ resolved
@@ -37,29 +37,6 @@
 
         nil = object()
 
-<<<<<<< HEAD
-        def check_consistent(new, old=nil):
-            if isinstance(new, torch.Tensor):
-                if old is not nil and self.check_consistency:
-                    assert isinstance(old, torch.Tensor)
-                    torch._check(old.dim() == new.dim())
-                    # Do this manually so that each individual test is irrefutable
-                    # (TODO: should be a helper for this, maybe sym_eq?  That
-                    # gives us a compound expression and I'm not sure it
-                    # simplifies right now)
-                    for i, j in zip(old.shape, new.shape):
-                        rename_unbacked_to(i, j)
-                if isinstance(new, FakeTensor):
-                    return snapshot_fake(new)
-                else:
-                    # TODO: How is it possible that we get a non fake tensor?  We
-                    # should be running under the mode...
-                    return snapshot_fake(self._mode.from_tensor(new, static_shapes=True))
-            elif isinstance(new, scalar_types):
-                if old is not nil and self.check_consistency:
-                    assert isinstance(old, scalar_types)
-                    rename_unbacked_to(old, new)
-=======
         def check_consistent_and_snapshot(new, old=nil):
             from torch.fx.experimental.symbolic_shapes import check_consistent
 
@@ -73,7 +50,6 @@
                 # should be running under the mode...
                 return snapshot_fake(self._mode.from_tensor(new, static_shapes=True))
             elif isinstance(new, py_sym_types):
->>>>>>> b880eb4a
                 return new
             else:
                 return None
