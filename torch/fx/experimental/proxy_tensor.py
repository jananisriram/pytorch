# mypy: ignore-errors

# Copyright (c) Facebook, Inc. and its affiliates.
# All rights reserved.
#
# This source code is licensed under the BSD-style license found in the
# LICENSE file in the root directory of this source tree.
import contextlib
import functools
from typing import Any, Callable, Dict, List, Optional, Tuple, Union
import torch
import torch.utils._pytree as pytree
from torch.fx import Tracer, GraphModule
from torch.fx.graph_module import _assign_attr
from weakref import WeakKeyDictionary
from collections import defaultdict
from torch._subclasses.fake_tensor import FakeTensor, FakeTensorMode, unset_fake_temporarily, is_fake
from torch._dispatch.python import enable_python_dispatcher
import torch.fx as fx
from torch.fx.node import _side_effectful_need_to_be_preserved_pre_dispatch
from torch.fx.passes.shape_prop import _extract_tensor_metadata
from contextlib import contextmanager, nullcontext
import inspect
from dataclasses import dataclass
import weakref
import operator
import traceback
from torch.utils._stats import count
from torch.utils._traceback import CapturedTraceback
import logging
from torch._library.fake_class_registry import FakeScriptObject

from torch.overrides import TorchFunctionMode

from torch.utils._python_dispatch import (
    TorchDispatchMode,
    _disable_infra_mode,
    _push_mode,
    _unset_infra_mode,
)

from ._backward_state import BackwardState
from .sym_node import SymNode
from ._sym_dispatch_mode import SymDispatchMode
from torch.fx import Proxy
import torch.fx.traceback as fx_traceback
from torch import SymInt, SymFloat, SymBool
from torch.utils.weak import WeakTensorKeyDictionary, WeakIdKeyDictionary, _WeakHashRef

__all__ = ["PythonKeyTracer", "dispatch_trace", "make_fx", "DecompositionInterpreter", "py_sym_types", "get_innermost_proxy_mode"]

aten = torch.ops.aten
prim = torch.ops.prim

log = logging.getLogger(__name__)
not_implemented_log = torch._logging.getArtifactLogger(__name__, "not_implemented")

CURRENT_DECOMPOSITION_TABLE: Dict[torch._ops.OperatorBase, Callable] = {}

CONSTANT_NUMEL_LIMIT = 1

# We currently convert all SymInt to proxies before we use them.
# This could plausibly be handled at the Dynamo level.
pytree.register_pytree_node(
    torch.Size,
    lambda xs: (list(xs), None),
    lambda xs, _: tuple(xs),
    flatten_with_keys_fn=lambda xs: (
        [(pytree.SequenceKey(i), x) for i, x in enumerate(xs)],
        None,
    ),
)
def fake_signature(fn, nargs):
    """FX gets confused by varargs, de-confuse it"""
    argnames = ",".join(f"arg{i}" for i in range(nargs))
    return eval(f"lambda {argnames}: fn({argnames})", {"fn": fn})

@contextmanager
def decompose(decomposition_table):
    global CURRENT_DECOMPOSITION_TABLE
    old_decomposition_table = CURRENT_DECOMPOSITION_TABLE
    CURRENT_DECOMPOSITION_TABLE = decomposition_table
    try:
        yield CURRENT_DECOMPOSITION_TABLE
    finally:
        CURRENT_DECOMPOSITION_TABLE = old_decomposition_table

# ensure we cannot collide with other properties
proxy_slot = object()
no_default = object()

py_sym_types = (SymInt, SymFloat, SymBool)

def is_sym_node(node):
    assert hasattr(node, 'meta'), "All nodes traced with proxy_tensor should have meta"
    return "val" in node.meta and isinstance(node.meta['val'], py_sym_types)

def set_proxy_slot(obj, tracer, proxy):
    if isinstance(obj, torch.Tensor):
        # We DO want to clobber proxies whenever we run an inplace operation
        # on a tensor, and it affects the metadata on the proxy.
        tracer.tensor_tracker[obj] = proxy
    elif isinstance(obj, (torch.ScriptObject, FakeScriptObject)):
        # We DO want to clobber proxies, with a similar rationale as for tensors.
        tracer.script_object_tracker[obj] = proxy
    else:
        # NB: Never clobber pre-existing proxy.  Although the proxies
        # are in principle equivalent, when we do graph partitioning
        # we need there not to be spurious dependencies on tangent inputs.
        # This works because primals get their SymInts set first, and
        # THEN later we allocate tangent inputs.  Make sure if a SymInt
        # is derivable from a primal that we use that.
        assert isinstance(obj, py_sym_types), type(obj)
        if obj not in tracer.symnode_tracker:
            tracer.symnode_tracker[obj] = proxy

def has_proxy_slot(obj, tracer):
    assert isinstance(obj, (torch.Tensor, SymNode)), type(obj)
    return get_proxy_slot(obj, tracer, False, lambda _: True)

# the default argument is what to return if the slot is not set.
# the transform argument is handy if you need to extract a subfield from
# the successfully looked up result (but NOT the default.)
def get_proxy_slot(obj, tracer, default=no_default, transform=lambda x: x):
    if isinstance(obj, torch.Tensor):
        tracker = tracer.tensor_tracker
    elif isinstance(obj, (torch.ScriptObject, FakeScriptObject)):
        tracker = tracer.script_object_tracker
    else:
        assert isinstance(obj, py_sym_types), type(obj)
        tracker = tracer.symnode_tracker

    if obj not in tracker:
        if default is no_default:
            raise RuntimeError(f"{obj} is not tracked with proxy for {tracer}")
        return default
    return transform(tracker[obj])

def snapshot_fake(val):
    return val.detach()

def extract_val(val):
    if is_fake(val):
        return snapshot_fake(val)
    elif isinstance(val, py_sym_types):
        return val
    elif isinstance(val, (torch.ScriptObject, FakeScriptObject)):
        return val
    elif isinstance(val, BackwardState):
        return val
    elif isinstance(val, (list, tuple)):
        return val.__class__([extract_val(x) for x in val])
    elif isinstance(val, torch.Tensor):
        if not val.is_sparse:
            # NB: Kinda hacky, but we should try to get val as the metadata
            # everywhere
            # TODO: This doesn't properly track storages.  A more robust
            # approach would be to maintain a per-trace FakeTensorMode and
            # from_real_tensor to create fake values (don't forget to
            # snapshot_fake)
            fake_tensor_mode = FakeTensorMode(allow_fallback_kernels=True)
            with fake_tensor_mode:
                return torch.empty_strided(val.shape, val.stride(), device=val.device, dtype=val.dtype)
        else:
            return None
    elif isinstance(val, (int, float, bool)):
        return val

# What invariants do we have for the 'val' set on the FX node?  It has accurate
# metadata... but only for metadata that exists "below" all other subsystems
# (most notably autograd, but also vmap, functorch transforms, etc).  This means
# you can get the dtype, shape, stride, storage, but you CANNOT get requires_grad,
# grad_fn, _base (_base actually may be set due to recursive call to
# ADInplaceOrView, but you shouldn't rely on it.)
def set_meta(proxy, val):
    proxy.node.meta['val'] = extract_val(val)

    # Best effort tensor_meta setting; prefer using val!
    if is_fake(val):
        proxy.node.meta['tensor_meta'] = _extract_tensor_metadata(val)
    elif isinstance(val, torch.Tensor) and not val.is_sparse:
        proxy.node.meta['tensor_meta'] = _extract_tensor_metadata(val)
    return proxy

def thunkify(f, *args, **kwargs):
    """
    Delays computation of f until it's called again
    Also caches the result
    """
    return functools.lru_cache(1)(functools.partial(f, *args, **kwargs))

def track_tensor(tensor, proxy, *, constant, tracer):
    def try_set_proxy_slot(outer_s, proxy_callable, *args):
        assert callable(proxy_callable)
        if isinstance(outer_s, SymInt):
            set_proxy_slot(outer_s, tracer, thunkify(proxy_callable, outer_s, *args))
    # The basic idea is that we need to associate each tensor/SymInt
    # with a Proxy.  How do we setup this association?  We just store
    # the proxy on the proxy slot of the object, keyed on the tracer
    # (so that if we have multiple tracers at the same time, they
    # don't clobber each other.)
    for i, s in enumerate(tensor.shape):
        try_set_proxy_slot(s, lambda x, i: set_meta(
            tracer.create_proxy('call_function', torch.ops.aten.sym_size.int, (proxy, i), {}), x), i)

    for i, s in enumerate(tensor.stride()):
        try_set_proxy_slot(s, lambda x, i: set_meta(
            tracer.create_proxy('call_function', torch.ops.aten.sym_stride.int, (proxy, i), {}), x), i)

    try_set_proxy_slot(tensor.numel(), lambda x: set_meta(
        tracer.create_proxy('call_function', torch.ops.aten.sym_numel.default, (proxy,), {}), x))
    try_set_proxy_slot(tensor.storage_offset(), lambda x: set_meta(
        tracer.create_proxy('call_function', torch.ops.aten.sym_storage_offset.default, (proxy,)), x))
    set_proxy_slot(tensor, tracer, _ProxyTensor(proxy, constant))

def track_tensor_tree(inner_res, proxy_res, *, constant, tracer):
    def wrap_with_proxy(e, proxy, constant):
        if isinstance(e, torch.Tensor):
            track_tensor(e, proxy, tracer=tracer, constant=constant)
            set_meta(proxy, e)
        elif isinstance(e, py_sym_types):
            # NB: eagerly set meta here, so that the numbering is in order
            set_meta(proxy, e)
            set_proxy_slot(e, tracer, lambda: proxy)
        elif isinstance(e, (torch.ScriptObject, FakeScriptObject)):
            set_proxy_slot(e, tracer, proxy)
            set_meta(proxy, e)
        elif isinstance(e, (tuple, list)):
            if isinstance(proxy, fx.Proxy):
                set_meta(proxy, e)

            # example use case: allreduce_ returns ([tensor], work)
            for idx, ee in enumerate(e):
                wrap_with_proxy(ee, proxy[idx], get_constant(idx))
        elif isinstance(e, dict):
            # In theory we could support const-prop when proxy-tensor-tracing
            # operators that returns dicts of tensors, but we have no use case
            # for it today (since the only op we currently trace that can
            # return a dict is triton_kernel_wrapper_functional/mutation,
            # which does not participate in const-prop)
            assert constant is None

            if isinstance(proxy, fx.Proxy):
                set_meta(proxy, e)

            # example use case: triton_kernel_wrapper takes arguments as kwargs
            for key, val in e.items():
                wrap_with_proxy(val, proxy[key], None)
        elif isinstance(e, BackwardState):
            set_meta(proxy, e)
            e.proxy = proxy
        else:
            # intentionally pass on primitives
            pass


    def get_constant(idx):
        if constant is None:
            return None
        else:
            return constant[idx]

    wrap_with_proxy(inner_res, proxy_res, constant)

    return inner_res


def maybe_disable_fake_tensor_mode():
    # TODO: figure out if this API generally makes sense and bake it into the
    # library
    return unset_fake_temporarily()


@dataclass
class _ProxyTensor:
    proxy: Proxy
    constant: Optional[torch.Tensor]


def fetch_sym_proxy(tracer):
    def inner(e):
        n = e.node
        if n.constant is not None:
            return n.constant
        if e.node.expr.is_number:
            if isinstance(e, SymBool):
                return bool(e.node.expr)
            elif isinstance(e, SymInt):
                return int(e.node.expr)
            return float(e.node.expr)
        else:
            # NB: we REQUIRE all symints to be tracked
            return get_proxy_slot(e, tracer)()
    return inner


def fetch_object_proxy(tracer):
    return lambda t: get_proxy_slot(t, tracer, t)

HANDLED_TYPES = (torch.Tensor, torch.nn.Parameter, FakeTensor)

def proxy_call(proxy_mode, func, pre_dispatch, args, kwargs):
    unrecognized_types = []
    flat_args_kwargs, spec = pytree.tree_flatten((args, kwargs))

    def can_handle_tensor(x):
        r = type(x) in HANDLED_TYPES or has_proxy_slot(x, proxy_mode.tracer)
        if proxy_mode._allow_fake_constant:
            r = r or type(x) in (torch._subclasses.FakeTensor,)
        if not r:
            unrecognized_types.append(type(x))
        return r

    # If there are any tensor subclasses, we need to handle those tensor subclasses first
    # TODO: we could use types to test this
    if not all(
        can_handle_tensor(x) for x in flat_args_kwargs if isinstance(x, torch.Tensor)
    ):
        not_implemented_log.debug(
            "ProxyTensorMode tensors without proxy had unrecognized subclasses: %s",
            unrecognized_types,
        )
        return NotImplemented

    r = maybe_handle_decomp(proxy_mode, func, args, kwargs)
    if r is not NotImplemented:
        return r

    # For pre-autograd tracing, we do not want to run CompositeImplicit decomps.
    if not pre_dispatch and func not in [
        torch.ops.aten.size.default,
        torch.ops.aten.stride.default,
        torch.ops.aten.storage_offset.default,
    ]:
        with proxy_mode:
            r = func.decompose(*args, **kwargs)
            if r is not NotImplemented:
                return r

    tracer = proxy_mode.tracer
    f_flat_args_kwargs = [
        (
            fetch_object_proxy(tracer)(x)
            if isinstance(x, (torch.Tensor, torch.ScriptObject, FakeScriptObject))
            else x
        )
        for x in flat_args_kwargs
    ]

    # If there are SymInts, we also should not consider this constant.
    # However, fake tensor handling of SymInts is sufficiently broken that
    # I couldn't write a test for this case
    all_constant = (
        not any(
            t.constant is None
            for t in f_flat_args_kwargs
            if isinstance(t, _ProxyTensor)
        )
        # TODO: maybe constant SymInts should also be allowed?  Not sure if
        # this can happen
        and not any(
            isinstance(x, (SymInt, SymFloat, SymBool)) for x in flat_args_kwargs
        )
    )

    if torch.Tag.data_dependent_output in func.tags:
        # Check if all of the Tensor inputs are constants
        if all_constant:
            const_flat_args_kwargs = [
                t.constant if isinstance(t, _ProxyTensor) else t
                for t in f_flat_args_kwargs
            ]
            const_args, const_kwargs = pytree.tree_unflatten(
                const_flat_args_kwargs, spec
            )
            with maybe_disable_fake_tensor_mode():
                return func(*const_args, **const_kwargs)
        # If any of the Tensor inputs are "real" (not FakeTensor), we may
        # incorrectly burn in constants by allowing this access.  Raise
        # an error in this case
        if proxy_mode._error_on_data_dependent_ops and pytree.tree_all_only(
            torch.Tensor, lambda t: not is_fake(t), (args, kwargs)
        ):
            raise RuntimeError(
                f"It appears that you're trying to get value out of a tracing tensor with {func} - erroring out! "
                "It's likely that this is caused by data-dependent control flow or similar.  "
                "It may be possible to trace this with dynamic shapes; try setting tracing_mode='symbolic' "
                "in your make_fx call."
            )

    proxy_flat_args_kwargs = [
        e.proxy if isinstance(e, _ProxyTensor) else e for e in f_flat_args_kwargs
    ]
    proxy_flat_args_kwargs = [
        (
            fetch_sym_proxy(proxy_mode.tracer)(e)
            if isinstance(e, (SymInt, SymFloat, SymBool))
            else e
        )
        for e in proxy_flat_args_kwargs
    ]
    proxy_args, proxy_kwargs = pytree.tree_unflatten(proxy_flat_args_kwargs, spec)

    # When we trace through a torch.tensor invocation, you never actually
    # see a torch.ops.aten.tensor call. Instead, the way this function is
    # implemented internally is that we allocate a plain tensor (this is
    # *guaranteed* to be a plain tensor, we disable all modes when doing
    # so), and then call at::lift_fresh on it (to give modes a chance to do
    # their stuff).  Furthermore, the tensor argument to lift_fresh is guaranteed
    # to be freshly allocated, so we want lift_fresh to be a no-op (directly
    # returning the input argument).
    #
    # Here is the basic problem: when we trace this sequence of executions
    # into an FX graph, what happens to this call sequence?  Traditionally,
    # tensor constants get interned as buffers on the FX GraphModule.  But
    # this is dangerous.  Consider:
    #
    #       x = torch.tensor(1)
    #       x.add_(2)
    #
    # Naively, this traces into:
    #
    #       t = self._tensor_constant0  # initialized to torch.tensor(1)
    #       x = torch.ops.aten.lift_fresh(t)
    #       x.add_(2)
    #
    # If lift_fresh returns t directly, the subsequent add_ call will
    # modify the tensor constant. Really, the problem is we've violated
    # the invariant the argument to lift is fresh.  So what we should
    # preserve the invariant by replacing lift_fresh with lift_fresh_copy:
    #
    #       t = self._tensor_constant0  # initialized to torch.tensor(1)
    #       x = torch.ops.aten.lift_fresh_copy(t)
    #       x.add_(2)
    #
    # This is what the overload modification does.
    if func is torch.ops.aten.lift_fresh.default:
        func = torch.ops.aten.lift_fresh_copy.default

    proxy_out = proxy_mode.tracer.create_proxy(
        "call_function",
        func,
        proxy_args,
        proxy_kwargs,
        name=proxy_mode.tracer.graph._target_to_str(func.overloadpacket.__name__),
    )

    # This makes DCE marginally less likely to DCE inplace operations.
    # It is not strictly necessary
    # Kind of a hacky way to test if an op is in-place or not
    if (
        func.overloadpacket.__name__[-1] == "_"
        and func.overloadpacket.__name__[0] != "_"
    ):
        if isinstance(args[0], List):
            # e.g., c10d::allreduce_ returns a list of tensors as the first element
            # in the output.
            for i, a in enumerate(args[0]):
                a.proxy = proxy_out[0][i]
        else:
            args[0].proxy = proxy_out

    out = func(*args, **kwargs)

    # In some circumstances, we will be tracing in a situation where a tensor
    # is *statically* known to be a constant (currently, this only happens if
    # you run torch.tensor; deterministic factory functions like torch.arange
    # don't get this treatment).  When the tensor in question is small, it's
    # helpful to due constant propagation in case we call item() (in which
    # case we can return the constant value that is known, rather than give
    # an error.)  The logic here tests if constant propagation is possible
    # (because all of the inputs are constant).  If so, we disable fake tensor
    # mode (if it is on) and do true compute on the constant.
    #
    # It's worth highlighting that we're making a policy decision here.
    # There is a potential that the tensor is actually quite large, and we
    # don't actually want to run the compute.  The tensor being quite large
    # is one of the reasons why factory functions don't get this treatment
    # (since they can be quite large; if a parameter is initialized to a
    # constant value it will be!)  Similarly, there is also a potential
    # to run an operator that blows up the size of a small tensor; we don't
    # protect against this case, but we could force, e.g., only single
    # element constant computation by testing the numel of the result before
    # propagating const-ness.  Similarly, we don't require the constant to
    # live on CPU, but we could.
    any_constant = any(
        t.constant is not None
        for t in f_flat_args_kwargs
        if isinstance(t, _ProxyTensor)
    )

    constant = None

    # If this is a lift, the input tensor is guaranteed to be a
    # constant, so we keep a copy of the original argument along so
    # we can query it if we're asked to item() it at some later point
    if (
        func is torch.ops.aten.lift_fresh_copy.default
        and out.numel() <= CONSTANT_NUMEL_LIMIT
    ):
        with maybe_disable_fake_tensor_mode():
            constant = args[0].clone()
    elif (
        torch.Tag.nondeterministic_seeded not in func.tags
        and all_constant
        and any_constant
        and pytree.tree_all_only(
            torch.Tensor, lambda t: t.numel() <= CONSTANT_NUMEL_LIMIT, out
        )
    ):
        # NB: do NOT include factories as constants
        with maybe_disable_fake_tensor_mode():
            const_flat_args_kwargs = [
                t.constant if isinstance(t, _ProxyTensor) else t
                for t in f_flat_args_kwargs
            ]
            const_args, const_kwargs = pytree.tree_unflatten(
                const_flat_args_kwargs, spec
            )
            constant = func(*const_args, **const_kwargs)
    else:
        constant = None

    from .symbolic_shapes import compute_unbacked_bindings
    # Can't use detect_fake_mode here,
    #
    # python test/distributed/_tensor/test_dtensor_compile.py -k
    # test_tp_compile_fullgraph_is_seq_parallel_False
    #
    # will fail.  Very strange, it probably isn't right for them to be using
    # two fake modes there...
    fake_mode = torch._C._get_dispatch_mode(
        torch._C._TorchDispatchModeKey.FAKE
    )
    if fake_mode and fake_mode.shape_env:
        if symbol_to_path := compute_unbacked_bindings(fake_mode.shape_env, out):
            proxy_out.node.meta["unbacked_bindings"] = symbol_to_path

    track_tensor_tree(out, proxy_out, constant=constant, tracer=tracer)
    return out

class _SymNodeDict:
    """
    Wrapper around a dictionary that will hash SymInts with their nodes
    """
    def __init__(self):
        self.sym_node_dict = {}

    def __setitem__(self, key: py_sym_types, value: Any):
        self.sym_node_dict[key.node] = value

    def __getitem__(self, key: py_sym_types):
        return self.sym_node_dict[key.node]

    def __contains__(self, key: py_sym_types):
        return key.node in self.sym_node_dict

    def get(self, key: py_sym_types, default: Any = None):
        return self.sym_node_dict.get(key.node, default)

class PythonKeyTracer(Tracer):
    def __init__(self):
        super().__init__(autowrap_modules=())
        self.tensor_tracker = WeakTensorKeyDictionary()
        self.symnode_tracker = _SymNodeDict()  # type: ignore[var-annotated]
        self.script_object_tracker = WeakIdKeyDictionary(dict=None, ref_type=_WeakHashRef)

        # Stores the torch function that was called during tracing
        self.torch_fn_metadata = None
        # Stores the counts for every torch function called. This is to help
        # distinguish between different calls to the same torch function.
        self.torch_fn_counts = {}

    # In general, we don't want to make modules leaves. In principle, users of
    # this tracer might want to override this in order to turn a couple specific
    # modules into leaves in the traced graph.
    def call_module(
            self, m: torch.nn.Module, forward: Callable[..., Any], args: Tuple[Any, ...], kwargs: Dict[str, Any]
    ) -> Any:
        return forward(*args, **kwargs)

    # We don't want to turn getattr calls into proxies. So we just return the actual value.
    def getattr(self, attr, attr_val, parameter_proxy_cache):
        return attr_val

    def create_arg(self, a: Any):
        if isinstance(a, torch.nn.Parameter):
            for n, p in self.root.named_parameters():
                if a is p:
                    return self.create_node('get_attr', n, (), {})
            qualname: Optional[str] = None

            if not qualname:
                i = 0
                while True:
                    qualname = f'_param_constant{i}'
                    if not hasattr(self.root, qualname):
                        break
                    i += 1
                setattr(self.root, qualname, a)

            return self.create_node('get_attr', qualname, (), {})
        elif isinstance(a, (SymInt, SymFloat, SymBool)):
            assert a.node.constant is not None
            return a.node.constant
        return super().create_arg(a)

    def unwrap_proxy(self, e):
        if isinstance(e, torch.Tensor):
            return get_proxy_slot(e, self, e, lambda e: e.proxy)
        elif isinstance(e, (torch.SymInt, torch.SymFloat, torch.SymBool)):
            return get_proxy_slot(e, self, e, lambda e: e())
        elif isinstance(e, (torch.ScriptObject, FakeScriptObject)):
            return get_proxy_slot(e, self, e)
        else:
            return e


@contextmanager
def _temp_remove_pre_dispatch_torch_function_mode():
    from torch.overrides import _len_torch_function_stack, _pop_mode, _push_mode
    temp_elements = []
    pre_dispatch_mode = None

    while _len_torch_function_stack() > 0:
        mode = _pop_mode()
        if isinstance(mode, PreDispatchTorchFunctionMode):
            pre_dispatch_mode = mode
            break
        else:
            temp_elements.append(mode)

    for mode in reversed(temp_elements):
        _push_mode(mode)

    try:
        yield

    finally:
        if pre_dispatch_mode is not None:
            count = len(temp_elements)
            while count > 0:
                mode = _pop_mode()
                count -= 1

            temp_elements.append(pre_dispatch_mode)

            for mode in reversed(temp_elements):
                _push_mode(mode)


@torch._disable_dynamo
def dispatch_trace(
        root: Union[torch.nn.Module, Callable],
        tracer: Tracer,
        concrete_args: Optional[Tuple[Any, ...]] = None,
) -> GraphModule:
    graph = tracer.trace(root, concrete_args)
    from torch._inductor.fx_passes.dedupe_symint_uses import dedupe_symints
    dedupe_symints(graph)
    name = root.__class__.__name__ if isinstance(root, torch.nn.Module) else root.__name__
    return fx._lazy_graph_module._make_graph_module(tracer.root, graph, name)


def wrap_key(f, tensors, tracer, pre_dispatch: bool):
    flat_tensors, tensors_spec = pytree.tree_flatten(tensors)

    @functools.wraps(f)
    def wrapped(*proxies):
        flat_proxies, proxies_spec = pytree.tree_flatten(proxies)
        assert len(flat_proxies) == len(flat_tensors)
        with disable_proxy_modes_tracing() as m:
            assert isinstance(m, ProxyTorchDispatchMode)
            track_tensor_tree(flat_tensors, flat_proxies, constant=None, tracer=tracer)

        out = f(*tensors)
        out = pytree.tree_map_only(
            torch.Tensor,
            lambda t: get_proxy_slot(t, tracer, t, lambda x: x.proxy),
            out
        )
        out = pytree.tree_map_only(
            (torch.ScriptObject, FakeScriptObject),
            lambda t: get_proxy_slot(t, tracer, t, lambda x: x),
            out
        )
        out = pytree.tree_map_only(
            (SymInt, SymFloat, SymBool),
            lambda t: get_proxy_slot(t, tracer)(),
            out
        )
        return out

    return wrapped

ORIGINAL_ATEN = None
@contextmanager
def set_original_aten_op(func):
    global ORIGINAL_ATEN
    if ORIGINAL_ATEN is None and fx_traceback.has_preserved_node_meta():
        ORIGINAL_ATEN = func
        fx_traceback.current_meta['original_aten'] = func
        try:
            yield
        finally:
            ORIGINAL_ATEN = None
            fx_traceback.current_meta['original_aten'] = None
    else:
        yield


class TorchFunctionMetadataMode(TorchFunctionMode):

    def __init__(self, tracer):
        self.tracer = tracer

    def __torch_function__(self, func, types, args=(), kwargs=None):
        kwargs = kwargs or {}
        self.tracer.torch_fn_metadata = func
        self.tracer.torch_fn_counts[func] = self.tracer.torch_fn_counts.get(func, 0) + 1
        return func(*args, **kwargs)


# This mode is **only** used for pre_dispatch tracing.
# In particular, we need to make sure that autograd/autocast API's
# that do not desugar into dispatcher operators stay in the graph.
class PreDispatchTorchFunctionMode(TorchFunctionMode):

    def __init__(self, tracer):
        self.tracer = tracer

    def __torch_function__(self, func, types, args=(), kwargs=None):
        kwargs = kwargs or {}
        if func in _side_effectful_need_to_be_preserved_pre_dispatch:
            # It's for passing the export verifier which needs to verify the meta['val']
            # TODO(tmanlaibaatar): we should systematically couple it with expoert verifier,
            # instead of hardcoding it here.
            node = self.tracer.create_node("call_function", func, args, {})
            if func is torch._C._set_grad_enabled:
                node.meta['val'] = None
            return node
            # Don't actually run the function! We just want to trace the calls
            # into a graph. We don't actualy want to change global autograd state.
        return func(*args, **kwargs)


class ProxyTorchDispatchMode(TorchDispatchMode):
    def __init__(self, tracer, tracing_mode, pre_dispatch=False, _allow_fake_constant=False, _error_on_data_dependent_ops=True):
        dk = torch._C.DispatchKey.PreDispatch if pre_dispatch else None
        super().__init__(dk)
        self.tracer = tracer
        self.tracing_mode = tracing_mode
        self.enable_tracing = True
        self.pre_dispatch = pre_dispatch
        self._allow_fake_constant = _allow_fake_constant
        self._error_on_data_dependent_ops = _error_on_data_dependent_ops
        self.sym_mode = ProxySymDispatchMode(tracer)
        self.trace_state = {}
        self._managers = []
        # Indicates to our torch_dispatch dispatching infra that
        # this is an "infra" mode with lower dispatching precedence.
        self._mode_key = torch._C._TorchDispatchModeKey.PROXY
        # Every time we enter a mode, we maintain a stack telling us what the previous
        # ProxyTorchDispatchMode state was (if there was any).
        # This lets us properly reset the state on exit.
        self.enter_stack: List[Optional[ProxyTorchDispatchMode]] = []

    @count
    def __torch_dispatch__(self, func, types, args=(), kwargs=None):
        with self.sym_mode.enable(False), set_original_aten_op(func):
            return self.inner_torch_dispatch(func, types, args, kwargs)

    def __enter__(self):
        # sym mode first, then us...
        m = self.sym_mode.enable(True)
        self._managers.append(m)
        m.__enter__()
        # Stash and store the previous proxy mode (there may or may not be one)
        maybe_prev_proxy_mode = _unset_infra_mode(torch._C._TorchDispatchModeKey.PROXY)
        self.enter_stack.append(maybe_prev_proxy_mode)
        return super().__enter__()

    def __exit__(self, exc_type, exc_value, traceback):
        m = self._managers.pop()
        # ...exit us first, then sym mode
        b = super().__exit__(exc_type, exc_value, traceback)

        # Re-enable the previous proxy mode, if there was one.
        mb_previous_proxy_mode = self.enter_stack.pop()
        if mb_previous_proxy_mode is not None:
            _push_mode(mb_previous_proxy_mode)

        if not b:
            return m.__exit__(exc_type, exc_value, traceback)
        else:
            return m.__exit__(None, None, None)


    def inner_torch_dispatch(self, func, types, args=(), kwargs=None):
        if not self.enable_tracing:
            return func(*args, **kwargs)

        if func in [prim.device.default]:
            return func(*args, **kwargs)

        return proxy_call(self, func, self.pre_dispatch, args, kwargs)


class ProxySymDispatchMode(SymDispatchMode):
    def __init__(self, tracer):
        super().__init__()
        self.tracer = tracer
        # When false, we don't trace operations.  If you do this, you MUST
        # call track_tensor/track_tensor_tree on all results of the operation
        # to ensure we can adequately track the results
        self.enable_tracing = True

    @contextmanager
    def enable(self, b):
        old = self.enable_tracing
        self.enable_tracing = b
        try:
            yield
        finally:
            self.enable_tracing = old

    def _compute_proxy(self, func, args, out: Union[SymInt, SymFloat, SymBool]):
        n_args = tuple(
            get_proxy_slot(a, self.tracer)().node if isinstance(a, py_sym_types) else a
            for a in args
        )

        # func doesn't have a __torch_function__ that Proxy can interpose, so
        # we gotta do it manually
        n_out = self.tracer.create_node("call_function", func, n_args, {})
        p_out = fx.Proxy(n_out, self.tracer)
        set_meta(p_out, out)
        return p_out

    def __sym_dispatch__(self, func, types, args, kwargs):
        if not self.enable_tracing:
            return func(*args, **kwargs)

        # Peephole optimize multiply by one
        # NB: be careful not to trigger guards here!
        if func == operator.mul:
            if isinstance(args[1], int) and args[1] == 1:
                return args[0]
            elif isinstance(args[0], int) and args[0] == 1:
                return args[1]

        # For speed, we assume there are no nested data structures
        # (otherwise we could use tree_map)
        # We also assume there are no keyword arguments.
        assert not kwargs
        out = func(*args, **kwargs)

        # If func returned a constant, we don't need to trace; we have
        # determined that the result is constant (no matter if the inputs
        # were symbolic) and it is no longer necessary to trace the
        # computation.  This could occur if func triggered some guards.
        if isinstance(out, py_sym_types):
            # Delays tracing out the proxies on this op until we actually need it
            p_out_thunk = thunkify(self._compute_proxy, func=func, args=args, out=out)
            set_proxy_slot(out, self.tracer, p_out_thunk)

        return out


# TODO: I'm not sure what the point of this class is; you can just
# make_fx through a regular Interpreter
class DecompositionInterpreter(torch.fx.Interpreter):
    def __init__(self, module: torch.fx.GraphModule, new_graph: torch.fx.Graph, decomposition_table=None, **kwargs):
        super().__init__(module, **kwargs)
        self.new_graph = new_graph
        self.tracer = torch.fx.proxy.GraphAppendingTracer(self.new_graph)
        # Blegh
        self.tracer.tensor_tracker = WeakTensorKeyDictionary()  # type: ignore[attr-defined]
        self.tracer.symnode_tracker = weakref.WeakKeyDictionary()  # type: ignore[attr-defined]
        self.decomposition_table = decomposition_table
        if self.decomposition_table is None:
            self.decomposition_table = {}
        self.mode = ProxyTorchDispatchMode(self.tracer, tracing_mode="real")

        # Stores the torch function that was called during tracing
        self.tracer.torch_fn_metadata = None
        # Stores the counts for every torch function called. This is to help
        # distinguish between different calls to the same torch function.
        self.tracer.torch_fn_counts = {}

    def placeholder(self, target, args, kwargs):
        out = super().placeholder(target, args, kwargs)
        proxy = torch.fx.Proxy(self.new_graph.placeholder(target), self.tracer)
        track_tensor_tree(out, proxy, constant=None, tracer=self.tracer)
        # TODO handle case where the first character of target is '*'
        return out

    def get_attr(self, target, args, kwargs):
        out = super().get_attr(target, args, kwargs)
        proxy = torch.fx.Proxy(self.new_graph.get_attr(target), self.tracer)
        track_tensor_tree(out, proxy, constant=None, tracer=self.tracer)
        return out

    # call_function, call_method, call_module get traced automatically by the outer mode.

    def output(self, target, args, kwargs):
        out = super().output(target, args, kwargs)

        def unwrap(e):
            return get_proxy_slot(e, self.tracer, e, lambda x: x.proxy.node)
        self.new_graph.output(pytree.tree_map(unwrap, out))
        return out

    def run(self, *args, **kwargs):
        # Should enter the mode at least once for being able to restore it later
        # See: https://github.com/pytorch/pytorch/pull/82549#discussion_r934782025
        with decompose(self.decomposition_table), self.mode:
            return super().run(*args, **kwargs)


def wrapper_and_args_for_make_fx(func, args, kwargs):
    # make_fx doesn't support kwargs, so we need to do this flattening
    # and then unflatten the args before calling func
    flat_args, spec = pytree.tree_flatten((args, kwargs))

    def wrapped(flat_args):
        fn_args, fn_kwargs = pytree.tree_unflatten(flat_args, spec)
        return func(*fn_args, **fn_kwargs)
    return wrapped, flat_args

@contextmanager
def disable_autocast_cache():
    old_value = torch.is_autocast_cache_enabled()
    torch.set_autocast_cache_enabled(False)
    try:
        yield
    finally:
        torch.set_autocast_cache_enabled(old_value)


class _ModuleStackTracer(PythonKeyTracer):
    r"""Customized version of PythonKeyTracer that retains module stack
    information in node.meta["nn_module_stack"].

    FX symbolic trace actually does this already, but it relies on `self.root`
    being the actual module being traced. Since make_fx traces a lambda of our
    creation, things don't work properly.

    So for this version we hold onto a reference to the original module
    (scope_root) and use that to match the path. Also when we see,
            A
           / \
          B   C
           \ /
            D
    we want to record the path as A.B.D by recording only one path.
    See Note [Preserving the nn module stack metadata during export non-strict mode]  # noqa: W605
    """

    def __init__(self, scope_root):
        super().__init__()
        self.scope_root = scope_root
        self.proxy_paths = WeakKeyDictionary()
        self.proxy_modules = WeakKeyDictionary()
        self.counter = 0

        self.module_id_cache = defaultdict(list)
        for name, mod in self.scope_root.named_modules(remove_duplicate=False):
            self.module_id_cache[id(mod)].append(name)

        self_ = self

        class AttrProxy:
            def __init__(self, base, path):
                self.__class__ = type(
                    base.__class__.__name__,
                    (self.__class__, base.__class__),
                    {},
                )
                self.__dict__ = base.__dict__
                self.__class__.__module__ = base.__class__.__module__
                self.__class__.__qualname__ = base.__class__.__qualname__
                self_.proxy_paths[self] = path
                self_.proxy_modules[self] = base

            def __getattr__(self, name):
                assert isinstance(self, torch.nn.Module)
                attr_val = super().__getattr__(name)
                if isinstance(attr_val, AttrProxy):
                    attr_val = self_.proxy_modules[attr_val]
                elif not isinstance(attr_val, torch.nn.Module):
                    return attr_val
                return AttrProxy(attr_val, self_.proxy_paths[self] + "." + name)

            @property
            def _modules(self):
                assert "_modules" in self.__dict__
                submodules = self.__dict__["_modules"]
                assert isinstance(submodules, dict)
                return {
                    key: AttrProxy(value, self_.proxy_paths[self] + "." + str(key))
                    for key, value in submodules.items()
                }

        self.proxy_type = AttrProxy

    def path_of_module(self, mod: torch.nn.Module) -> str:
        """
        Use tracked access path during tracing instead of the default BFS behavior.
        Still use all the possible module paths to verify the result.
        """
        if mod is self.scope_root:
            return ""

        if isinstance(mod, self.proxy_type):
            return self.proxy_paths[mod]

        return Tracer.path_of_module(self, mod)

    def getattr(self, attr, attr_val, parameter_proxy_cache):
        if not isinstance(attr_val, torch.nn.Module) or isinstance(attr_val, torch.fx.GraphModule):
            return super().getattr(attr, attr_val, parameter_proxy_cache)
        if isinstance(attr_val, self.proxy_type):
            return attr_val
        return self.proxy_type(attr_val, attr)

    def trace(self, root, concrete_args):
        res = super().trace(root, concrete_args)
        # Since we are making AttrProxy mimic the original
        # submodule, when someone registers a module directly
        # to the tracer while tracing, the proxy object gets registered
        # first. So we need to replace the proxy modules with the real ones
        # This can happen during HOO tracing
        proxy_module_names_to_be_replaced = []
        for name, module in self.root.named_modules():
            if module in self.proxy_modules:
                proxy_module_names_to_be_replaced.append((name, module))

        def _delete_proxy_attr(obj, target):
            # Copied from fx/graph_module.py
            # Customized it for proxy type
            atoms = target.split(".")
            path, target_submod = atoms[:-1], atoms[-1]
            assert isinstance(obj, torch.nn.Module)
            mod = obj

            # Get the parent module
            for item in path:

                if not hasattr(mod, item):
                    return False

                mod = getattr(mod, item)

                if not isinstance(mod, (self.proxy_type, torch.nn.Module)):
                    return False

            if not hasattr(mod, target_submod):
                return False

            # At least the leaf module should be proxy type.
            if not isinstance(getattr(mod, target_submod), self.proxy_type):
                return False

            delattr(mod, target_submod)
            return True

        for (proxy_module_name, proxy_module) in proxy_module_names_to_be_replaced:
            _delete_proxy_attr(self.root, proxy_module_name)
            actual_module = self.proxy_modules[proxy_module]
            _assign_attr(actual_module, self.root, proxy_module_name)

        return res


    def call_module(self, m, forward, args, kwargs):
        """PythonKeyTracer overrides call_module to avoid the scope handling,
        but we actually want it.
        """
        from torch._dynamo import OptimizedModule
        # FIXME (tmanlaibaatar)
        # When we call torch.compile inside HOO, we will end up
        # invoking a module that is not registered on the root. For
        # now, we just inline them. But once we start supporting
        # mark_strict in export, we do need to properly handle this.
        # Right now, it doesn't matter because current non-strict
        # use cases don't need to work with HOO.
        if isinstance(m, (OptimizedModule, GraphModule)):
            return forward(*args, **kwargs)
        return Tracer.call_module(self, m, forward, args, kwargs)


    def is_leaf_module(self, m, module_qualified_name):
        return False

    def create_node(self, *args, **kwargs):
        '''
        Create node and add on metadata.
        Add nn_module_stack here instead of TracerBase,
        since calls to make_fx() might not want to record module stack metadata.
        Add torch_fn by looking at torch_fn_metadata and torch_fn_counts.
        Add stack_trace by filtering out forward() stack frames.
        '''
        node = super().create_node(*args, **kwargs)

        # nn_module_stack
        if node.op not in ["placeholder", "output"]:
            if "nn_module_stack" not in node.meta:
                node.meta["nn_module_stack"] = self.module_stack
            # convert nn_module_stack from Dict[key, (FQN, class)] -> Dict[str, Tuple[str, str]]
            for key, (fqn, mod_cls) in node.meta["nn_module_stack"].items():
                if isinstance(mod_cls, type):
                    node.meta["nn_module_stack"][key] = (fqn, mod_cls.__module__ + "." + mod_cls.__qualname__)

        # torch_fn
        if node.op == "call_function" and self.torch_fn_metadata is not None and "torch_fn" not in node.meta:
            node.meta["torch_fn"] = (
                f"{self.torch_fn_metadata.__name__}_{self.torch_fn_counts[self.torch_fn_metadata]}",
                f"{self.torch_fn_metadata.__class__.__name__}.{self.torch_fn_metadata.__name__}"
            )

        # stack_trace
        if 'stack_trace' not in node.meta and node.op not in ["placeholder", "output"]:
            user_frame_summary = CapturedTraceback.extract().summary()
            if user_frame_summary:
                # we retain frames from forward() calls, or ops
                # located in torch/__init__.py (e.g. sym_int, sym_constrain_range, vmap)
                stack_trace = [frame for frame in user_frame_summary if (
                    frame.name == 'forward'
                    or frame.filename.endswith('torch/__init__.py')
                )]
                # filter out forward() frames from fx/_symbolic_trace.py, export/_trace.py
                # this is hardcoded, but leads to a much cleaner stack trace
                stack_trace = [
                    frame for frame in stack_trace if not (
                        frame.filename.endswith('fx/_symbolic_trace.py')
                        or frame.filename.endswith('export/_trace.py')
                    )
                ]
                if stack_trace:  # empty list for strict mode, dynamo should handle stack_trace
                    stack_trace = traceback.StackSummary.from_list(stack_trace)
                    node.meta["stack_trace"] = ''.join(stack_trace.format()).strip()

        return node

class _MakefxTracer:
    def __init__(
        self,
        decomposition_table: Optional[Dict[Callable, Callable]],
        tracing_mode: str,
        _allow_non_fake_inputs: bool,
        pre_dispatch: bool,
        record_module_stack: bool,
        _allow_fake_constant: bool,
        _error_on_data_dependent_ops: bool
    ):
        # Configurations that are used to initialize the context managers and their states.
        # Should not modify them during tracing.
        self.decomposition_table: Dict[Callable, Callable] = decomposition_table or {}
        self.decomposition_table.setdefault(torch.ops.aten.sym_numel.default, torch._decomp.decompositions.sym_numel)
        self.tracing_mode: str = tracing_mode
        self._allow_non_fake_inputs: bool = _allow_non_fake_inputs
        self.pre_dispatch: bool = pre_dispatch
        self.record_module_stack: bool = record_module_stack
        self._allow_fake_constant: bool = _allow_fake_constant
        self._error_on_data_dependent_ops: bool = _error_on_data_dependent_ops

        # All context managers and their states should be initialized before tracing based on the inputs
        # and configurations.
        # After tracing, thier states should be cleaned except for shape_env.
        null_ctx_type = type(nullcontext)
        self.fake_tensor_mode: Union[null_ctx_type, FakeTensorMode] = nullcontext()
        self.proxy_mode: Union[null_ctx_type, ProxyTorchDispatchMode] = nullcontext()
        self.proxy_function_mode: Union[null_ctx_type, PreDispatchTorchFunctionMode] = nullcontext()
        self.fx_tracer: Union[null_ctx_type, Tracer] = nullcontext()
        self.python_dispatcher_mode: Union[null_ctx_type, Any] = nullcontext()
        self.torch_fn_metadata_mode: Union[null_ctx_type, TorchFunctionMetadataMode] = nullcontext()

<<<<<<< HEAD
        self.python_dispatcher_mode: Any = nullcontext()
        self.fake_tensor_mode: FakeTensorMode = nullcontext()
        self.proxy_mode: Any = nullcontext()
        self.proxy_function_mode = nullcontext()
        self.fx_tracer: Optional[Tracer] = None
        # pre-autograd tracing uses per-dispatch-key modes,
        # which requires the python dispatcher
        if self.tracing_mode == "symbolic" or self.pre_dispatch:
            self.python_dispatcher_mode = enable_python_dispatcher()

    # TODO: change to a context mananer _override_defaults_based_on_inputs(f, args)
    # dep graph
    def _init_modes_from_inputs(self, f, args):
        # Avoid importing sympy at a module level
        from .symbolic_shapes import ShapeEnv
        if hasattr(f, "_orig_mod") and self.record_module_stack:
            scope_root = f._orig_mod
            self.fx_tracer = _ModuleStackTracer(scope_root)
        else:
            self.fx_tracer = PythonKeyTracer()

        if self.tracing_mode == "fake":
            import torch._dynamo
            fake_tensor_mode = torch._dynamo.utils.detect_fake_mode(args)
            if fake_tensor_mode is None:
                import torch._functorch.config as _config
                with _config.patch(fake_tensor_allow_unsafe_data_ptr_access=False):
                    fake_tensor_mode = FakeTensorMode(
                        allow_fallback_kernels=True,
                        allow_non_fake_inputs=self._allow_non_fake_inputs,
                        shape_env=ShapeEnv(),
                        static_shapes=True,
                    )
            self.fake_tensor_mode = fake_tensor_mode
        elif self.tracing_mode == "symbolic":
            import torch._dynamo
            fake_tensor_mode = torch._dynamo.utils.detect_fake_mode(args)
            if fake_tensor_mode is None:
                shape_env = ShapeEnv()
                import torch._functorch.config as _config
                with _config.patch(fake_tensor_allow_unsafe_data_ptr_access=False):
                    fake_tensor_mode = FakeTensorMode(
                        allow_fallback_kernels=False,
                        allow_non_fake_inputs=self._allow_non_fake_inputs,
                        shape_env=shape_env)
            assert fake_tensor_mode.shape_env is not None, "shape_env should be set if tracing with 'symbolic'"
            self.fake_tensor_mode = fake_tensor_mode
        else:
            if not self.tracing_mode == "real":
                raise AssertionError(f"Unexpected tracing type: {self.tracing_mode}")

        self.proxy_mode = ProxyTorchDispatchMode(
            self.fx_tracer,
            self.tracing_mode,
            pre_dispatch=self.pre_dispatch,
            _allow_fake_constant=self._allow_fake_constant,
            _error_on_data_dependent_ops=self._error_on_data_dependent_ops
        )
        self.torch_fn_metadata_mode = TorchFunctionMetadataMode(self.fx_tracer)
        if self.pre_dispatch:
            self.proxy_function_mode = PreDispatchTorchFunctionMode(self.fx_tracer)

    def _init_modes_from_parent(self, parent_tracer):
        # We want example values of parent graph and subgraphs to share the same fake_tensor_mode
        self.fake_tensor_mode = parent_tracer.fake_tensor_mode

        def _create_sub_fx_tracer(parent_tracer):
            if type(parent_tracer) == PythonKeyTracer:
                sub_tracer = PythonKeyTracer()
            elif type(parent_tracer) == _ModuleStackTracer:
                sub_tracer = _ModuleStackTracer(parent_tracer.scope_root)
                # We want sub_tracer to share the same states as parent tracer
                # for below states to correctly compute some metadata
                sub_tracer.scope_root = parent_tracer.scope_root
                sub_tracer.proxy_paths = parent_tracer.proxy_paths
                sub_tracer.proxy_modules = parent_tracer.proxy_modules
            else:
                raise RuntimeError(f"Unexpected tracer type: {type(parent_tracer)}.")

            return sub_tracer

        self.fx_tracer = _create_sub_fx_tracer(parent_tracer.fx_tracer)
        # These modes are re-constructed based on fx_tracer
        if self.pre_dispatch:
            self.proxy_function_mode = PreDispatchTorchFunctionMode(self.fx_tracer)
        self.proxy_mode = ProxyTorchDispatchMode(
            self.fx_tracer,
            self.tracing_mode,
            pre_dispatch=self.pre_dispatch,
            _allow_fake_constant=self._allow_fake_constant,
            _error_on_data_dependent_ops=self._error_on_data_dependent_ops
        )
        self.torch_fn_metadata_mode = TorchFunctionMetadataMode(self.fx_tracer)


    def _wrap_fake(self, args: Tuple[Any]) -> Tuple[Any]:
        arg_count = 0

        def inner_wrap_fake(x):
            nonlocal arg_count
            # TODO: it would be nice to line these up with the names
            # FX will choose for the placeholders, but we don't
            # actually know what the names will be at this point yet
            # NB: the Source here is actually meaningless
            from torch._dynamo.source import ConstantSource
            source = ConstantSource(f"input{arg_count}")
            if isinstance(x, torch.Tensor):
                arg_count += 1
                return self.fake_tensor_mode.from_tensor(x, source=source)  # type: ignore[attr-defined]
            # NB: don't match on bools
            elif type(x) is int and self.tracing_mode == "symbolic":
                return self.fake_tensor_mode.shape_env.create_symintnode(
                    self.fake_tensor_mode.shape_env.create_symbol(x, source, positive=None),
                    hint=x,
                    source=source
                )
            elif isinstance(x, torch.ScriptObject):
                return torch._library.fake_class_registry.to_fake_obj(self.fake_tensor_mode, x)

            assert not isinstance(x, FakeScriptObject), f"ScriptObject {x} has been fakified. Cannot wrap_fake it again."
            return x

        wrap_fn_map = {
            "real": lambda x: x,
            "fake": inner_wrap_fake,
            "symbolic": inner_wrap_fake,
        }
        return pytree.tree_map(wrap_fn_map[self.tracing_mode], args)

    def _wrap_func(self, f, phs):
        if not hasattr(inspect.unwrap(f), '__code__') or inspect.unwrap(f).__code__.co_flags & inspect.CO_VARARGS:
            # FX doesn't support varargs, so we gotta fake up a wrapper
            # TODO: Would be nice to fix this at the source...
            return fake_signature(f, len(phs))
        return f
=======
    @contextmanager
    def _init_modes_from_inputs(self, f, args):
        prev_fake_tensor_mode = self.fake_tensor_mode
        prev_proxy_mode = self.proxy_mode
        prev_proxy_function_mode = self.proxy_function_mode
        prev_fx_tracer = self.fx_tracer
        prev_python_dispatcher_mode = self.python_dispatcher_mode
        prev_torch_fn_metadata_mode = self.torch_fn_metadata_mode

        try:
            # Avoid importing sympy at a module level
            from .symbolic_shapes import ShapeEnv
            if hasattr(f, "_orig_mod") and self.record_module_stack:
                scope_root = f._orig_mod
                self.fx_tracer = _ModuleStackTracer(scope_root)
            else:
                self.fx_tracer = PythonKeyTracer()

            if self.tracing_mode == "fake":
                import torch._dynamo
                fake_tensor_mode = torch._dynamo.utils.detect_fake_mode(args)
                if fake_tensor_mode is None:
                    import torch._functorch.config as _config
                    with _config.patch(fake_tensor_allow_unsafe_data_ptr_access=False):
                        fake_tensor_mode = FakeTensorMode(
                            allow_fallback_kernels=True,
                            allow_non_fake_inputs=self._allow_non_fake_inputs,
                            shape_env=ShapeEnv(),
                            static_shapes=True,
                        )
                self.fake_tensor_mode = fake_tensor_mode
            elif self.tracing_mode == "symbolic":
                import torch._dynamo
                fake_tensor_mode = torch._dynamo.utils.detect_fake_mode(args)
                if fake_tensor_mode is None:
                    shape_env = ShapeEnv()
                    import torch._functorch.config as _config
                    with _config.patch(fake_tensor_allow_unsafe_data_ptr_access=False):
                        fake_tensor_mode = FakeTensorMode(
                            allow_fallback_kernels=False,
                            allow_non_fake_inputs=self._allow_non_fake_inputs,
                            shape_env=shape_env)
                assert fake_tensor_mode.shape_env is not None, "shape_env should be set if tracing with 'symbolic'"
                self.fake_tensor_mode = fake_tensor_mode
            else:
                if not self.tracing_mode == "real":
                    raise AssertionError(f"Unexpected tracing type: {self.tracing_mode}")

            self.proxy_mode = ProxyTorchDispatchMode(
                self.fx_tracer,
                self.tracing_mode,
                pre_dispatch=self.pre_dispatch,
                _allow_fake_constant=self._allow_fake_constant,
                _error_on_data_dependent_ops=self._error_on_data_dependent_ops
            )

            if self.pre_dispatch:
                self.proxy_function_mode = PreDispatchTorchFunctionMode(self.fx_tracer)

            # pre-autograd tracing uses per-dispatch-key modes,
            # which requires the python dispatcher
            if self.tracing_mode == "symbolic" or self.pre_dispatch:
                self.python_dispatcher_mode = enable_python_dispatcher()

            self.torch_fn_metadata_mode = TorchFunctionMetadataMode(self.fx_tracer)

            yield
        finally:
            self.fake_tensor_mode = prev_fake_tensor_mode
            self.proxy_mode = prev_proxy_mode
            self.proxy_function_mode = prev_proxy_function_mode
            self.fx_tracer = prev_fx_tracer
            self.python_dispatcher_mode = prev_python_dispatcher_mode
            self.torch_fn_metadata_mode = prev_torch_fn_metadata_mode

>>>>>>> 86a5751d

    def _trace_inner(self, f, *args):
        phs = pytree.tree_map(lambda _: fx.PH, args)  # type: ignore[attr-defined]

        def _wrap_fake(args: Tuple[Any]) -> Tuple[Any]:
            arg_count = 0

            def inner_wrap_fake(x):
                nonlocal arg_count
                # TODO: it would be nice to line these up with the names
                # FX will choose for the placeholders, but we don't
                # actually know what the names will be at this point yet
                # NB: the Source here is actually meaningless
                from torch._dynamo.source import ConstantSource
                source = ConstantSource(f"input{arg_count}")
                if isinstance(x, torch.Tensor):
                    arg_count += 1
                    return self.fake_tensor_mode.from_tensor(x, source=source)  # type: ignore[attr-defined]
                # NB: don't match on bools
                elif type(x) is int and self.tracing_mode == "symbolic":
                    return self.fake_tensor_mode.shape_env.create_symintnode(
                        self.fake_tensor_mode.shape_env.create_symbol(x, source, positive=None),
                        hint=x,
                        source=source
                    )
                elif isinstance(x, torch.ScriptObject):
                    return torch._library.fake_class_registry.to_fake_obj(self.fake_tensor_mode, x)

                assert not isinstance(x, FakeScriptObject), f"ScriptObject {x} has been fakified. Cannot wrap_fake it again."
                return x

            wrap_fn_map = {
                "real": lambda x: x,
                "fake": inner_wrap_fake,
                "symbolic": inner_wrap_fake,
            }
            return pytree.tree_map(wrap_fn_map[self.tracing_mode], args)

        def _wrap_func(f, phs):
            if not hasattr(inspect.unwrap(f), '__code__') or inspect.unwrap(f).__code__.co_flags & inspect.CO_VARARGS:
                # FX doesn't support varargs, so we gotta fake up a wrapper
                # TODO: Would be nice to fix this at the source...
                return fake_signature(f, len(phs))
            return f

        args = _wrap_fake(args)
        func = _wrap_func(f, phs)
        # We disable the autocast cache as the autocast cache causes type conversions on parameters to
        # check a cache, which introduces untracked tensors into the graph
        #
        # We also disable tracing by any other tensor proxy-based tracers except the current. The
        # purpose of `make_fx` is to produce graphmodules as a side effect; its internal execution is
        # thus irrelevant to any external functional trace.
        with decompose(self.decomposition_table), self.fake_tensor_mode, self.python_dispatcher_mode, self.proxy_function_mode, \
             self.proxy_mode.sym_mode, self.torch_fn_metadata_mode, \
             self.proxy_mode, disable_autocast_cache(), _set_make_fx_tracer(self):
            t = dispatch_trace(
                wrap_key(func, args, self.fx_tracer, self.pre_dispatch),
                tracer=self.fx_tracer,
                concrete_args=tuple(phs)
            )

        # TODO: kind of a bad way to do it, should maybe figure out a better way
        if self.tracing_mode == "symbolic":
            t.shape_env = self.fake_tensor_mode.shape_env  # type: ignore[assignment]
        return t

    def trace(self, f, *args) -> torch.fx.GraphModule:
        with self._init_modes_from_inputs(f, args):
            return self._trace_inner(f, *args)

    def trace_subgraph(self, f, *args):
        # Create a new tracer based on parent's config
        sub_tracer = _MakefxTracer(
            self.decomposition_table,
            self.tracing_mode,
            self._allow_non_fake_inputs,
            self.pre_dispatch,
            self.record_module_stack,
            self._allow_fake_constant,
            self._error_on_data_dependent_ops
        )
        sub_tracer._init_modes_from_parent(self)
        return sub_tracer._trace_inner(f, *args)

_CURRENT_MAKE_FX_TRACER : Optional[_MakefxTracer] = None

@contextmanager
def _set_make_fx_tracer(tracer: _MakefxTracer) -> None:
    global _CURRENT_MAKE_FX_TRACER
    prev_tracer = _CURRENT_MAKE_FX_TRACER
    try:
        _CURRENT_MAKE_FX_TRACER = tracer
        yield
    finally:
        _CURRENT_MAKE_FX_TRACER = prev_tracer

def make_fx(
        f,
        decomposition_table=None,
        tracing_mode="real",
        _allow_non_fake_inputs=False,
        *,
        pre_dispatch=False,
        record_module_stack=False,
        _allow_fake_constant=False,
        _error_on_data_dependent_ops=True):

    assert tracing_mode in ["real", "fake", "symbolic"]


    make_fx_tracer = _MakefxTracer(
        decomposition_table,
        tracing_mode,
        _allow_non_fake_inputs,
        pre_dispatch,
        record_module_stack,
        _allow_fake_constant,
        _error_on_data_dependent_ops
    )

    @functools.wraps(f)
    def wrapped(*args):
        return make_fx_tracer.trace(f, *args)

    return wrapped

def get_torch_dispatch_modes():
    return torch.utils._python_dispatch._get_current_dispatch_mode_stack()


def get_innermost_proxy_mode():
    return torch._C._get_dispatch_mode(torch._C._TorchDispatchModeKey.PROXY)


@contextlib.contextmanager
def disable_proxy_modes_tracing():
    return _disable_infra_mode(torch._C._TorchDispatchModeKey.PROXY)


def maybe_handle_decomp(proxy_mode, op, args, kwargs):
    if op in CURRENT_DECOMPOSITION_TABLE:
        with proxy_mode:
            return CURRENT_DECOMPOSITION_TABLE[op](*args, **kwargs)
    return NotImplemented


def get_isolated_graphmodule(func, args, kwargs, tracing_mode="real"):
    """A helper function used to get the GraphModule for the given func.

    It's expected to be used in the ProxyTensor tracing context.
    It detaches the args and kwargs from the current tracer so that the trace of
    the current graph module can be created without any side-effects.
    """
    wrapped, all_args = wrapper_and_args_for_make_fx(func, args, kwargs)

    with disable_proxy_modes_tracing():
        gm = make_fx(wrapped, tracing_mode=tracing_mode)(all_args)
    return gm<|MERGE_RESOLUTION|>--- conflicted
+++ resolved
@@ -1143,6 +1143,7 @@
 
         return node
 
+null_ctx_type = type(nullcontext)
 class _MakefxTracer:
     def __init__(
         self,
@@ -1176,152 +1177,35 @@
         self.python_dispatcher_mode: Union[null_ctx_type, Any] = nullcontext()
         self.torch_fn_metadata_mode: Union[null_ctx_type, TorchFunctionMetadataMode] = nullcontext()
 
-<<<<<<< HEAD
-        self.python_dispatcher_mode: Any = nullcontext()
-        self.fake_tensor_mode: FakeTensorMode = nullcontext()
-        self.proxy_mode: Any = nullcontext()
-        self.proxy_function_mode = nullcontext()
-        self.fx_tracer: Optional[Tracer] = None
-        # pre-autograd tracing uses per-dispatch-key modes,
-        # which requires the python dispatcher
-        if self.tracing_mode == "symbolic" or self.pre_dispatch:
-            self.python_dispatcher_mode = enable_python_dispatcher()
-
-    # TODO: change to a context mananer _override_defaults_based_on_inputs(f, args)
-    # dep graph
-    def _init_modes_from_inputs(self, f, args):
-        # Avoid importing sympy at a module level
-        from .symbolic_shapes import ShapeEnv
-        if hasattr(f, "_orig_mod") and self.record_module_stack:
-            scope_root = f._orig_mod
-            self.fx_tracer = _ModuleStackTracer(scope_root)
-        else:
-            self.fx_tracer = PythonKeyTracer()
-
-        if self.tracing_mode == "fake":
-            import torch._dynamo
-            fake_tensor_mode = torch._dynamo.utils.detect_fake_mode(args)
-            if fake_tensor_mode is None:
-                import torch._functorch.config as _config
-                with _config.patch(fake_tensor_allow_unsafe_data_ptr_access=False):
-                    fake_tensor_mode = FakeTensorMode(
-                        allow_fallback_kernels=True,
-                        allow_non_fake_inputs=self._allow_non_fake_inputs,
-                        shape_env=ShapeEnv(),
-                        static_shapes=True,
-                    )
-            self.fake_tensor_mode = fake_tensor_mode
-        elif self.tracing_mode == "symbolic":
-            import torch._dynamo
-            fake_tensor_mode = torch._dynamo.utils.detect_fake_mode(args)
-            if fake_tensor_mode is None:
-                shape_env = ShapeEnv()
-                import torch._functorch.config as _config
-                with _config.patch(fake_tensor_allow_unsafe_data_ptr_access=False):
-                    fake_tensor_mode = FakeTensorMode(
-                        allow_fallback_kernels=False,
-                        allow_non_fake_inputs=self._allow_non_fake_inputs,
-                        shape_env=shape_env)
-            assert fake_tensor_mode.shape_env is not None, "shape_env should be set if tracing with 'symbolic'"
-            self.fake_tensor_mode = fake_tensor_mode
-        else:
-            if not self.tracing_mode == "real":
-                raise AssertionError(f"Unexpected tracing type: {self.tracing_mode}")
-
-        self.proxy_mode = ProxyTorchDispatchMode(
+    def _checkpoint_modes(self) -> List[Any]:
+        return [
+            self.fake_tensor_mode,
+            self.proxy_mode,
+            self.proxy_function_mode,
             self.fx_tracer,
-            self.tracing_mode,
-            pre_dispatch=self.pre_dispatch,
-            _allow_fake_constant=self._allow_fake_constant,
-            _error_on_data_dependent_ops=self._error_on_data_dependent_ops
-        )
-        self.torch_fn_metadata_mode = TorchFunctionMetadataMode(self.fx_tracer)
-        if self.pre_dispatch:
-            self.proxy_function_mode = PreDispatchTorchFunctionMode(self.fx_tracer)
-
-    def _init_modes_from_parent(self, parent_tracer):
-        # We want example values of parent graph and subgraphs to share the same fake_tensor_mode
-        self.fake_tensor_mode = parent_tracer.fake_tensor_mode
-
-        def _create_sub_fx_tracer(parent_tracer):
-            if type(parent_tracer) == PythonKeyTracer:
-                sub_tracer = PythonKeyTracer()
-            elif type(parent_tracer) == _ModuleStackTracer:
-                sub_tracer = _ModuleStackTracer(parent_tracer.scope_root)
-                # We want sub_tracer to share the same states as parent tracer
-                # for below states to correctly compute some metadata
-                sub_tracer.scope_root = parent_tracer.scope_root
-                sub_tracer.proxy_paths = parent_tracer.proxy_paths
-                sub_tracer.proxy_modules = parent_tracer.proxy_modules
-            else:
-                raise RuntimeError(f"Unexpected tracer type: {type(parent_tracer)}.")
-
-            return sub_tracer
-
-        self.fx_tracer = _create_sub_fx_tracer(parent_tracer.fx_tracer)
-        # These modes are re-constructed based on fx_tracer
-        if self.pre_dispatch:
-            self.proxy_function_mode = PreDispatchTorchFunctionMode(self.fx_tracer)
-        self.proxy_mode = ProxyTorchDispatchMode(
-            self.fx_tracer,
-            self.tracing_mode,
-            pre_dispatch=self.pre_dispatch,
-            _allow_fake_constant=self._allow_fake_constant,
-            _error_on_data_dependent_ops=self._error_on_data_dependent_ops
-        )
-        self.torch_fn_metadata_mode = TorchFunctionMetadataMode(self.fx_tracer)
-
-
-    def _wrap_fake(self, args: Tuple[Any]) -> Tuple[Any]:
-        arg_count = 0
-
-        def inner_wrap_fake(x):
-            nonlocal arg_count
-            # TODO: it would be nice to line these up with the names
-            # FX will choose for the placeholders, but we don't
-            # actually know what the names will be at this point yet
-            # NB: the Source here is actually meaningless
-            from torch._dynamo.source import ConstantSource
-            source = ConstantSource(f"input{arg_count}")
-            if isinstance(x, torch.Tensor):
-                arg_count += 1
-                return self.fake_tensor_mode.from_tensor(x, source=source)  # type: ignore[attr-defined]
-            # NB: don't match on bools
-            elif type(x) is int and self.tracing_mode == "symbolic":
-                return self.fake_tensor_mode.shape_env.create_symintnode(
-                    self.fake_tensor_mode.shape_env.create_symbol(x, source, positive=None),
-                    hint=x,
-                    source=source
-                )
-            elif isinstance(x, torch.ScriptObject):
-                return torch._library.fake_class_registry.to_fake_obj(self.fake_tensor_mode, x)
-
-            assert not isinstance(x, FakeScriptObject), f"ScriptObject {x} has been fakified. Cannot wrap_fake it again."
-            return x
-
-        wrap_fn_map = {
-            "real": lambda x: x,
-            "fake": inner_wrap_fake,
-            "symbolic": inner_wrap_fake,
-        }
-        return pytree.tree_map(wrap_fn_map[self.tracing_mode], args)
-
-    def _wrap_func(self, f, phs):
-        if not hasattr(inspect.unwrap(f), '__code__') or inspect.unwrap(f).__code__.co_flags & inspect.CO_VARARGS:
-            # FX doesn't support varargs, so we gotta fake up a wrapper
-            # TODO: Would be nice to fix this at the source...
-            return fake_signature(f, len(phs))
-        return f
-=======
+            self.python_dispatcher_mode,
+            self.torch_fn_metadata_mode
+        ]
+
+    def _restore_modes(
+        self,
+        prev_fake_tensor_mode: Union[null_ctx_type, FakeTensorMode],
+        prev_proxy_mode: Union[null_ctx_type, ProxyTorchDispatchMode],
+        prev_proxy_function_mode: Union[null_ctx_type, PreDispatchTorchFunctionMode],
+        prev_fx_tracer: Union[null_ctx_type, Tracer],
+        prev_python_dispatcher_mode: Union[null_ctx_type, Any],
+        prev_torch_fn_metadata_mode : Union[null_ctx_type, TorchFunctionMetadataMode],
+    ) -> None:
+        self.fake_tensor_mode = prev_fake_tensor_mode
+        self.proxy_mode = prev_proxy_mode
+        self.proxy_function_mode = prev_proxy_function_mode
+        self.fx_tracer = prev_fx_tracer
+        self.python_dispatcher_mode = prev_python_dispatcher_mode
+        self.torch_fn_metadata_mode = prev_torch_fn_metadata_mode
+
     @contextmanager
     def _init_modes_from_inputs(self, f, args):
-        prev_fake_tensor_mode = self.fake_tensor_mode
-        prev_proxy_mode = self.proxy_mode
-        prev_proxy_function_mode = self.proxy_function_mode
-        prev_fx_tracer = self.fx_tracer
-        prev_python_dispatcher_mode = self.python_dispatcher_mode
-        prev_torch_fn_metadata_mode = self.torch_fn_metadata_mode
-
+        prev_modes = self._checkpoint_modes()
         try:
             # Avoid importing sympy at a module level
             from .symbolic_shapes import ShapeEnv
@@ -1361,6 +1245,50 @@
                 if not self.tracing_mode == "real":
                     raise AssertionError(f"Unexpected tracing type: {self.tracing_mode}")
 
+            if self.pre_dispatch:
+                self.proxy_function_mode = PreDispatchTorchFunctionMode(self.fx_tracer)
+            # pre-autograd tracing uses per-dispatch-key modes,
+            # which requires the python dispatcher
+            if self.tracing_mode == "symbolic" or self.pre_dispatch:
+                self.python_dispatcher_mode = enable_python_dispatcher()
+
+            self.torch_fn_metadata_mode = TorchFunctionMetadataMode(self.fx_tracer)
+
+            yield
+        finally:
+            self._restore_modes(*prev_modes)
+
+    # By default, subtracer creates new modes based on parent tracer's config.
+    # However, there are cases where we want to share the same modes with parent tracer
+    # 1. fake_tensor_mode: we want the example value's fake_mode of parent graph and subgraphs to be the same.
+    # 2. tracer.scope_root, proxy_paths, proxy_modules: these are used to construct 'nn_module_stack'
+    #   which has a special logic of handling module aliasing so parent and subgraphs should share the same states.
+    #   For detail, see comments in _ModuleSstackTracer.
+    @contextmanager
+    def _init_modes_from_parent(self, parent_tracer):
+        prev_modes = self._checkpoint_modes()
+        try:
+            self.fake_tensor_mode = parent_tracer.fake_tensor_mode
+
+            def _create_sub_fx_tracer(parent_tracer):
+                if type(parent_tracer) == PythonKeyTracer:
+                    sub_tracer = PythonKeyTracer()
+                elif type(parent_tracer) == _ModuleStackTracer:
+                    sub_tracer = _ModuleStackTracer(parent_tracer.scope_root)
+                    # We want sub_tracer to share the same states as parent tracer
+                    # for below states to correctly compute some metadata
+                    sub_tracer.scope_root = parent_tracer.scope_root
+                    sub_tracer.proxy_paths = parent_tracer.proxy_paths
+                    sub_tracer.proxy_modules = parent_tracer.proxy_modules
+                else:
+                    raise RuntimeError(f"Unexpected tracer type: {type(parent_tracer)}.")
+
+                return sub_tracer
+
+            self.fx_tracer = _create_sub_fx_tracer(parent_tracer.fx_tracer)
+            # These modes are re-constructed based on fx_tracer
+            if self.pre_dispatch:
+                self.proxy_function_mode = PreDispatchTorchFunctionMode(self.fx_tracer)
             self.proxy_mode = ProxyTorchDispatchMode(
                 self.fx_tracer,
                 self.tracing_mode,
@@ -1369,26 +1297,16 @@
                 _error_on_data_dependent_ops=self._error_on_data_dependent_ops
             )
 
-            if self.pre_dispatch:
-                self.proxy_function_mode = PreDispatchTorchFunctionMode(self.fx_tracer)
-
             # pre-autograd tracing uses per-dispatch-key modes,
             # which requires the python dispatcher
             if self.tracing_mode == "symbolic" or self.pre_dispatch:
                 self.python_dispatcher_mode = enable_python_dispatcher()
-
             self.torch_fn_metadata_mode = TorchFunctionMetadataMode(self.fx_tracer)
 
             yield
         finally:
-            self.fake_tensor_mode = prev_fake_tensor_mode
-            self.proxy_mode = prev_proxy_mode
-            self.proxy_function_mode = prev_proxy_function_mode
-            self.fx_tracer = prev_fx_tracer
-            self.python_dispatcher_mode = prev_python_dispatcher_mode
-            self.torch_fn_metadata_mode = prev_torch_fn_metadata_mode
-
->>>>>>> 86a5751d
+            self._restore_modes(*prev_modes)
+
 
     def _trace_inner(self, f, *args):
         phs = pytree.tree_map(lambda _: fx.PH, args)  # type: ignore[attr-defined]
@@ -1471,8 +1389,8 @@
             self._allow_fake_constant,
             self._error_on_data_dependent_ops
         )
-        sub_tracer._init_modes_from_parent(self)
-        return sub_tracer._trace_inner(f, *args)
+        with sub_tracer._init_modes_from_parent(self):
+            return sub_tracer._trace_inner(f, *args)
 
 _CURRENT_MAKE_FX_TRACER : Optional[_MakefxTracer] = None
 
