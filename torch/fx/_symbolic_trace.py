import builtins
import copy
import functools
import inspect
import math
import os
import warnings
import collections
from itertools import chain
from types import CodeType, FunctionType, ModuleType
from typing import (
    Any,
    Callable,
    Dict,
    List,
    NamedTuple,
    Optional,
    Set,
    Tuple,
    Type,
    Union,
)

import torch
import torch.utils._pytree as pytree
from torch._C import ScriptObject  # type: ignore[attr-defined]
from torch._library.fake_class_registry import FakeScriptObject

from ._compatibility import compatibility
from .graph import _PyTreeCodeGen, _PyTreeInfo, Graph
from .graph_module import GraphModule
from ._lazy_graph_module import _make_graph_module
from .node import Argument, base_types, map_aggregate
from .proxy import ParameterProxy, Proxy, TracerBase, Scope, ScopeContextManager

HAS_VARSTUFF = inspect.CO_VARARGS | inspect.CO_VARKEYWORDS

# These need to run in global scope to handle nested calls correctly
_orig_module_call: Callable = torch.nn.Module.__call__
_orig_module_getattr: Callable = torch.nn.Module.__getattr__

_proxyable_classes: Dict[Type, None] = {}

_is_fx_tracing_flag = False


def is_fx_tracing():
    return _is_fx_tracing_flag

@compatibility(is_backward_compatible=True)
class ProxyableClassMeta(type):
    """
    ProxyableClassMeta allows you to make construction of a given Python class
    symbolically traceable. For example::

        import torch
        import torch.fx

        class TensorPair(metaclass=torch.fx.ProxyableClassMeta):
            def __init__(self, left, right):
                self.left, self.right = left, right

            def add(self, other):
                l = self.left + other.left
                r = self.right + other.right
                return TensorPair(l, r)

            def mul(self, other):
                l = self.left * other.left
                r = self.right * other.right
                return TensorPair(l, r)

        def use_tensor_pair_ctor(x : TensorPair, y : torch.Tensor):
            s = x.add(TensorPair(y, y))
            return s.mul(x)

        x = TensorPair(torch.randn(5, 3), torch.randn(5, 3))
        y = torch.randn(5, 3)
        ref_out = use_tensor_pair_ctor(x, y)

        traced = torch.fx.symbolic_trace(use_tensor_pair_ctor)
        print(traced.code)
        '''
        def forward(self, x : __main___TensorPair, y : torch.Tensor):
            tensor_pair = __main___TensorPair(y, y);  y = None
            add = x.add(tensor_pair);  tensor_pair = None
            mul = add.mul(x);  add = x = None
            return mul
        '''

    From this example, we can see that construction of a class (``TensorPair``)
    defined with ``ProxyableClassMeta`` as metaclass can be recorded in symbolic
    tracing.
    """

    def __init__(cls, name, bases, attrs):
        _proxyable_classes.setdefault(cls)
        super().__init__(name, bases, attrs)

    def __call__(cls, *args, **kwargs):
        instance = cls.__new__(cls)  # type: ignore[call-overload]

        if not is_fx_tracing():
            cls.__init__(instance, *args, **kwargs)  # type: ignore[misc]
            return instance

        found_proxies = []

        def check_proxy(a):
            if isinstance(a, Proxy):
                found_proxies.append(a)

        map_aggregate(args, check_proxy)
        map_aggregate(kwargs, check_proxy)

        if len(found_proxies) != 0:
            tracer = found_proxies[0].tracer
            return tracer.create_proxy("call_function", cls, args, kwargs)
        else:
            cls.__init__(instance, *args, **kwargs)  # type: ignore[misc]
            return instance


def _patch_function(fn: FunctionType, nargs: int) -> FunctionType:
    co = fn.__code__
    co_flags = co.co_flags & ~HAS_VARSTUFF
    co_args: tuple
    if hasattr(co, "co_qualname"):
        # Python-3.11+ code signature
        co_args = (
            nargs,
            0,
            0,
            co.co_nlocals,
            co.co_stacksize,
            co_flags,
            co.co_code,
            co.co_consts,
            co.co_names,
            co.co_varnames,
            co.co_filename,
            co.co_name,
            co.co_qualname,  # type: ignore[attr-defined]
            co.co_firstlineno,
            co.co_lnotab,
            co.co_exceptiontable,  # type: ignore[attr-defined]
            co.co_freevars,
            co.co_cellvars,
        )
    elif hasattr(co, "co_posonlyargcount"):
        co_args = (
            nargs,
            0,
            0,
            co.co_nlocals,
            co.co_stacksize,
            co_flags,
            co.co_code,
            co.co_consts,
            co.co_names,
            co.co_varnames,
            co.co_filename,
            co.co_name,
            co.co_firstlineno,
            co.co_lnotab,
            co.co_freevars,
            co.co_cellvars,
        )
    else:
        co_args = (
            nargs,
            0,
            co.co_nlocals,
            co.co_stacksize,
            co_flags,
            co.co_code,
            co.co_consts,
            co.co_names,
            co.co_varnames,
            co.co_filename,
            co.co_name,
            co.co_firstlineno,
            co.co_lnotab,
            co.co_freevars,
            co.co_cellvars,
        )
    new_code = CodeType(*co_args)  # type: ignore[arg-type]
    return FunctionType(
        new_code, fn.__globals__, fn.__name__, fn.__defaults__, fn.__closure__
    )

    # we need to insert placeholder nodes for *args and **kwargs
    # we can't call this function normally, otherwise it would try to unpack them
    # instead, let's make python think that args and kwargs are normal variables


@compatibility(is_backward_compatible=False)
class PHBase:
    """
    Object representing an input placeholder to `concrete_args`
    """

    def __repr__(self):
        return "PH"


PH = PHBase()


@compatibility(is_backward_compatible=False)
class PHWithMeta(PHBase):
    """
    Object representing an input placeholder to `concrete_args`
    """
    def __init__(self, ph_key: Optional[str] = None):
        super().__init__()

        # Provide a hey for user to identify placeholder node during analysis
        self.ph_key = ph_key


def _transfer_attrs(fr, to):
    for attr_name in dir(fr):
        attr_val = getattr(fr, attr_name)
        if (
            not callable(attr_val)
            and not attr_name.startswith("__")
            and not hasattr(to, attr_name)
        ):
            setattr(to, attr_name, attr_val)


@compatibility(is_backward_compatible=True)
class Tracer(TracerBase):
    # Reference: https://github.com/pytorch/pytorch/issues/54354
    # The first line of this docstring overrides the one Sphinx generates for the
    # documentation. We need it so that Sphinx doesn't leak `math`s path from the
    # build environment (e.g. `<module 'math' from '/leaked/path').

    """Tracer(autowrap_modules=(math,), autowrap_functions=())

    ``Tracer`` is the class that implements the symbolic tracing functionality
    of ``torch.fx.symbolic_trace``. A call to ``symbolic_trace(m)`` is equivalent
    to ``Tracer().trace(m)``.

    Tracer can be subclassed to override various behaviors of the tracing
    process. The different behaviors that can be overridden are described
    in the docstrings of the methods on this class.
    """

    # Not checking BC on this API because the default value for `autowrap_modules`
    # includes the local filepath to the `math` module, which would jitter
    # across machines.
    @compatibility(is_backward_compatible=True)
    def __init__(
        self,
        autowrap_modules: Tuple[ModuleType] = (math,),
        autowrap_functions: Tuple[Callable, ...] = (),
        param_shapes_constant: bool = False,
    ) -> None:
        # This method's signature is overridden by the first line of this class'
        # docstring. If this method's signature is modified, the signature that
        # overrides it also should be modified accordingly.

        """
        Construct a Tracer object.

        Args:

            autowrap_modules (Tuple[ModuleType]): defaults to `(math, )`,
                Python modules whose functions should be wrapped automatically
                without needing to use fx.wrap(). Backward-compatibility for
                this parameter is guaranteed.

            autowrap_functions (Tuple[Callable, ...]): defaults to `()`,
                Python functions that should be wrapped automatically without
                needing to use fx.wrap(). Backward compatibility for this
                parameter is guaranteed.

            param_shapes_constant (bool): When this flag is set,  calls to shape,
                size and a few other shape like attributes of a module's parameter
                will be evaluated directly, rather than returning a new Proxy value
                for an attribute access. Backward compatibility for this parameter
                is guaranteed.
        """

        super().__init__()

        # Functions we will eagerly wrap when we see them while tracing
        # this captures both `math.sqrt()` and `from math import sqrt` automatically
        self._autowrap_function_ids: Set[int] = {
            id(value)
            for name, value in chain(*[m.__dict__.items() for m in autowrap_modules])
            if not name.startswith("_") and callable(value)
        }
        self._autowrap_function_ids.update({id(f) for f in autowrap_functions})

        # Python modules to apply autowrap to at the start, in addition to
        # modules we see while tracing
        self._autowrap_search: List[ModuleType] = list(autowrap_modules)
        self.param_shapes_constant = param_shapes_constant

        self.submodule_paths: Optional[Dict[torch.nn.Module, str]] = None
        self.root_module_name: str = ""
        # Maps the containing module's name to the operator name
        self.scope = Scope("", None)
        # Records the module call stack
        self.module_stack = collections.OrderedDict()
        # Mapping of node name to module scope
        self.node_name_to_scope: Dict[str, Tuple[str, type]] = {}

    _qualname_counter: Dict[str, int] = collections.defaultdict(int)

    @compatibility(is_backward_compatible=True)
    def get_fresh_qualname(self, prefix: str) -> str:
        """
        Gets a fresh name for a prefix and returns it. This function ensures
        that it will not clash with an existing attribute on the graph.
        """
        # The idea here is that if the module doesn't have this prefix at all we
        # should reset the counter to start from the beginning
        # It's a ... little bit hacky (doesn't cover all cases) but the precise
        # naming of the prefixes isn't a correctness issue, just a niceness
        # issue
        qualname = f"{prefix}0"
        if not hasattr(self.root, qualname):
            self._qualname_counter[prefix] = 0
            return qualname

        i = self._qualname_counter[prefix]
        while True:
            qualname = f"{prefix}{i}"
            i += 1
            if not hasattr(self.root, qualname):
                break
        self._qualname_counter[prefix] = i

        return qualname

    @compatibility(is_backward_compatible=True)
    def create_arg(self, a: Any) -> "Argument":
        """
        A method to specify the behavior of tracing when preparing values to
        be used as arguments to nodes in the ``Graph``.

        By default, the behavior includes:

        #. Iterate through collection types (e.g. tuple, list, dict) and recursively
           call ``create_args`` on the elements.
        #. Given a Proxy object, return a reference to the underlying IR ``Node``
        #. Given a non-Proxy Tensor object, emit IR for various cases:

            * For a Parameter, emit a ``get_attr`` node referring to that Parameter
            * For a non-Parameter Tensor, store the Tensor away in a special
              attribute referring to that attribute.

        This method can be overridden to support more types.

        Args:

            a (Any): The value to be emitted as an ``Argument`` in the ``Graph``.


        Returns:

            The value ``a`` converted into the appropriate ``Argument``
        """
        # The base tracer is used to construct Graphs when there is no associated
        # module hierarchy, so it can never create parameter references.
        # The default tracer adds the ability to refer to parameters when
        # tracing modules.
        if isinstance(a, torch.nn.Parameter):
            for n, p in self.root.named_parameters():
                if a is p:
                    return self.create_node("get_attr", n, (), {})
            raise NameError("parameter is not a member of this module")
        elif isinstance(a, torch.Tensor):
            for n_, p_ in self.root.named_buffers():
                if a is p_:
                    return self.create_node("get_attr", n_, (), {})
        elif isinstance(a, torch.nn.Module):
            for n_, p_ in self.root.named_modules():
                if a is p_:
                    return self.create_node("get_attr", n_, (), {})
        # For NamedTuple instances that appear literally as args, we emit
        # a node to construct the NamedTuple and use that Node as the argument.
        if isinstance(a, tuple) and hasattr(a, "_fields"):
            args = tuple(self.create_arg(elem) for elem in a)
            return self.create_node("call_function", a.__class__, args, {})

        # Tensors do not have a reliable string repr() from which they can be
        # constructed (and we probably don't want to rely on that, either), so
        # for any constant Tensor values we encounter, first search for if they
        # are an attribute of some module in the module hierarchy. If so, emit
        # a get_attr to retrieve that tensor. Otherwise, we'll store away the
        # tensor value into a special attribute on the Module s.t. we can
        # retrieve it with a get_attr.
        if isinstance(a, (torch.Tensor, ScriptObject, FakeScriptObject)):
            qualname: Optional[str] = self.tensor_attrs.get(a)

            # Tensor was not found in the Module hierarchy, stow it away in a
            # special attribute and set the qualname to refer to that
            if not qualname:
<<<<<<< HEAD
                qualname = self.get_fresh_qualname("_tensor_constant")
=======
                base_name = "_tensor_constant" if isinstance(a, torch.Tensor) else "_torchbind_obj"
                qualname = self.get_fresh_qualname(base_name)
>>>>>>> 8bf9e99c
                assert isinstance(qualname, str)
                self.tensor_attrs[a] = qualname
                setattr(self.root, qualname, a)

            return self.create_node("get_attr", qualname, (), {})

        if type(a) in _proxyable_classes:
            # This is an instance of a proxyable class for which we did not
            # witness its construction. Intern this as a constant attribute

            # TODO: binary search
            qualname = self.get_fresh_qualname(f"_{a.__class__.__name__}_constant_")
            assert isinstance(qualname, str)
            setattr(self.root, qualname, a)

            return self.create_node("get_attr", qualname, (), {})

        return super().create_arg(a)

    @compatibility(is_backward_compatible=True)
    def is_leaf_module(self, m: torch.nn.Module, module_qualified_name: str) -> bool:
        """
        A method to specify whether a given ``nn.Module`` is a "leaf" module.

        Leaf modules are the atomic units that appear in
        the IR, referenced by ``call_module`` calls. By default,
        Modules in the PyTorch standard library namespace (torch.nn)
        are leaf modules. All other modules are traced through and
        their constituent ops are recorded, unless specified otherwise
        via this parameter.

        Args:

            m (Module): The module being queried about
            module_qualified_name (str): The path to root of this module. For example,
                if you have a module hierarchy where submodule ``foo`` contains
                submodule ``bar``, which contains submodule ``baz``, that module will
                appear with the qualified name ``foo.bar.baz`` here.
        """
        return (
            (m.__module__.startswith("torch.nn") or m.__module__.startswith("torch.ao.nn"))
            and not isinstance(m, torch.nn.Sequential)
        )

    @compatibility(is_backward_compatible=True)
    def path_of_module(self, mod: torch.nn.Module) -> str:
        """
        Helper method to find the qualified name of ``mod`` in the Module hierarchy
        of ``root``. For example, if ``root`` has a submodule named ``foo``, which has
        a submodule named ``bar``, passing ``bar`` into this function will return
        the string "foo.bar".

        Args:

            mod (str): The ``Module`` to retrieve the qualified name for.
        """
        # Prefer the O(1) algorithm
        if self.submodule_paths:
            path = self.submodule_paths.get(mod)
            if path is None:
                raise NameError("module is not installed as a submodule")
            assert isinstance(path, str)
            return path
        # O(N^2) fallback in the case that we didn't store the submodule
        # paths.
        else:
            for n, p in self.root.named_modules():
                if mod is p:
                    return n
            raise NameError("module is not installed as a submodule")

    @compatibility(is_backward_compatible=True)
    def call_module(
        self,
        m: torch.nn.Module,
        forward: Callable[..., Any],
        args: Tuple[Any, ...],
        kwargs: Dict[str, Any],
    ) -> Any:
        """
        Method that specifies the behavior of this ``Tracer`` when it encounters
        a call to an ``nn.Module`` instance.

        By default, the behavior is to check if the called module is a leaf module
        via ``is_leaf_module``. If it is, emit a ``call_module`` node referring to
        ``m`` in the ``Graph``. Otherwise, call the ``Module`` normally, tracing through
        the operations in its ``forward`` function.

        This method can be overridden to--for example--create nested traced
        GraphModules, or any other behavior you would want while tracing across
        ``Module`` boundaries.

        Args:

            m (Module): The module for which a call is being emitted
            forward (Callable): The forward() method of the ``Module`` to be invoked
            args (Tuple): args of the module callsite
            kwargs (Dict): kwargs of the module callsite

        Return:

            The return value from the Module call. In the case that a ``call_module``
            node was emitted, this is a ``Proxy`` value. Otherwise, it is whatever
            value was returned from the ``Module`` invocation.
        """
        module_qualified_name = self.path_of_module(m)
        with ScopeContextManager(self.scope, Scope(module_qualified_name, type(m))) as _scope:
            # module_stack is an ordered dict so writing then deleting the
            # entry is equivalent to push/pop on a list
            self.module_stack[_scope.module_path] = (module_qualified_name, _scope.module_type)
            if not self.is_leaf_module(m, module_qualified_name):
                ret_val = forward(*args, **kwargs)
            else:
                ret_val = self.create_proxy("call_module", module_qualified_name, args, kwargs)
            key, _ = self.module_stack.popitem(last=True)
            assert key == _scope.module_path, f" Unexpected key {key}"

        return ret_val

    @compatibility(is_backward_compatible=False)
    def getattr(self, attr: str, attr_val: Any, parameter_proxy_cache: Dict[str, Any]):
        """
        Method that specifies the behavior of this ``Tracer`` when we call getattr
        on a call to an ``nn.Module`` instance.

        By default, the behavior is to return a proxy value for the attribute. It
        also stores the proxy value in the ``parameter_proxy_cache``, so that future
        calls will reuse the proxy rather than creating a new one.

        This method can be overridden to --for example-- not return proxies when
        querying parameters.

        Args:

            attr (str): The name of the attribute being queried
            attr_val (Any): The value of the attribute
            parameter_proxy_cache (Dict[str, Any]): A cache of attr names to proxies

        Return:

            The return value from the getattr call.
        """
        def maybe_get_proxy_for_attr(
            attr_val, collection_to_search, parameter_proxy_cache
        ):
            for n, p in collection_to_search:
                if attr_val is p:
                    if n not in parameter_proxy_cache:
                        kwargs = {}
                        if (
                            "proxy_factory_fn"
                            in inspect.signature(self.create_proxy).parameters
                        ):
                            kwargs["proxy_factory_fn"] = (
                                None
                                if not self.param_shapes_constant
                                else lambda node: ParameterProxy(
                                    self, node, n, attr_val
                                )
                            )
                        val_proxy = self.create_proxy("get_attr", n, (), {}, **kwargs)  # type: ignore[arg-type]
                        parameter_proxy_cache[n] = val_proxy
                    return parameter_proxy_cache[n]
            return None

        if isinstance(attr_val, torch.nn.Parameter):
            maybe_parameter_proxy = maybe_get_proxy_for_attr(
                attr_val, self.root.named_parameters(), parameter_proxy_cache
            )
            if maybe_parameter_proxy is not None:
                return maybe_parameter_proxy

        if self.proxy_buffer_attributes and isinstance(attr_val, torch.Tensor):
            maybe_buffer_proxy = maybe_get_proxy_for_attr(
                attr_val, self.root.named_buffers(), parameter_proxy_cache
            )
            if maybe_buffer_proxy is not None:
                return maybe_buffer_proxy

        return attr_val

    # This method will be refactored
    @compatibility(is_backward_compatible=False)
    def create_args_for_root(self, root_fn, is_module, concrete_args=None):
        """
        Create ``placeholder`` nodes corresponding to the signature of the ``root``
        Module. This method introspects root's signature and emits those
        nodes accordingly, also supporting ``*args`` and ``**kwargs``.
        """
        # In some cases, a function or method has been decorated with a wrapper
        # defined via ``functools.wraps``. In this case, the outer code object
        # will likely not contain the actual parameters we care about, so unwrap
        # the function to get to the innermost callable.
        fn_for_analysis = inspect.unwrap(root_fn)
        co = fn_for_analysis.__code__
        total_args = co.co_argcount + co.co_kwonlyargcount
        orig_args = list(co.co_varnames)
        names_iter = iter(co.co_varnames)
        args: List[Any] = []
        skip_arg_idx = 0
        if is_module:
            if total_args == 0:
                raise RuntimeError(
                    "``self`` argument cannot be part of *args expansion!"
                )
            skip_arg_idx = 1
            next(names_iter)  # skip self
            args.append(self.root)

        sig = inspect.signature(fn_for_analysis)


        # This covers the very specific case where we are passing in flat
        # concrete_args as a tuple, but our traced fn takes (*args, **kwargs).
        # In this case, just take the concrete_args and pass them through.
        name_idx = 0
        if isinstance(concrete_args, tuple) and \
                len(concrete_args) > 0 and \
                (co.co_flags & HAS_VARSTUFF) and \
                total_args == 1:
            for concrete_arg in concrete_args:
                out = self.create_proxy("placeholder", f"input_{name_idx}", (), {})
                if isinstance(concrete_arg, PHBase):
                    if concrete_arg != PH:
                        # Transfer attrs in the case where you're using a placeholder other
                        # than the singleton PH (PH has no attributes to transfer).
                        # Proxies were created out of the placeholders.
                        # Transfer any metadata (put on the placeholders in the form of
                        # attributes set by the user) from the placeholder to the
                        # underlying nodes (the proxy is unwrapped by the user, but
                        # the metadata should hold).
                        _transfer_attrs(fr=concrete_arg, to=out.node)
                args.append(out)
                name_idx += 1
            return root_fn, args

        arg_names = [next(names_iter) for idx in range(skip_arg_idx, total_args)]
        if isinstance(concrete_args, tuple):
            if len(arg_names) != len(concrete_args):
                raise RuntimeError(
                    f"Tracing expected {len(arg_names)} arguments but got {len(concrete_args)} concrete arguments"
                )
            concrete_args = dict(zip(arg_names, concrete_args))

        def proxy_placeholder(name):
            return self._proxy_placeholder(name, concrete_args, sig, fn_for_analysis)

        args.extend(proxy_placeholder(names) for names in arg_names)

        if co.co_kwonlyargcount > 0 or co.co_flags & HAS_VARSTUFF:
            # TODO: type annotations for *args and **kwargs
            if co.co_flags & inspect.CO_VARARGS:
                args.append(proxy_placeholder("*" + next(names_iter)))
            if co.co_flags & inspect.CO_VARKEYWORDS:
                args.append(proxy_placeholder("**" + next(names_iter)))
            root_fn = _patch_function(root_fn, len(args))

        flat_args, in_spec = pytree.tree_flatten(tuple(args))
        if not all(child.is_leaf() for child in in_spec.children_specs):
            # In the case that we have pytree-flattened inputs in
            # `concrete_args`, generate a flattening wrapper around the
            # original root function and return that.
            self.graph._codegen = _PyTreeCodeGen(
                _PyTreeInfo(orig_args[:total_args], in_spec, None)
            )

            def flatten_fn(*args):
                tree_args = pytree.tree_unflatten(list(args), in_spec)
                tree_out = root_fn(*tree_args)
                out_args, out_spec = pytree.tree_flatten(tree_out)
                assert isinstance(self.graph._codegen, _PyTreeCodeGen)
                self.graph._codegen.pytree_info = (
                    self.graph._codegen.pytree_info._replace(out_spec=out_spec)
                )
                return out_args

            return flatten_fn, flat_args
        return root_fn, args

    @compatibility(is_backward_compatible=True)
    def trace(
        self,
        root: Union[torch.nn.Module, Callable[..., Any]],
        concrete_args: Optional[Dict[str, Any]] = None,
    ) -> Graph:
        """
        Trace ``root`` and return the corresponding FX ``Graph`` representation. ``root``
        can either be an ``nn.Module`` instance or a Python callable.

        Note that after this call, ``self.root`` may be different from the ``root`` passed
        in here. For example, when a free function is passed to ``trace()``, we will
        create an ``nn.Module`` instance to use as the root and add embedded constants
        to.


        Args:

            root (Union[Module, Callable]): Either a ``Module`` or a function to be
                traced through. Backwards-compatibility for this parameter is
                guaranteed.
            concrete_args (Optional[Dict[str, any]]): Concrete arguments that should
                not be treated as Proxies. This parameter is experimental and
                its backwards-compatibility is *NOT* guaranteed.

        Returns:

            A ``Graph`` representing the semantics of the passed-in ``root``.
        """
        global _is_fx_tracing_flag
        old_is_fx_tracing_flag = _is_fx_tracing_flag
        _is_fx_tracing_flag = True
        try:
            if isinstance(root, torch.nn.Module):

                # do real recompilation for _LazyGraphModule before retracing since the trace
                # method can not trace the _lazy_forward method. Got error:
                #   https://gist.github.com/shunting314/75549c2e82ae07ac1139c94a3583d259
                # without this.
                from torch.fx._lazy_graph_module import _LazyGraphModule
                _LazyGraphModule.force_recompile(root)

                self.root = root

                assert hasattr(
                    type(root), self.traced_func_name
                ), f"traced_func_name={self.traced_func_name} doesn't exist in {type(root).__name__}"

                fn = getattr(type(root), self.traced_func_name)
                self.root_module_name = root._get_name()
                self.submodule_paths = {mod: name for name, mod in root.named_modules()}
            else:
                self.root = torch.nn.Module()
                fn = root

            tracer_cls: Optional[Type[Tracer]] = getattr(self, "__class__", None)
            self.graph = Graph(tracer_cls=tracer_cls)
            if hasattr(fn, '__code__'):
                code = fn.__code__
                self.graph._co_fields = {
                    'co_name': code.co_name,
                    'co_filename': code.co_filename,
                    'co_firstlineno': code.co_firstlineno,
                }

            # When we encounter a Tensor value that's not a parameter, we look if it
            # is some other attribute on the model. Construct a dict mapping Tensor
            # values to the qualified name here for efficiency. This is used downstream
            # in create_arg
            self.tensor_attrs: Dict[
                Union[
                    torch.Tensor,
                    ScriptObject,
                    FakeScriptObject
                ], str
            ] = {}

            def collect_tensor_attrs(m: torch.nn.Module, prefix_atoms: List[str]):
                for k, v in m.__dict__.items():
                    if isinstance(v, (torch.Tensor, ScriptObject, FakeScriptObject)):
                        self.tensor_attrs[v] = ".".join(prefix_atoms + [k])
                for k, v in m.named_children():
                    collect_tensor_attrs(v, prefix_atoms + [k])

            collect_tensor_attrs(self.root, [])

            assert isinstance(fn, FunctionType)

            fn_globals = fn.__globals__  # run before it gets patched
            fn, args = self.create_args_for_root(
                fn, isinstance(root, torch.nn.Module), concrete_args
            )

            parameter_proxy_cache: Dict[
                str, Proxy
            ] = {}  # Reduce number of get_attr calls

            # Method dispatch on parameters is not recorded unless it's directly used.
            # Thus, we need to insert a proxy when __getattr__ requests a parameter.
            @functools.wraps(_orig_module_getattr)
            def module_getattr_wrapper(mod, attr):
                attr_val = _orig_module_getattr(mod, attr)
                return self.getattr(attr, attr_val, parameter_proxy_cache)

            @functools.wraps(_orig_module_call)
            def module_call_wrapper(mod, *args, **kwargs):
                def forward(*args, **kwargs):
                    return _orig_module_call(mod, *args, **kwargs)

                _autowrap_check(
                    patcher,
                    getattr(getattr(mod, "forward", mod), "__globals__", {}),
                    self._autowrap_function_ids,
                )
                return self.call_module(mod, forward, args, kwargs)

            with _Patcher() as patcher:
                # allow duplicate patches to support the case of nested calls
                patcher.patch_method(
                    torch.nn.Module,
                    "__getattr__",
                    module_getattr_wrapper,
                    deduplicate=False,
                )
                patcher.patch_method(
                    torch.nn.Module, "__call__", module_call_wrapper, deduplicate=False
                )
                _patch_wrapped_functions(patcher)
                _autowrap_check(patcher, fn_globals, self._autowrap_function_ids)
                for module in self._autowrap_search:
                    _autowrap_check(
                        patcher, module.__dict__, self._autowrap_function_ids
                    )
                self.create_node(
                    "output",
                    "output",
                    (self.create_arg(fn(*args)),),
                    {},
                    type_expr=fn.__annotations__.get("return", None),
                )

            self.submodule_paths = None
        finally:
            _is_fx_tracing_flag = old_is_fx_tracing_flag
        return self.graph

    def __deepcopy__(self, memo):
        # _autowrap_search contains modules, which cannot be deepcopied.
        new_tracer = Tracer.__new__(Tracer)

        for k, v in self.__dict__.items():
            if k in {'_autowrap_search'}:
                new_obj = copy.copy(v)
            else:
                new_obj = copy.deepcopy(v, memo)

            new_tracer.__dict__[k] = new_obj

        return new_tracer

    def _proxy_placeholder(self, name, concrete_args, sig, fn_for_analysis):
        if concrete_args is not None and name in concrete_args:
            cnt = 0

            def replace_ph(x):
                nonlocal cnt
                cnt += 1
                param = sig.parameters[name]
                default = (
                    ()
                    if param.default is inspect.Parameter.empty
                    else (param.default,)
                )
                out = self.create_proxy(
                    "placeholder", f"{name}_{str(cnt)}", default, {}
                )
                if isinstance(x, PHBase):
                    if x != PH:
                        # Transfer attrs in the case where you're using a placeholder other
                        # than the singleton PH (PH has no attributes to transfer).
                        # Proxies were created out of the placeholders.
                        # Transfer any metadata (put on the placeholders in the form of
                        # attributes set by the user) from the placeholder to the
                        # underlying nodes (the proxy is unwrapped by the user, but
                        # the metadata should hold).
                        _transfer_attrs(fr=x, to=out.node)

                    return out
                # Union[int, bool] == bool in Python <= 3.6
                if (
                    type(x) == bool
                    or type(x) in base_types
                    and type(x) != torch.Tensor
                ):
                    torch._assert(
                        out == x,
                        f"{name} has been specialized to have value {x} but got another value",
                    )
                elif x is None:
                    args = (
                        out,
                        f"{name} has been specialized to have value None but got another value",
                    )
                    self.create_proxy("call_function", _assert_is_none, args, {})
                else:
                    warnings.warn(
                        f"Was not able to add assertion to guarantee correct input {name} to "
                        f"specialized function. It is up to the user to make sure that your inputs match the "
                        f"inputs you specialized the function with."
                    )

                return x

            return pytree.tree_map(replace_ph, concrete_args[name])
        if name[0] == "*":
            default = ()
        else:
            param = sig.parameters[name]
            default = () if param.default is inspect.Parameter.empty else (param.default,)  # type: ignore[assignment]
        return self.create_proxy(
            "placeholder",
            name,
            default,
            {},
            type_expr=fn_for_analysis.__annotations__.get(name, None)
        )


# Dictionary of (id(globals dict), function name) => globals_dict to patch for
# the purposes of the wrap() API.
# We key by the globals dict id and function name to ensure we're wrapping a given
# function only once.
_wrapped_fns_to_patch: Dict[Tuple[int, str], dict] = {}

# List of methods on classes to wrap (class type, function name)
# this currently only works for Tensor.* methods that aren't traced properly
_wrapped_methods_to_patch: List[Tuple[type, str]] = []

if os.environ.get("FX_PATCH_GETITEM") == "1":
    # This change is needed to trace models like PositionalEmbedding from BERT:
    # https://github.com/pytorch/benchmark/blob/master/torchbenchmark/models/BERT_pytorch/bert_pytorch/model/embedding/position.py
    # but causes issues in quantization documented here:
    # https://github.com/pytorch/pytorch/issues/50710
    # once that is fixed we can make this the default behavior.
    _wrapped_methods_to_patch.append((torch.Tensor, "__getitem__"))


def _find_proxy(*objects_to_search):
    """
    Recursively search a data structure for a Proxy() and return it,
    return None if not found.
    """
    proxy = None

    def find_proxy(x):
        nonlocal proxy
        if isinstance(x, Proxy):
            proxy = x

    map_aggregate(objects_to_search, find_proxy)
    return proxy


def _create_wrapped_func(orig_fn):
    @functools.wraps(orig_fn)
    def wrapped(*args, **kwargs):
        """
        Given an closed-over ``orig_function`` to invoke, search the args and kwargs for
        a Proxy object. If there is one, emit a ``call_function`` node to preserve the
        call to this leaf function directly. Otherwise, just return the results of
        this function call, as this function is not being traced.
        """
        proxy = _find_proxy(args, kwargs)
        if proxy is not None:
            return_proxy = proxy.tracer.create_proxy(
                "call_function", orig_fn, args, kwargs
            )
            return_proxy.node.meta["is_wrapped"] = True
            return return_proxy
        return orig_fn(*args, **kwargs)

    return wrapped


def _create_wrapped_method(cls, name):
    orig_fn = getattr(cls, name)

    @functools.wraps(orig_fn)
    def wrapped(*args, **kwargs):
        """
        Search the args and kwargs for a Proxy object. If there is one,
        emit a ``call_method`` node to preserve the call to this method
        directly. Otherwise, just return the results of this function
        call, as this function is not being traced.
        """
        proxy = _find_proxy(args, kwargs)
        if proxy is not None:
            return proxy.tracer.create_proxy("call_method", name, args, kwargs)
        return orig_fn(*args, **kwargs)

    return wrapped


class _PatchedFn(NamedTuple):
    frame_dict: Any
    fn_name: str
    orig_fn: Any

    def revert(self):
        raise NotImplementedError


class _PatchedFnSetItem(_PatchedFn):
    def revert(self):
        self.frame_dict[self.fn_name] = self.orig_fn


class _PatchedFnDel(_PatchedFn):
    def revert(self):
        del self.frame_dict[self.fn_name]


class _PatchedFnSetAttr(_PatchedFn):
    def revert(self):
        setattr(self.frame_dict, self.fn_name, self.orig_fn)


class _Patcher:
    def __init__(self):
        super().__init__()
        self.patches_made: List[_PatchedFn] = []
        self.visited: Set[int] = set()

    def patch(
        self,
        frame_dict: Dict[str, Any],
        name: str,
        new_fn: Callable,
        deduplicate: bool = True,
    ):
        """
        Replace frame_dict[name] with new_fn until we exit the context manager.
        """
        new_fn.__fx_already_patched = deduplicate  # type: ignore[attr-defined]
        if name not in frame_dict and hasattr(builtins, name):
            self.patches_made.append(_PatchedFnDel(frame_dict, name, None))
        elif getattr(frame_dict[name], "__fx_already_patched", False):
            return  # already patched, no need to do it again
        else:
            self.patches_made.append(
                _PatchedFnSetItem(frame_dict, name, frame_dict[name])
            )
        frame_dict[name] = new_fn

    def patch_method(
        self, cls: type, name: str, new_fn: Callable, deduplicate: bool = True
    ):
        """
        Replace object_or_dict.name with new_fn until we exit the context manager.
        """
        new_fn.__fx_already_patched = deduplicate  # type: ignore[attr-defined]
        orig_fn = getattr(cls, name)
        if getattr(orig_fn, "__fx_already_patched", False):
            return  # already patched, no need to do it again
        self.patches_made.append(_PatchedFnSetAttr(cls, name, orig_fn))
        setattr(cls, name, new_fn)

    def visit_once(self, thing: Any):
        """Return True on the first call to with thing, otherwise false"""
        idx = id(thing)
        if idx in self.visited:
            return False
        self.visited.add(idx)
        return True

    def __enter__(self):
        return self

    def __exit__(self, exc_type, exc_val, exc_tb):
        """
        Undo all the changes made via self.patch() and self.patch_method()
        """
        while self.patches_made:
            # unpatch in reverse order to handle duplicates correctly
            self.patches_made.pop().revert()
        self.visited.clear()


def _patch_wrapped_functions(patcher: _Patcher):
    """
    Go through ``_wrapped_fn_patch_table`` and, for each frame object, wrap
    the listed global functions in the `_create_wrapped_func` wrapper.
    """
    for (_, name), frame_dict in _wrapped_fns_to_patch.copy().items():
        if name not in frame_dict and hasattr(builtins, name):
            orig_fn = getattr(builtins, name)
        else:
            orig_fn = frame_dict[name]
        patcher.patch(frame_dict, name, _create_wrapped_func(orig_fn))

    for cls, name in _wrapped_methods_to_patch:
        patcher.patch_method(cls, name, _create_wrapped_method(cls, name))


def _autowrap_check(
    patcher: _Patcher, frame_dict: Dict[str, Any], function_ids: Set[int]
):
    """
    Some methods, like `math.sqrt` are common enough we want to automatically wrap them as we see them.
    This method searches a scope for them and patches them if found.
    """
    if patcher.visit_once(frame_dict):
        for name, value in frame_dict.items():
            if (
                not name.startswith("_")
                and callable(value)
                and id(value) in function_ids
            ):
                patcher.patch(frame_dict, name, _create_wrapped_func(value))


@compatibility(is_backward_compatible=True)
def wrap(fn_or_name: Union[str, Callable]):
    """
    This function can be called at module-level scope to register fn_or_name as a "leaf function".
    A "leaf function" will be preserved as a CallFunction node in the FX trace instead of being
    traced through::

        # foo/bar/baz.py
        def my_custom_function(x, y):
            return x * x + y * y

        torch.fx.wrap('my_custom_function')

        def fn_to_be_traced(x, y):
            # When symbolic tracing, the below call to my_custom_function will be inserted into
            # the graph rather than tracing it.
            return my_custom_function(x, y)

    This function can also equivalently be used as a decorator::

        # foo/bar/baz.py
        @torch.fx.wrap
        def my_custom_function(x, y):
            return x * x + y * y

    A wrapped function can be thought of a "leaf function", analogous to the concept of
    "leaf modules", that is, they are functions that are left as calls in the FX trace
    rather than traced through.

    Args:

        fn_or_name (Union[str, Callable]): The function or name of the global function to insert into the
            graph when it's called
    """
    if not callable(fn_or_name) and not isinstance(fn_or_name, str):
        raise RuntimeError(
            "Unsupported type for global function! Must be either a callable or "
            "string name"
        )

    if callable(fn_or_name):
        assert not isinstance(fn_or_name, str)  # to make mypy happy
        fn_name = fn_or_name.__name__
    else:
        assert isinstance(
            fn_or_name, str
        ), "fn_or_name must be a global function or string name"
        fn_name = fn_or_name

    currentframe = inspect.currentframe()
    assert currentframe is not None
    f = currentframe.f_back
    assert f is not None
    if f.f_code.co_name != "<module>":
        raise NotImplementedError("wrap must be called at the top level of a module")

    # consider implementing Callable version of this via _autowrap_function_ids / _autowrap_search
    # semantics would be slightly different, but would add support `from x import wrapped_function`
    _wrapped_fns_to_patch[(id(f.f_globals), fn_name)] = f.f_globals
    return fn_or_name


@compatibility(is_backward_compatible=True)
def symbolic_trace(
    root: Union[torch.nn.Module, Callable[..., Any]],
    concrete_args: Optional[Dict[str, Any]] = None,
) -> GraphModule:
    """
    Symbolic tracing API

    Given an ``nn.Module`` or function instance ``root``, this function will return a ``GraphModule``
    constructed by recording operations seen while tracing through ``root``.

    ``concrete_args`` allows you to partially specialize your function, whether it's to remove control flow or data structures.

    For example::

        def f(a, b):
            if b == True:
                return a
            else:
                return a*2

    FX can typically not trace through this due to the presence of control
    flow. However, we can use `concrete_args` to specialize on the value of
    `b` to trace through this::

        f = fx.symbolic_trace(f, concrete_args={'b': False})
        assert f(3, False)  == 6

    Note that although you can still pass in different values of `b`, they will be ignored.

    We can also use `concrete_args` to eliminate data-structure handling from
    our function. This will use pytrees to flatten your input. To avoid
    overspecializing, pass in `fx.PH` for values that shouldn't be
    specialized. For example::

        def f(x):
            out = 0
            for v in x.values():
                out += v
            return out
        f = fx.symbolic_trace(f, concrete_args={'x': {'a': fx.PH, 'b': fx.PH, 'c': fx.PH}})
        assert f({'a': 1, 'b': 2, 'c': 4}) == 7


    Args:
        root (Union[torch.nn.Module, Callable]): Module or function to be traced and converted
            into a Graph representation.
        concrete_args (Optional[Dict[str, any]]): Inputs to be partially specialized

    Returns:
        GraphModule: a Module created from the recorded operations from ``root``.
    """
    tracer = Tracer()
    graph = tracer.trace(root, concrete_args)
    name = (
        root.__class__.__name__ if isinstance(root, torch.nn.Module) else root.__name__
    )
    return _make_graph_module(tracer.root, graph, name)


@wrap
def _assert_is_none(value, msg):
    assert value is None, msg<|MERGE_RESOLUTION|>--- conflicted
+++ resolved
@@ -401,12 +401,8 @@
             # Tensor was not found in the Module hierarchy, stow it away in a
             # special attribute and set the qualname to refer to that
             if not qualname:
-<<<<<<< HEAD
-                qualname = self.get_fresh_qualname("_tensor_constant")
-=======
                 base_name = "_tensor_constant" if isinstance(a, torch.Tensor) else "_torchbind_obj"
                 qualname = self.get_fresh_qualname(base_name)
->>>>>>> 8bf9e99c
                 assert isinstance(qualname, str)
                 self.tensor_attrs[a] = qualname
                 setattr(self.root, qualname, a)
