--- conflicted
+++ resolved
@@ -58,6 +58,8 @@
     'LoadEndianness',
     'get_default_load_endianness',
     'set_default_load_endianness',
+    'clear_safe_globals',
+    'get_safe_globals',
     'mark_safe_globals',
 ]
 
@@ -113,16 +115,6 @@
         raise TypeError("Invalid argument type in function set_default_load_endianness")
     _default_load_endian = endianness
 
-<<<<<<< HEAD
-def mark_safe_globals(safe_globals: List[Callable]):
-    '''
-    Marks the given globals as safe for ``weights_only`` load.
-
-    Args:
-        safe_globals (List[Callable]): list of globals to mark as safe
-    '''
-    _weights_only_unpickler._mark_safe_globals(safe_globals)
-=======
 _default_mmap_options: int = MAP_PRIVATE
 
 def get_default_mmap_options() -> int:
@@ -157,7 +149,27 @@
         raise ValueError("Invalid argument in function set_default_mmap_options, "
                          f"expected mmap.MAP_PRIVATE or mmap.MAP_SHARED, but got {flags}")
     _default_mmap_options = flags
->>>>>>> 6d2ecc3d
+
+def clear_safe_globals() -> None:
+    '''
+    Clears the list of globals that are safe for ``weights_only`` load.
+    '''
+    _weights_only_unpickler._clear_safe_globals()
+
+def get_safe_globals() -> List[Any]:
+    '''
+    Returns the list of globals that are safe for ``weights_only`` load.
+    '''
+    return _weights_only_unpickler._get_safe_globals()
+
+def mark_safe_globals(safe_globals: List[Any]) -> None:
+    '''
+    Marks the given globals as safe for ``weights_only`` load.
+
+    Args:
+        safe_globals (List[Any]): list of globals to mark as safe
+    '''
+    _weights_only_unpickler._mark_safe_globals(safe_globals)
 
 def _is_zipfile(f) -> bool:
     # This is a stricter implementation than zipfile.is_zipfile().
