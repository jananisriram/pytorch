from collections import OrderedDict, defaultdict, abc as container_abcs
import torch
from copy import deepcopy
from itertools import chain
import warnings
import functools
import math

from typing import Any, Callable, Dict, List, Tuple, Optional
from torch import Tensor

import torch.utils.hooks as hooks
from torch.utils.hooks import RemovableHandle
from torch.utils._foreach_utils import (_get_fused_kernels_supported_devices,
                                        _get_foreach_kernels_supported_devices)
from torch._utils import is_compiling
from torch.utils._foreach_utils import _group_tensors_by_device_and_dtype

__all__ = ['Optimizer', 'register_optimizer_step_pre_hook', 'register_optimizer_step_post_hook']
_global_optimizer_pre_hooks: Dict[int, Callable] = OrderedDict()
_global_optimizer_post_hooks: Dict[int, Callable] = OrderedDict()
_foreach_supported_types = [torch.Tensor, torch.nn.parameter.Parameter]

class _RequiredParameter:
    """Singleton class representing a required parameter for an Optimizer."""
    def __repr__(self):
        return "<required parameter>"

required = _RequiredParameter()


def _use_grad_for_differentiable(func):
    def _use_grad(self, *args, **kwargs):
        import torch._dynamo
        prev_grad = torch.is_grad_enabled()
        try:
            # Note on graph break below:
            # we need to graph break to ensure that aot respects the no_grad annotation.
            # This is important for perf because without this, functionalization will generate an epilogue
            # which updates the mutated parameters of the optimizer which is *not* visible to inductor, as a result,
            # inductor will allocate for every parameter in the model, which is horrible.
            # With this, aot correctly sees that this is an inference graph, and functionalization will generate
            # an epilogue which is appended to the graph, which *is* visible to inductor, as a result, inductor sees that
            # step is in place and is able to avoid the extra allocation.
            # In the future, we will either 1) continue to graph break on backward, so this graph break does not matter
            # or 2) have a fully fused forward and backward graph, which will have no_grad by default, and we can remove this
            # graph break to allow the fully fused fwd-bwd-optimizer graph to be compiled.
            # see https://github.com/pytorch/pytorch/issues/104053
            torch.set_grad_enabled(self.defaults['differentiable'])
            torch._dynamo.graph_break()
            ret = func(self, *args, **kwargs)
        finally:
            torch._dynamo.graph_break()
            torch.set_grad_enabled(prev_grad)
        return ret
    functools.update_wrapper(_use_grad, func)
    return _use_grad

def _get_value(x):
    # item is significantly faster than a cpu tensor in eager mode
    if not torch.jit.is_scripting() and is_compiling():
        return x
    else:
        return x.item()

def _stack_if_compiling(x):
    if not torch.jit.is_scripting() and is_compiling():
        return torch.stack(x)
    else:
        return x

def _dispatch_sqrt(x: float):  # float annotation is needed because of torchscript type inference
    if not torch.jit.is_scripting() and isinstance(x, torch.Tensor):
        return x.sqrt()
    else:
        return math.sqrt(x)

# For any optimizer with a faster implementation, we attempt to default to the
# fastest + stablest whenever possible. For foreach, the requirements are to have
# native params all on CUDA. For fused, there's currently the additional requirement
# that the tensors' dtypes must be floating point. Neither alternative supports
# torch.jit.script nor differentiable, so we fall back to the single tensor
# implementation in those cases.
def _default_to_fused_or_foreach(params: List[torch.Tensor],
                                 differentiable: bool,
                                 use_fused: bool = False) -> Tuple[bool, bool]:
    if torch.jit.is_scripting() or differentiable:
        return False, False

    fused_supported_devices = _get_fused_kernels_supported_devices()
    foreach_supported_devices = _get_foreach_kernels_supported_devices()
    fused = use_fused and all(
        p is None or (type(p) in _foreach_supported_types and
                      p.device.type in fused_supported_devices and
                      torch.is_floating_point(p)) for p in params
    )
    foreach = not fused and all(
        p is None or (type(p) in _foreach_supported_types and
                      p.device.type in foreach_supported_devices) for p in params
    )
    return fused, foreach


# Common doc strings among optimizers
_foreach_doc = r"""foreach (bool, optional): whether foreach implementation of optimizer
            is used. If unspecified by the user (so foreach is None), we will try to use
            foreach over the for-loop implementation on CUDA, since it is usually
            significantly more performant. Note that the foreach implementation uses
            ~ sizeof(params) more peak memory than the for-loop version due to the intermediates
            being a tensorlist vs just one tensor. If memory is prohibitive, batch fewer
            parameters through the optimizer at a time or switch this flag to False (default: None)"""

_fused_doc = r"""fused (bool, optional): whether the fused implementation (CUDA only) is used.
            Currently, `torch.float64`, `torch.float32`, `torch.float16`, and `torch.bfloat16`
            are supported. (default: None)

    .. note:: The foreach and fused implementations are typically faster than the for-loop,
              single-tensor implementation. Thus, if the user has not specified BOTH flags
              (i.e., when foreach = fused = None), we will attempt defaulting to the foreach
              implementation when the tensors are all on CUDA. For example, if the user specifies
              True for fused but nothing for foreach, we will run the fused implementation. If
              the user specifies False for foreach but nothing for fused (or False for fused but
              nothing for foreach), we will run the for-loop implementation. If the user specifies
              True for both foreach and fused, we will prioritize fused over foreach, as it is
              typically faster. We attempt to use the fastest, so the hierarchy goes fused ->
              foreach -> for-loop. HOWEVER, since the fused implementation is relatively new,
              we want to give it sufficient bake-in time, so we default to foreach and NOT
              fused when the user has not specified either flag."""

_capturable_doc = r"""capturable (bool, optional): whether this instance is safe to
            capture in a CUDA graph. Passing True can impair ungraphed performance,
            so if you don't intend to graph capture this instance, leave it False
            (default: False)"""

_differentiable_doc = r"""differentiable (bool, optional): whether autograd should
            occur through the optimizer step in training. Otherwise, the step()
            function runs in a torch.no_grad() context. Setting to True can impair
            performance, so leave it False if you don't intend to run autograd
            through this instance (default: False)"""

_maximize_doc = r"""maximize (bool, optional): maximize the params based on the
            objective, instead of minimizing (default: False)"""


def register_optimizer_step_pre_hook(hook: Callable[..., None]) -> RemovableHandle:
    r"""Register a pre hook common to all optimizers. The hook should have the following
    signature::

        hook(optimizer, args, kwargs) -> None or modified args and kwargs

    Args:
        hook (Callable): A user defined hook which is registered on all optimizers.

    Returns:
        :class:`torch.utils.hooks.RemoveableHandle`:
            a handle that can be used to remove the added hook by calling
            ``handle.remove()``
    """
    handle = hooks.RemovableHandle(_global_optimizer_pre_hooks)
    _global_optimizer_pre_hooks[handle.id] = hook
    return handle


def register_optimizer_step_post_hook(hook: Callable[..., None]) -> RemovableHandle:
    r"""Register a post hook common to all optimizers. The hook should have the following
    signature::

        hook(optimizer, args, kwargs) -> None

    Args:
        hook (Callable): A user defined hook which is registered on all optimizers.

    Returns:
        :class:`torch.utils.hooks.RemoveableHandle`:
            a handle that can be used to remove the added hook by calling
            ``handle.remove()``
    """
    handle = hooks.RemovableHandle(_global_optimizer_post_hooks)
    _global_optimizer_post_hooks[handle.id] = hook
    return handle


class Optimizer:
    r"""Base class for all optimizers.

    .. warning::
        Parameters need to be specified as collections that have a deterministic
        ordering that is consistent between runs. Examples of objects that don't
        satisfy those properties are sets and iterators over values of dictionaries.

    Args:
        params (iterable): an iterable of :class:`torch.Tensor` s or
            :class:`dict` s. Specifies what Tensors should be optimized.
        defaults: (dict): a dict containing default values of optimization
            options (used when a parameter group doesn't specify them).
    """

    def __init__(self, params, defaults):
        torch._C._log_api_usage_once("python.optimizer")
        self.defaults = defaults
        self._optimizer_step_pre_hooks: Dict[int, Callable] = OrderedDict()
        self._optimizer_step_post_hooks: Dict[int, Callable] = OrderedDict()

        self._patch_step_function()

        if isinstance(params, torch.Tensor):
            raise TypeError("params argument given to the optimizer should be "
                            "an iterable of Tensors or dicts, but got " +
                            torch.typename(params))

        self.state: Dict[int, Any] = defaultdict(dict)
        self.param_groups = []

        param_groups = list(params)
        if len(param_groups) == 0:
            raise ValueError("optimizer got an empty parameter list")
        if not isinstance(param_groups[0], dict):
            param_groups = [{'params': param_groups}]

        for param_group in param_groups:
            self.add_param_group(param_group)

        # Allows _cuda_graph_capture_health_check to rig a poor man's TORCH_WARN_ONCE in python,
        # which I don't think exists
        # https://github.com/pytorch/pytorch/issues/72948
        self._warned_capturable_if_run_uncaptured = True


    def __getstate__(self):
        return {
            'defaults': self.defaults,
            'state': self.state,
            'param_groups': self.param_groups,
        }

    def __setstate__(self, state):
        self.__dict__.update(state)
        if '_optimizer_step_pre_hooks' not in self.__dict__:
            self._optimizer_step_pre_hooks = OrderedDict()
        if '_optimizer_step_post_hooks' not in self.__dict__:
            self._optimizer_step_post_hooks = OrderedDict()
        self._patch_step_function()  # To support multiprocessing pickle/unpickle
        self.defaults.setdefault('differentiable', False)

    def __repr__(self):
        format_string = self.__class__.__name__ + ' ('
        for i, group in enumerate(self.param_groups):
            format_string += '\n'
            format_string += 'Parameter Group {0}\n'.format(i)
            for key in sorted(group.keys()):
                if key != 'params':
                    format_string += '    {0}: {1}\n'.format(key, group[key])
        format_string += ')'
        return format_string

    # Currently needed by Adam and AdamW
    def _cuda_graph_capture_health_check(self):
        # Note [torch.compile x capturable]
        # If we are compiling, we try to take the capturable path automatically by
        # setting the flag to True during tracing. Due to this, we skip all the checks
        # normally required for determining whether we can use CUDA graphs and
        # shunt the responsibility to torch.inductor. This saves time during tracing
        # since the checks are slow without sacrificing UX since inductor will warn
        # later if CUDA graphs cannot be enabled, e.g.,
        # https://github.com/pytorch/pytorch/blob/d3ba8901d8640eb16f88b2bfef9df7fa383d4b47/torch/_inductor/compile_fx.py#L390.
        # Thus, when compiling, inductor will determine if cudagraphs
        # can be enabled based on whether there is input mutation or CPU tensors.
        if not is_compiling() and torch.backends.cuda.is_built() and torch.cuda.is_available():
            capturing = torch.cuda.is_current_stream_capturing()

            if capturing and not all(group['capturable'] for group in self.param_groups):
                raise RuntimeError("Attempting CUDA graph capture of step() for an instance of " +
                                   self.__class__.__name__ +
                                   " but param_groups' capturable is False.")

            if (
                (not getattr(self, "_warned_capturable_if_run_uncaptured", False))
                and all(group['capturable'] for group in self.param_groups)
                and (not capturing)
            ):
                warnings.warn(
                    "This instance was constructed with capturable=True or some of all the param_groups came with capturable=True, "
                    "but step() is running without CUDA graph capture. If you never intend to graph-capture this "
                    "instance, capturable=True can impair performance, and you should set capturable=False."
                )
                self._warned_capturable_if_run_uncaptured = True

    def _optimizer_step_code(self):
        """Entry point for `torch.profile.profiler`.

        When python tracing is enabled the profiler will hook into this
        function at the CPython level to inspect the optimizer's parameters and
        param groups. It is called it after `step()` since many optimizers
        lazily initialize state.

        This is a workaround due to lack of a proper step hook on the optimizer,
        and will be removed if it exists.
        """
        pass

    @staticmethod
    def profile_hook_step(func):

        @functools.wraps(func)
        def wrapper(*args, **kwargs):
            self, *_ = args
            profile_name = "Optimizer.step#{}.step".format(self.__class__.__name__)
            with torch.autograd.profiler.record_function(profile_name):
                # call optimizer step pre hooks
                for pre_hook in chain(_global_optimizer_pre_hooks.values(), self._optimizer_step_pre_hooks.values()):
                    result = pre_hook(self, args, kwargs)
                    if result is not None:
                        if isinstance(result, tuple) and len(result) == 2:
                            args, kwargs = result
                        else:
                            raise RuntimeError(f"{func} must return None or a tuple of (new_args, new_kwargs),"
                                               f"but got {result}.")

                out = func(*args, **kwargs)
                self._optimizer_step_code()

                # call optimizer step post hooks
                for post_hook in chain(self._optimizer_step_post_hooks.values(), _global_optimizer_post_hooks.values()):
                    post_hook(self, args, kwargs)

                return out

        return wrapper

    @staticmethod
    def _group_tensors_by_device_and_dtype(tensorlistlist, with_indices=False):
        """Groups a list of lists of tensors by device and dtype.
        Skips this step if we are compiling since this will occur during inductor lowering."""
        if is_compiling():
            return {(None, None): (tensorlistlist, list(range(len(tensorlistlist[0]))))}
        else:
            return _group_tensors_by_device_and_dtype(tensorlistlist, with_indices)

    def _patch_step_function(self):
        self._zero_grad_profile_name = "Optimizer.zero_grad#{}.zero_grad".format(self.__class__.__name__)
        hooked = getattr(self.__class__.step, "hooked", None)
        if not hooked:
            self.__class__.step = self.profile_hook_step(self.__class__.step)  # type: ignore[method-assign]
            self.__class__.step.hooked = True  # type: ignore[attr-defined]

    def register_step_pre_hook(self, hook: Callable[..., None]) -> RemovableHandle:
        r"""Register an optimizer step pre hook which will be called before
        optimizer step. It should have the following signature::

            hook(optimizer, args, kwargs) -> None or modified args and kwargs

        The ``optimizer`` argument is the optimizer instance being used. If
        args and kwargs are modified by the pre-hook, then the transformed
        values are returned as a tuple containing the new_args and new_kwargs.

        Args:
            hook (Callable): The user defined hook to be registered.

        Returns:
            :class:`torch.utils.hooks.RemoveableHandle`:
                a handle that can be used to remove the added hook by calling
                ``handle.remove()``
        """
        handle = hooks.RemovableHandle(self._optimizer_step_pre_hooks)
        self._optimizer_step_pre_hooks[handle.id] = hook
        return handle

    def register_step_post_hook(self, hook: Callable[..., None]) -> RemovableHandle:
        r"""Register an optimizer step post hook which will be called after optimizer step.
        It should have the following signature::

            hook(optimizer, args, kwargs) -> None

        The ``optimizer`` argument is the optimizer instance being used.

        Args:
            hook (Callable): The user defined hook to be registered.

        Returns:
            :class:`torch.utils.hooks.RemoveableHandle`:
                a handle that can be used to remove the added hook by calling
                ``handle.remove()``
        """
        handle = hooks.RemovableHandle(self._optimizer_step_post_hooks)
        self._optimizer_step_post_hooks[handle.id] = hook
        return handle

    @torch._disable_dynamo
    def state_dict(self):
        r"""Returns the state of the optimizer as a :class:`dict`.

        It contains two entries:

        * state - a dict holding current optimization state. Its content
            differs between optimizer classes.
        * param_groups - a list containing all parameter groups where each
            parameter group is a dict
        """
        # Save order indices instead of Tensors
        param_mappings = {}
        start_index = 0

        def pack_group(group):
            nonlocal start_index
            packed = {k: v for k, v in group.items() if k != 'params'}
            param_mappings.update({id(p): i for i, p in enumerate(group['params'], start_index)
                                   if id(p) not in param_mappings})
            packed['params'] = [param_mappings[id(p)] for p in group['params']]
            start_index += len(packed['params'])
            return packed
        param_groups = [pack_group(g) for g in self.param_groups]
        # Remap state to use order indices as keys
        packed_state = {(param_mappings[id(k)] if isinstance(k, torch.Tensor) else k): v
                        for k, v in self.state.items()}
        return {
            'state': packed_state,
            'param_groups': param_groups,
        }

    @staticmethod
    def _process_value_according_to_param_policy(param: Tensor, value: Tensor, param_id: Optional[int] = None,
                                                 param_groups: Optional[List[Dict[Any, Any]]] = None, key=None) -> Tensor:
        # Floating-point types are a bit special here. They are the only ones
        # that are assumed to always match the type of params.
        # Make sure state['step'] is not casted https://github.com/pytorch/pytorch/issues/74424
        # UNLESS fused or capturable, see note [special device hosting for step]
        fused = False
        capturable = False
        assert param_groups is not None
        for pg in param_groups:
            if param_id in pg["params"]:
                fused = pg["fused"] if "fused" in pg else False
                capturable = pg["capturable"] if "capturable" in pg else False
                break

        if key == 'step':
            if capturable or fused:
                return value.to(dtype=torch.float32, device=param.device)
            else:
                return value
        else:
            if param.is_floating_point():
                return value.to(dtype=param.dtype, device=param.device)
            else:
                return value.to(device=param.device)

    @torch._disable_dynamo
    def load_state_dict(self, state_dict):
        r"""Loads the optimizer state.

        Args:
            state_dict (dict): optimizer state. Should be an object returned
                from a call to :meth:`state_dict`.
        """
<<<<<<< HEAD
        # deepcopy, to be consistent with module API
        state_dict = deepcopy(state_dict)
=======
        # shallow copy, to be consistent with module API
        state_dict = state_dict.copy()

        for pre_hook in self._optimizer_load_state_dict_pre_hooks.values():
            hook_result = pre_hook(self, state_dict)
            if hook_result is not None:
                state_dict = hook_result

>>>>>>> f23d755e
        # Validate the state_dict
        groups = self.param_groups

        # Deepcopy as we write into saved_groups later to update state
        saved_groups = deepcopy(state_dict['param_groups'])

        if len(groups) != len(saved_groups):
            raise ValueError("loaded state dict has a different number of "
                             "parameter groups")
        param_lens = (len(g['params']) for g in groups)
        saved_lens = (len(g['params']) for g in saved_groups)
        if any(p_len != s_len for p_len, s_len in zip(param_lens, saved_lens)):
            raise ValueError("loaded state dict contains a parameter group "
                             "that doesn't match the size of optimizer's group")

        # Update the state
        id_map = dict(zip(chain.from_iterable((g['params'] for g in saved_groups)),
                      chain.from_iterable((g['params'] for g in groups))))

        def cast(param, value, param_id=None, param_groups=None, key=None):
            r"""Make a deep copy of value, casting all tensors to device of param."""
            if isinstance(value, torch.Tensor):
                return Optimizer._process_value_according_to_param_policy(param, value, param_id, param_groups, key)
            elif isinstance(value, dict):
                return {k: cast(param, v, param_id=param_id, param_groups=param_groups, key=k) for k, v in value.items()}
            elif isinstance(value, container_abcs.Iterable):
                return type(value)(cast(param, v, param_id=param_id, param_groups=param_groups) for v in value)  # type: ignore[call-arg]
            else:
                return value

        # Copy state assigned to params (and cast tensors to appropriate types).
        # State that is not assigned to params is copied as is (needed for
        # backward compatibility).
        state: Dict[Any, Dict[Any, Any]] = defaultdict(dict)
        for k, v in state_dict['state'].items():
            if k in id_map:
                param = id_map[k]
                state[param] = cast(param, v, param_id=k, param_groups=state_dict['param_groups'])
            else:
                state[k] = v

        # Update parameter groups, setting their 'params' value
        def update_group(group, new_group):
            new_group['params'] = group['params']
            return new_group
        param_groups = [
            update_group(g, ng) for g, ng in zip(groups, saved_groups)]
        self.__setstate__({'state': state, 'param_groups': param_groups})

    @torch._disable_dynamo
    def zero_grad(self, set_to_none: bool = True):
        r"""Resets the gradients of all optimized :class:`torch.Tensor` s.

        Args:
            set_to_none (bool): instead of setting to zero, set the grads to None.
                This will in general have lower memory footprint, and can modestly improve performance.
                However, it changes certain behaviors. For example:
                1. When the user tries to access a gradient and perform manual ops on it,
                a None attribute or a Tensor full of 0s will behave differently.
                2. If the user requests ``zero_grad(set_to_none=True)`` followed by a backward pass, ``.grad``\ s
                are guaranteed to be None for params that did not receive a gradient.
                3. ``torch.optim`` optimizers have a different behavior if the gradient is 0 or None
                (in one case it does the step with a gradient of 0 and in the other it skips
                the step altogether).
        """
        foreach = self.defaults.get('foreach', False) or self.defaults.get('fused', False)

        if not hasattr(self, "_zero_grad_profile_name"):
            self._patch_step_function()
        if foreach:
            per_device_and_dtype_grads: Dict[Any, Dict[Any, List[Any]]] = defaultdict(lambda: defaultdict(list))
        with torch.autograd.profiler.record_function(self._zero_grad_profile_name):
            for group in self.param_groups:
                for p in group['params']:
                    if p.grad is not None:
                        if set_to_none:
                            p.grad = None
                        else:
                            if p.grad.grad_fn is not None:
                                p.grad.detach_()
                            else:
                                p.grad.requires_grad_(False)
                            if (not foreach or p.grad.is_sparse):
                                p.grad.zero_()
                            else:
                                per_device_and_dtype_grads[p.grad.device][p.grad.dtype].append(p.grad)
            if foreach:
                for per_dtype_grads in per_device_and_dtype_grads.values():
                    for grads in per_dtype_grads.values():
                        torch._foreach_zero_(grads)

    def step(self, closure):
        r"""Performs a single optimization step (parameter update).

        Args:
            closure (Callable): A closure that reevaluates the model and
                returns the loss. Optional for most optimizers.

        .. note::
            Unless otherwise specified, this function should not modify the
            ``.grad`` field of the parameters.
        """
        raise NotImplementedError

    @torch._disable_dynamo
    def add_param_group(self, param_group):
        r"""Add a param group to the :class:`Optimizer` s `param_groups`.

        This can be useful when fine tuning a pre-trained network as frozen layers can be made
        trainable and added to the :class:`Optimizer` as training progresses.

        Args:
            param_group (dict): Specifies what Tensors should be optimized along with group
                specific optimization options.
        """
        assert isinstance(param_group, dict), "param group must be a dict"

        params = param_group['params']
        if isinstance(params, torch.Tensor):
            param_group['params'] = [params]
        elif isinstance(params, set):
            raise TypeError('optimizer parameters need to be organized in ordered collections, but '
                            'the ordering of tensors in sets will change between runs. Please use a list instead.')
        else:
            param_group['params'] = list(params)

        for param in param_group['params']:
            if not isinstance(param, torch.Tensor):
                raise TypeError("optimizer can only optimize Tensors, "
                                "but one of the params is " + torch.typename(param))
            if not self.defaults.get('differentiable', None) and not (param.is_leaf or param.retains_grad):
                raise ValueError("can't optimize a non-leaf Tensor")

        for name, default in self.defaults.items():
            if default is required and name not in param_group:
                raise ValueError("parameter group didn't specify a value of required optimization parameter " +
                                 name)
            else:
                param_group.setdefault(name, default)

        params = param_group['params']
        if len(params) != len(set(params)):
            warnings.warn("optimizer contains a parameter group with duplicate parameters; "
                          "in future, this will cause an error; "
                          "see github.com/pytorch/pytorch/issues/40967 for more information", stacklevel=3)

        param_set = set()
        for group in self.param_groups:
            param_set.update(set(group['params']))

        if not param_set.isdisjoint(set(param_group['params'])):
            raise ValueError("some parameters appear in more than one parameter group")

        self.param_groups.append(param_group)<|MERGE_RESOLUTION|>--- conflicted
+++ resolved
@@ -1,29 +1,54 @@
-from collections import OrderedDict, defaultdict, abc as container_abcs
-import torch
+import math
+import functools
+import warnings
+from collections import OrderedDict, defaultdict
 from copy import deepcopy
 from itertools import chain
-import warnings
-import functools
-import math
-
-from typing import Any, Callable, Dict, List, Tuple, Optional
-from torch import Tensor
-
+from typing import (
+    Any,
+    Callable,
+    DefaultDict,
+    Dict,
+    Hashable,
+    Iterable,
+    List,
+    Optional,
+    Set,
+    Tuple,
+    TypeVar,
+    Union,
+    cast,
+    overload,
+)
+from typing_extensions import ParamSpec, Self, TypeAlias
+
+import torch
 import torch.utils.hooks as hooks
 from torch.utils.hooks import RemovableHandle
-from torch.utils._foreach_utils import (_get_fused_kernels_supported_devices,
-                                        _get_foreach_kernels_supported_devices)
+from torch.utils._foreach_utils import (
+    Indices,
+    TensorListList,
+    _get_foreach_kernels_supported_devices,
+    _get_fused_kernels_supported_devices,
+)
 from torch._utils import is_compiling
 from torch.utils._foreach_utils import _group_tensors_by_device_and_dtype
 
+Args: TypeAlias = Tuple[Any, ...]
+Kwargs: TypeAlias = Dict[str, Any]
+StateDict: TypeAlias = Dict[str, Any]
+
+GlobalOptimizerPreHook: TypeAlias = Callable[["Optimizer", Args, Kwargs], Optional[Tuple[Args, Kwargs]]]
+GlobalOptimizerPostHook: TypeAlias = Callable[["Optimizer", Args, Kwargs], None]
+
 __all__ = ['Optimizer', 'register_optimizer_step_pre_hook', 'register_optimizer_step_post_hook']
-_global_optimizer_pre_hooks: Dict[int, Callable] = OrderedDict()
-_global_optimizer_post_hooks: Dict[int, Callable] = OrderedDict()
+_global_optimizer_pre_hooks: Dict[int, GlobalOptimizerPreHook] = OrderedDict()
+_global_optimizer_post_hooks: Dict[int, GlobalOptimizerPostHook] = OrderedDict()
 _foreach_supported_types = [torch.Tensor, torch.nn.parameter.Parameter]
 
 class _RequiredParameter:
     """Singleton class representing a required parameter for an Optimizer."""
-    def __repr__(self):
+    def __repr__(self) -> str:
         return "<required parameter>"
 
 required = _RequiredParameter()
@@ -142,7 +167,7 @@
             objective, instead of minimizing (default: False)"""
 
 
-def register_optimizer_step_pre_hook(hook: Callable[..., None]) -> RemovableHandle:
+def register_optimizer_step_pre_hook(hook: GlobalOptimizerPreHook) -> RemovableHandle:
     r"""Register a pre hook common to all optimizers. The hook should have the following
     signature::
 
@@ -152,7 +177,7 @@
         hook (Callable): A user defined hook which is registered on all optimizers.
 
     Returns:
-        :class:`torch.utils.hooks.RemoveableHandle`:
+        :class:`torch.utils.hooks.RemovableHandle`:
             a handle that can be used to remove the added hook by calling
             ``handle.remove()``
     """
@@ -161,7 +186,7 @@
     return handle
 
 
-def register_optimizer_step_post_hook(hook: Callable[..., None]) -> RemovableHandle:
+def register_optimizer_step_post_hook(hook: GlobalOptimizerPostHook) -> RemovableHandle:
     r"""Register a post hook common to all optimizers. The hook should have the following
     signature::
 
@@ -171,7 +196,7 @@
         hook (Callable): A user defined hook which is registered on all optimizers.
 
     Returns:
-        :class:`torch.utils.hooks.RemoveableHandle`:
+        :class:`torch.utils.hooks.RemovableHandle`:
             a handle that can be used to remove the added hook by calling
             ``handle.remove()``
     """
@@ -179,6 +204,12 @@
     _global_optimizer_post_hooks[handle.id] = hook
     return handle
 
+params_t: TypeAlias = Union[Iterable[torch.Tensor], Iterable[Dict[str, Any]]]
+
+_P = ParamSpec("_P")
+R = TypeVar("R")
+T = TypeVar("T")
+
 
 class Optimizer:
     r"""Base class for all optimizers.
@@ -195,11 +226,25 @@
             options (used when a parameter group doesn't specify them).
     """
 
-    def __init__(self, params, defaults):
+    OptimizerPreHook: TypeAlias = Callable[[Self, Args, Kwargs], Optional[Tuple[Args, Kwargs]]]  # type: ignore[misc]
+    OptimizerPostHook: TypeAlias = Callable[[Self, Args, Kwargs], None]  # type: ignore[misc]
+
+    _optimizer_step_pre_hooks: Dict[int, OptimizerPreHook]
+    _optimizer_step_post_hooks: Dict[int, OptimizerPostHook]
+    _optimizer_state_dict_pre_hooks: 'OrderedDict[int, Callable[["Optimizer"], None]]'
+    _optimizer_state_dict_post_hooks: 'OrderedDict[int, Callable[["Optimizer", StateDict], Optional[StateDict]]]'
+    _optimizer_load_state_dict_pre_hooks: 'OrderedDict[int, Callable[["Optimizer", StateDict], Optional[StateDict]]]'
+    _optimizer_load_state_dict_post_hooks: 'OrderedDict[int, Callable[["Optimizer"], None]]'
+
+    def __init__(self, params: params_t, defaults: Dict[str, Any]) -> None:
         torch._C._log_api_usage_once("python.optimizer")
         self.defaults = defaults
-        self._optimizer_step_pre_hooks: Dict[int, Callable] = OrderedDict()
-        self._optimizer_step_post_hooks: Dict[int, Callable] = OrderedDict()
+        self._optimizer_step_pre_hooks = OrderedDict()
+        self._optimizer_step_post_hooks = OrderedDict()
+        self._optimizer_state_dict_pre_hooks = OrderedDict()
+        self._optimizer_state_dict_post_hooks = OrderedDict()
+        self._optimizer_load_state_dict_pre_hooks = OrderedDict()
+        self._optimizer_load_state_dict_post_hooks = OrderedDict()
 
         self._patch_step_function()
 
@@ -208,8 +253,8 @@
                             "an iterable of Tensors or dicts, but got " +
                             torch.typename(params))
 
-        self.state: Dict[int, Any] = defaultdict(dict)
-        self.param_groups = []
+        self.state: DefaultDict[torch.Tensor, Any] = defaultdict(dict)
+        self.param_groups: List[Dict[str, Any]] = []
 
         param_groups = list(params)
         if len(param_groups) == 0:
@@ -218,43 +263,50 @@
             param_groups = [{'params': param_groups}]
 
         for param_group in param_groups:
-            self.add_param_group(param_group)
+            self.add_param_group(cast(dict, param_group))
 
         # Allows _cuda_graph_capture_health_check to rig a poor man's TORCH_WARN_ONCE in python,
         # which I don't think exists
         # https://github.com/pytorch/pytorch/issues/72948
         self._warned_capturable_if_run_uncaptured = True
 
-
-    def __getstate__(self):
+    def __getstate__(self) -> Dict[str, Any]:
         return {
             'defaults': self.defaults,
             'state': self.state,
             'param_groups': self.param_groups,
         }
 
-    def __setstate__(self, state):
+    def __setstate__(self, state: Dict[str, Any]) -> None:
         self.__dict__.update(state)
         if '_optimizer_step_pre_hooks' not in self.__dict__:
             self._optimizer_step_pre_hooks = OrderedDict()
         if '_optimizer_step_post_hooks' not in self.__dict__:
             self._optimizer_step_post_hooks = OrderedDict()
+        if '_optimizer_state_dict_pre_hooks' not in self.__dict__:
+            self._optimizer_state_dict_pre_hooks = OrderedDict()
+        if '_optimizer_state_dict_post_hooks' not in self.__dict__:
+            self._optimizer_state_dict_post_hooks = OrderedDict()
+        if '_optimizer_load_state_dict_pre_hooks' not in self.__dict__:
+            self._optimizer_load_state_dict_pre_hooks = OrderedDict()
+        if '_optimizer_load_state_dict_post_hooks' not in self.__dict__:
+            self._optimizer_load_state_dict_post_hooks = OrderedDict()
         self._patch_step_function()  # To support multiprocessing pickle/unpickle
         self.defaults.setdefault('differentiable', False)
 
-    def __repr__(self):
+    def __repr__(self) -> str:
         format_string = self.__class__.__name__ + ' ('
         for i, group in enumerate(self.param_groups):
             format_string += '\n'
-            format_string += 'Parameter Group {0}\n'.format(i)
+            format_string += f'Parameter Group {i}\n'
             for key in sorted(group.keys()):
                 if key != 'params':
-                    format_string += '    {0}: {1}\n'.format(key, group[key])
+                    format_string += f'    {key}: {group[key]}\n'
         format_string += ')'
         return format_string
 
     # Currently needed by Adam and AdamW
-    def _cuda_graph_capture_health_check(self):
+    def _cuda_graph_capture_health_check(self) -> None:
         # Note [torch.compile x capturable]
         # If we are compiling, we try to take the capturable path automatically by
         # setting the flag to True during tracing. Due to this, we skip all the checks
@@ -285,7 +337,7 @@
                 )
                 self._warned_capturable_if_run_uncaptured = True
 
-    def _optimizer_step_code(self):
+    def _optimizer_step_code(self) -> None:
         """Entry point for `torch.profile.profiler`.
 
         When python tracing is enabled the profiler will hook into this
@@ -299,22 +351,24 @@
         pass
 
     @staticmethod
-    def profile_hook_step(func):
+    def profile_hook_step(func: Callable[_P, R]) -> Callable[_P, R]:
 
         @functools.wraps(func)
-        def wrapper(*args, **kwargs):
+        def wrapper(*args: _P.args, **kwargs: _P.kwargs) -> R:
             self, *_ = args
-            profile_name = "Optimizer.step#{}.step".format(self.__class__.__name__)
+            self = cast(Optimizer, self)
+            profile_name = f"Optimizer.step#{self.__class__.__name__}.step"
             with torch.autograd.profiler.record_function(profile_name):
                 # call optimizer step pre hooks
                 for pre_hook in chain(_global_optimizer_pre_hooks.values(), self._optimizer_step_pre_hooks.values()):
                     result = pre_hook(self, args, kwargs)
                     if result is not None:
                         if isinstance(result, tuple) and len(result) == 2:
-                            args, kwargs = result
+                            args, kwargs = result  # type: ignore[assignment]
                         else:
-                            raise RuntimeError(f"{func} must return None or a tuple of (new_args, new_kwargs),"
-                                               f"but got {result}.")
+                            raise RuntimeError(
+                                f"{func} must return None or a tuple of (new_args, new_kwargs), but got {result}."
+                            )
 
                 out = func(*args, **kwargs)
                 self._optimizer_step_code()
@@ -328,7 +382,13 @@
         return wrapper
 
     @staticmethod
-    def _group_tensors_by_device_and_dtype(tensorlistlist, with_indices=False):
+    def _group_tensors_by_device_and_dtype(
+        tensorlistlist: TensorListList,
+        with_indices: bool = False,
+    ) -> Union[
+        Dict[Tuple[None, None], Tuple[TensorListList, Indices]],
+        Dict[Tuple[torch.device, torch.dtype], Tuple[TensorListList, Indices]],
+    ]:
         """Groups a list of lists of tensors by device and dtype.
         Skips this step if we are compiling since this will occur during inductor lowering."""
         if is_compiling():
@@ -336,14 +396,14 @@
         else:
             return _group_tensors_by_device_and_dtype(tensorlistlist, with_indices)
 
-    def _patch_step_function(self):
-        self._zero_grad_profile_name = "Optimizer.zero_grad#{}.zero_grad".format(self.__class__.__name__)
+    def _patch_step_function(self) -> None:
+        self._zero_grad_profile_name = f"Optimizer.zero_grad#{self.__class__.__name__}.zero_grad"
         hooked = getattr(self.__class__.step, "hooked", None)
         if not hooked:
-            self.__class__.step = self.profile_hook_step(self.__class__.step)  # type: ignore[method-assign]
+            self.__class__.step = self.profile_hook_step(self.__class__.step)  # type: ignore[assignment]
             self.__class__.step.hooked = True  # type: ignore[attr-defined]
 
-    def register_step_pre_hook(self, hook: Callable[..., None]) -> RemovableHandle:
+    def register_step_pre_hook(self, hook: OptimizerPreHook) -> RemovableHandle:
         r"""Register an optimizer step pre hook which will be called before
         optimizer step. It should have the following signature::
 
@@ -355,52 +415,164 @@
 
         Args:
             hook (Callable): The user defined hook to be registered.
+
+        Returns:
+            :class:`torch.utils.hooks.RemovableHandle`:
+                a handle that can be used to remove the added hook by calling
+                ``handle.remove()``
+        """
+        handle = hooks.RemovableHandle(self._optimizer_step_pre_hooks)
+        self._optimizer_step_pre_hooks[handle.id] = hook
+        return handle
+
+    def register_step_post_hook(self, hook: OptimizerPostHook) -> RemovableHandle:
+        r"""Register an optimizer step post hook which will be called after optimizer step.
+        It should have the following signature::
+
+            hook(optimizer, args, kwargs) -> None
+
+        The ``optimizer`` argument is the optimizer instance being used.
+
+        Args:
+            hook (Callable): The user defined hook to be registered.
+
+        Returns:
+            :class:`torch.utils.hooks.RemovableHandle`:
+                a handle that can be used to remove the added hook by calling
+                ``handle.remove()``
+        """
+        handle = hooks.RemovableHandle(self._optimizer_step_post_hooks)
+        self._optimizer_step_post_hooks[handle.id] = hook
+        return handle
+
+
+    def register_state_dict_pre_hook(
+        self, hook: Callable[["Optimizer"], None], prepend: bool = False
+    ) -> RemovableHandle:
+        r"""Register a state dict pre-hook which will be called before
+        :meth:`~torch.optim.Optimizer.state_dict` is called. It should have the
+        following signature::
+
+            hook(optimizer) -> None
+
+        The ``optimizer`` argument is the optimizer instance being used.
+        The hook will be called with argument ``self`` before calling ``state_dict`` on ``self``.
+        The registered hook can be used to perform pre-processing before the ``state_dict``
+        call is made.
+
+        Args:
+            hook (Callable): The user defined hook to be registered.
+            prepend (bool): If True, the provided pre ``hook`` will be fired before
+                all the already registered pre-hooks on ``state_dict``. Otherwise,
+                the provided ``hook`` will be fired after all the already registered
+                pre-hooks. (default: False)
 
         Returns:
             :class:`torch.utils.hooks.RemoveableHandle`:
                 a handle that can be used to remove the added hook by calling
                 ``handle.remove()``
         """
-        handle = hooks.RemovableHandle(self._optimizer_step_pre_hooks)
-        self._optimizer_step_pre_hooks[handle.id] = hook
+        handle = hooks.RemovableHandle(self._optimizer_state_dict_pre_hooks)
+        self._optimizer_state_dict_pre_hooks[handle.id] = hook
+        if prepend:
+            self._optimizer_state_dict_pre_hooks.move_to_end(handle.id, last=False)
         return handle
 
-    def register_step_post_hook(self, hook: Callable[..., None]) -> RemovableHandle:
-        r"""Register an optimizer step post hook which will be called after optimizer step.
-        It should have the following signature::
-
-            hook(optimizer, args, kwargs) -> None
-
-        The ``optimizer`` argument is the optimizer instance being used.
+
+    def register_state_dict_post_hook(
+        self,
+        hook: Callable[["Optimizer", StateDict], Optional[StateDict]],
+        prepend: bool = False,
+    ) -> RemovableHandle:
+        r"""Register a state dict post-hook which will be called after
+        :meth:`~torch.optim.Optimizer.state_dict` is called. It should have the
+        following signature::
+
+            hook(optimizer, state_dict) -> state_dict or None
+
+        The hook will be called with arguments ``self`` and ``state_dict`` after generating
+        a ``state_dict`` on ``self``. The hook may modify the state_dict inplace or optionally
+        return a new one. The registered hook can be used to perform post-processing
+        on the ``state_dict`` before it is returned.
 
         Args:
             hook (Callable): The user defined hook to be registered.
+            prepend (bool): If True, the provided post ``hook`` will be fired before
+                all the already registered post-hooks on ``state_dict``. Otherwise,
+                the provided ``hook`` will be fired after all the already registered
+                post-hooks. (default: False)
 
         Returns:
             :class:`torch.utils.hooks.RemoveableHandle`:
                 a handle that can be used to remove the added hook by calling
                 ``handle.remove()``
         """
-        handle = hooks.RemovableHandle(self._optimizer_step_post_hooks)
-        self._optimizer_step_post_hooks[handle.id] = hook
+        handle = hooks.RemovableHandle(self._optimizer_state_dict_post_hooks)
+        self._optimizer_state_dict_post_hooks[handle.id] = hook
+        if prepend:
+            self._optimizer_state_dict_post_hooks.move_to_end(handle.id, last=False)
         return handle
 
+
     @torch._disable_dynamo
-    def state_dict(self):
+    def state_dict(self) -> StateDict:
         r"""Returns the state of the optimizer as a :class:`dict`.
 
         It contains two entries:
 
-        * state - a dict holding current optimization state. Its content
-            differs between optimizer classes.
-        * param_groups - a list containing all parameter groups where each
-            parameter group is a dict
-        """
+        * ``state``: a Dict holding current optimization state. Its content
+            differs between optimizer classes, but some common characteristics
+            hold. For example, state is saved per parameter, and the parameter
+            itself is NOT saved. ``state`` is a Dictionary mapping parameter ids
+            to a Dict with state corresponding to each parameter.
+        * ``param_groups``: a List containing all parameter groups where each
+            parameter group is a Dict. Each parameter group contains metadata
+            specific to the optimizer, such as learning rate and weight decay,
+            as well as a List of parameter IDs of the parameters in the group.
+
+        NOTE: The parameter IDs may look like indices but they are just IDs
+        associating state with param_group. When loading from a state_dict,
+        the optimizer will zip the param_group ``params`` (int IDs) and the
+        optimizer ``param_groups`` (actual ``nn.Parameter`` s) in order to
+        match state WITHOUT additional verification.
+
+        A returned state dict might look something like:
+
+        .. code-block:: text
+
+            {
+                'state': {
+                    0: {'momentum_buffer': tensor(...), ...},
+                    1: {'momentum_buffer': tensor(...), ...},
+                    2: {'momentum_buffer': tensor(...), ...},
+                    3: {'momentum_buffer': tensor(...), ...}
+                },
+                'param_groups': [
+                    {
+                        'lr': 0.01,
+                        'weight_decay': 0,
+                        ...
+                        'params': [0]
+                    },
+                    {
+                        'lr': 0.001,
+                        'weight_decay': 0.5,
+                        ...
+                        'params': [1, 2, 3]
+                    }
+                ]
+            }
+
+        """
+
+        for pre_hook in self._optimizer_state_dict_pre_hooks.values():
+            pre_hook(self)
+
         # Save order indices instead of Tensors
-        param_mappings = {}
+        param_mappings: Dict[int, int] = {}
         start_index = 0
 
-        def pack_group(group):
+        def pack_group(group: Dict[str, Any]) -> Dict[str, Any]:
             nonlocal start_index
             packed = {k: v for k, v in group.items() if k != 'params'}
             param_mappings.update({id(p): i for i, p in enumerate(group['params'], start_index)
@@ -412,14 +584,26 @@
         # Remap state to use order indices as keys
         packed_state = {(param_mappings[id(k)] if isinstance(k, torch.Tensor) else k): v
                         for k, v in self.state.items()}
-        return {
+
+        state_dict = {
             'state': packed_state,
             'param_groups': param_groups,
         }
 
+        for post_hook in self._optimizer_state_dict_post_hooks.values():
+            hook_result = post_hook(self, state_dict)
+            if hook_result is not None:
+                state_dict = hook_result
+        return state_dict
+
     @staticmethod
-    def _process_value_according_to_param_policy(param: Tensor, value: Tensor, param_id: Optional[int] = None,
-                                                 param_groups: Optional[List[Dict[Any, Any]]] = None, key=None) -> Tensor:
+    def _process_value_according_to_param_policy(
+        param: torch.Tensor,
+        value: torch.Tensor,
+        param_id: int,
+        param_groups: List[Dict[Any, Any]],
+        key: Hashable = None,
+    ) -> torch.Tensor:
         # Floating-point types are a bit special here. They are the only ones
         # that are assumed to always match the type of params.
         # Make sure state['step'] is not casted https://github.com/pytorch/pytorch/issues/74424
@@ -444,18 +628,90 @@
             else:
                 return value.to(device=param.device)
 
+
+    def register_load_state_dict_pre_hook(
+        self,
+        hook: Callable[["Optimizer", StateDict], Optional[StateDict]],
+        prepend: bool = False,
+    ) -> RemovableHandle:
+        r"""Register a load_state_dict pre-hook which will be called before
+        :meth:`~torch.optim.Optimizer.load_state_dict` is called. It should have the
+        following signature::
+
+            hook(optimizer, state_dict) -> state_dict or None
+
+        The ``optimizer`` argument is the optimizer instance being used and the
+        ``state_dict`` argument is a shallow copy of the ``state_dict`` the user
+        passed in to ``load_state_dict``. The hook may modify the state_dict inplace
+        or optionally return a new one. If a state_dict is returned, it will be used
+        to be loaded into the optimizer.
+
+        The hook will be called with argument ``self`` and ``state_dict`` before
+        calling ``load_state_dict`` on ``self``. The registered hook can be used to
+        perform pre-processing before the ``load_state_dict`` call is made.
+
+        Args:
+            hook (Callable): The user defined hook to be registered.
+            prepend (bool): If True, the provided pre ``hook`` will be fired before
+                all the already registered pre-hooks on ``load_state_dict``. Otherwise,
+                the provided ``hook`` will be fired after all the already registered
+                pre-hooks. (default: False)
+
+        Returns:
+            :class:`torch.utils.hooks.RemoveableHandle`:
+                a handle that can be used to remove the added hook by calling
+                ``handle.remove()``
+        """
+        handle = hooks.RemovableHandle(self._optimizer_load_state_dict_pre_hooks)
+        self._optimizer_load_state_dict_pre_hooks[handle.id] = hook
+        if prepend:
+            self._optimizer_load_state_dict_pre_hooks.move_to_end(handle.id, last=False)
+        return handle
+
+
+    def register_load_state_dict_post_hook(
+        self, hook: Callable[["Optimizer"], None], prepend: bool = False
+    ) -> RemovableHandle:
+        r"""Register a load_state_dict post-hook which will be called after
+        :meth:`~torch.optim.Optimizer.load_state_dict` is called. It should have the
+        following signature::
+
+            hook(optimizer) -> None
+
+        The ``optimizer`` argument is the optimizer instance being used.
+
+        The hook will be called with argument ``self`` after calling
+        ``load_state_dict`` on ``self``. The registered hook can be used to
+        perform post-processing after ``load_state_dict`` has loaded the
+        ``state_dict``.
+
+        Args:
+            hook (Callable): The user defined hook to be registered.
+            prepend (bool): If True, the provided post ``hook`` will be fired before
+                all the already registered post-hooks on ``load_state_dict``. Otherwise,
+                the provided ``hook`` will be fired after all the already registered
+                post-hooks. (default: False)
+
+        Returns:
+            :class:`torch.utils.hooks.RemoveableHandle`:
+                a handle that can be used to remove the added hook by calling
+                ``handle.remove()``
+        """
+        handle = hooks.RemovableHandle(self._optimizer_load_state_dict_post_hooks)
+        self._optimizer_load_state_dict_post_hooks[handle.id] = hook
+        if prepend:
+            self._optimizer_load_state_dict_post_hooks.move_to_end(handle.id, last=False)  # type: ignore[attr-defined]
+        return handle
+
+
     @torch._disable_dynamo
-    def load_state_dict(self, state_dict):
+    def load_state_dict(self, state_dict: StateDict) -> None:
         r"""Loads the optimizer state.
 
         Args:
             state_dict (dict): optimizer state. Should be an object returned
                 from a call to :meth:`state_dict`.
         """
-<<<<<<< HEAD
-        # deepcopy, to be consistent with module API
-        state_dict = deepcopy(state_dict)
-=======
         # shallow copy, to be consistent with module API
         state_dict = state_dict.copy()
 
@@ -464,7 +720,6 @@
             if hook_result is not None:
                 state_dict = hook_result
 
->>>>>>> f23d755e
         # Validate the state_dict
         groups = self.param_groups
 
@@ -481,41 +736,45 @@
                              "that doesn't match the size of optimizer's group")
 
         # Update the state
-        id_map = dict(zip(chain.from_iterable((g['params'] for g in saved_groups)),
-                      chain.from_iterable((g['params'] for g in groups))))
-
-        def cast(param, value, param_id=None, param_groups=None, key=None):
+        id_map = dict(zip(chain.from_iterable(g['params'] for g in saved_groups),
+                      chain.from_iterable(g['params'] for g in groups)))
+
+        def _cast(param, value, param_id=None, param_groups=None, key=None):
             r"""Make a deep copy of value, casting all tensors to device of param."""
             if isinstance(value, torch.Tensor):
                 return Optimizer._process_value_according_to_param_policy(param, value, param_id, param_groups, key)
             elif isinstance(value, dict):
-                return {k: cast(param, v, param_id=param_id, param_groups=param_groups, key=k) for k, v in value.items()}
-            elif isinstance(value, container_abcs.Iterable):
-                return type(value)(cast(param, v, param_id=param_id, param_groups=param_groups) for v in value)  # type: ignore[call-arg]
+                return {k: _cast(param, v, param_id=param_id, param_groups=param_groups, key=k) for k, v in value.items()}
+            elif isinstance(value, Iterable):
+                return type(value)(_cast(param, v, param_id=param_id, param_groups=param_groups) for v in value)  # type: ignore[call-arg]
             else:
                 return value
 
         # Copy state assigned to params (and cast tensors to appropriate types).
         # State that is not assigned to params is copied as is (needed for
         # backward compatibility).
-        state: Dict[Any, Dict[Any, Any]] = defaultdict(dict)
+        state: DefaultDict[torch.Tensor, Dict[Any, Any]] = defaultdict(dict)
         for k, v in state_dict['state'].items():
             if k in id_map:
                 param = id_map[k]
-                state[param] = cast(param, v, param_id=k, param_groups=state_dict['param_groups'])
+                state[param] = _cast(param, v, param_id=k, param_groups=state_dict['param_groups'])
             else:
                 state[k] = v
 
         # Update parameter groups, setting their 'params' value
-        def update_group(group, new_group):
+        def update_group(group: Dict[str, Any], new_group: Dict[str, Any]) -> Dict[str, Any]:
             new_group['params'] = group['params']
             return new_group
         param_groups = [
             update_group(g, ng) for g, ng in zip(groups, saved_groups)]
         self.__setstate__({'state': state, 'param_groups': param_groups})
 
+        for post_hook in self._optimizer_load_state_dict_post_hooks.values():
+            post_hook(self)
+
+
     @torch._disable_dynamo
-    def zero_grad(self, set_to_none: bool = True):
+    def zero_grad(self, set_to_none: bool = True) -> None:
         r"""Resets the gradients of all optimized :class:`torch.Tensor` s.
 
         Args:
@@ -534,8 +793,13 @@
 
         if not hasattr(self, "_zero_grad_profile_name"):
             self._patch_step_function()
+
+        per_device_and_dtype_grads: Optional[DefaultDict[torch.device, DefaultDict[torch.dtype, List[torch.Tensor]]]]
         if foreach:
-            per_device_and_dtype_grads: Dict[Any, Dict[Any, List[Any]]] = defaultdict(lambda: defaultdict(list))
+            per_device_and_dtype_grads = defaultdict(lambda: defaultdict(list))
+        else:
+            per_device_and_dtype_grads = None
+
         with torch.autograd.profiler.record_function(self._zero_grad_profile_name):
             for group in self.param_groups:
                 for p in group['params']:
@@ -550,13 +814,23 @@
                             if (not foreach or p.grad.is_sparse):
                                 p.grad.zero_()
                             else:
+                                assert per_device_and_dtype_grads is not None
                                 per_device_and_dtype_grads[p.grad.device][p.grad.dtype].append(p.grad)
             if foreach:
+                assert per_device_and_dtype_grads is not None
                 for per_dtype_grads in per_device_and_dtype_grads.values():
                     for grads in per_dtype_grads.values():
                         torch._foreach_zero_(grads)
 
-    def step(self, closure):
+    @overload
+    def step(self, closure: None = ...) -> None:
+        ...
+
+    @overload
+    def step(self, closure: Callable[[], float]) -> float:
+        ...
+
+    def step(self, closure: Optional[Callable[[], float]] = None) -> Optional[float]:
         r"""Performs a single optimization step (parameter update).
 
         Args:
@@ -570,7 +844,7 @@
         raise NotImplementedError
 
     @torch._disable_dynamo
-    def add_param_group(self, param_group):
+    def add_param_group(self, param_group: Dict[str, Any]) -> None:
         r"""Add a param group to the :class:`Optimizer` s `param_groups`.
 
         This can be useful when fine tuning a pre-trained network as frozen layers can be made
@@ -580,7 +854,8 @@
             param_group (dict): Specifies what Tensors should be optimized along with group
                 specific optimization options.
         """
-        assert isinstance(param_group, dict), "param group must be a dict"
+        if not isinstance(param_group, dict):
+            raise TypeError(f"param_group must be a dict, but got {type(param_group)}")
 
         params = param_group['params']
         if isinstance(params, torch.Tensor):
@@ -600,8 +875,7 @@
 
         for name, default in self.defaults.items():
             if default is required and name not in param_group:
-                raise ValueError("parameter group didn't specify a value of required optimization parameter " +
-                                 name)
+                raise ValueError(f"parameter group didn't specify a value of required optimization parameter {name}")
             else:
                 param_group.setdefault(name, default)
 
@@ -611,7 +885,7 @@
                           "in future, this will cause an error; "
                           "see github.com/pytorch/pytorch/issues/40967 for more information", stacklevel=3)
 
-        param_set = set()
+        param_set: Set[torch.Tensor] = set()
         for group in self.param_groups:
             param_set.update(set(group['params']))
 
