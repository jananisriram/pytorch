--- conflicted
+++ resolved
@@ -406,23 +406,6 @@
     return runtime_wrapper
 
 
-<<<<<<< HEAD
-# Calling convention: If we are running functionalized RNG, then outs consists
-# of (user_outs, rng_offset)
-def functionalized_rng_runtime_epilogue(
-    metadata: ViewAndMutationMeta, outs, return_new_outs=True
-):
-    if metadata.is_rng_op_functionalized:
-        assert metadata.num_outputs_rng_offset == 1
-        new_rng_offset = outs[-1]
-        CUDARngStateHelper.set_new_offset(new_rng_offset)
-        if return_new_outs:
-            user_outs = outs[:-1]
-            return user_outs
-        else:
-            return None
-    return outs
-=======
 class FunctionalizedRngRuntimeWrapper(CompilerWrapper):
     @classmethod
     def post_compile(
@@ -439,7 +422,7 @@
                 seed, offset = CUDARngStateHelper.get_torch_state_as_tuple()
                 runtime_args.extend([seed, offset])
                 out = compiled_fn(runtime_args)
-                out = cls.functionalized_rng_runtime_epilogue(fw_metadata, out)
+                out = cls._functionalized_rng_runtime_epilogue(fw_metadata, out)
                 return out
             return compiled_fn(runtime_args)
 
@@ -448,7 +431,7 @@
         # Calling convention: If we are running functionalized RNG, then outs consists
         # of (user_outs, rng_offset)
         @classmethod
-        def functionalized_rng_runtime_epilogue(
+        def _functionalized_rng_runtime_epilogue(
             cls, metadata: ViewAndMutationMeta, outs, return_new_outs=True
         ):
             if metadata.is_rng_op_functionalized:
@@ -485,7 +468,6 @@
             return compiled_fn(runtime_args)
 
         return wrapper
->>>>>>> 634df065153 (Refactor fakified_out and rng wrappers)
 
 
 # This wrapper handles the AOTDispatch runtime logic for tensor subclasses.
