from .cond import cond
<<<<<<< HEAD
from .while_loop import while_loop
=======
from .while_loop import while_loop
from .templated_attention import templated_attention
>>>>>>> f34905f6
<|MERGE_RESOLUTION|>--- conflicted
+++ resolved
@@ -1,7 +1,3 @@
 from .cond import cond
-<<<<<<< HEAD
 from .while_loop import while_loop
-=======
-from .while_loop import while_loop
-from .templated_attention import templated_attention
->>>>>>> f34905f6
+from .templated_attention import templated_attention